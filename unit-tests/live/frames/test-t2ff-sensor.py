# License: Apache 2.0. See LICENSE file in root directory.
# Copyright(c) 2021 Intel Corporation. All Rights Reserved.

# test:device each(D400*)
# test:device each(D500*) 

import pyrealsense2 as rs
from rspy.stopwatch import Stopwatch
from rspy import test, log
import time
import platform

# Start depth + color streams and measure the time from stream opened until first frame arrived using sensor API.
# Verify that the time do not exceeds the maximum time allowed
# Note - Using Windows Media Foundation to handle power management between USB actions take time (~27 ms)


def time_to_first_frame(sensor, profile, max_delay_allowed):
    """
    Wait for the first frame for 'max_delay_allowed' + 1 extra second
    If the frame arrives it will return the seconds it took since open() call
    If no frame it will return 'max_delay_allowed'
    """
    first_frame_time = max_delay_allowed
    open_call_stopwatch = Stopwatch()

    def frame_cb(frame):
        nonlocal first_frame_time, open_call_stopwatch
        if first_frame_time == max_delay_allowed:
            first_frame_time = open_call_stopwatch.get_elapsed()

    open_call_stopwatch.reset()
    sensor.open(profile)
    sensor.start(frame_cb)

    # Wait condition:
    # 1. first frame did not arrive yet
    # 2. timeout of 'max_delay_allowed' + 1 extra second reached.
    while first_frame_time == max_delay_allowed and open_call_stopwatch.get_elapsed() < max_delay_allowed + 1:
        time.sleep(0.05)

    sensor.stop()
    sensor.close()

    return first_frame_time


# The device starts at D0 (Operational) state, allow time for it to get into idle state
time.sleep(3)


#####################################################################################################
test.start("Testing device creation time on " + platform.system() + " OS")
device_creation_stopwatch = Stopwatch()
dev = test.find_first_device_or_exit()
device_creation_time = device_creation_stopwatch.get_elapsed()
max_time_for_device_creation = 1
print("Device creation time is: {:.3f} [sec] max allowed is: {:.1f} [sec] ".format(device_creation_time, max_time_for_device_creation))
test.check(device_creation_time < max_time_for_device_creation)
test.finish()

product_line = dev.get_info(rs.camera_info.product_line)
<<<<<<< HEAD
if product_line == "D400":
    max_delay_for_depth_frame = 1
    max_delay_for_color_frame = 1
elif product_line == "D500":
    max_delay_for_depth_frame = 1
    max_delay_for_color_frame = 1
else:
    log.f( "Not supported product line " + product_line )
=======
max_delay_for_depth_frame = 1
max_delay_for_color_frame = 1
>>>>>>> 3a73853f


ds = dev.first_depth_sensor()
cs = dev.first_color_sensor()

dp = next(p for p in
          ds.profiles if p.fps() == 30
          and p.stream_type() == rs.stream.depth
          and p.format() == rs.format.z16
          and p.is_default())

cp = next(p for p in
          cs.profiles if p.fps() == 30
          and p.stream_type() == rs.stream.color
          and p.format() == rs.format.rgb8
          and p.is_default())


#####################################################################################################
test.start("Testing first depth frame delay on " + product_line + " device - "+ platform.system() + " OS")
first_depth_frame_delay = time_to_first_frame(ds, dp, max_delay_for_depth_frame)
print("Time until first depth frame is: {:.3f} [sec] max allowed is: {:.1f} [sec] ".format(first_depth_frame_delay, max_delay_for_depth_frame))
test.check(first_depth_frame_delay < max_delay_for_depth_frame)
test.finish()


#####################################################################################################
test.start("Testing first color frame delay on " + product_line + " device - "+ platform.system() + " OS")
first_color_frame_delay = time_to_first_frame(cs, cp, max_delay_for_color_frame)
print("Time until first color frame is: {:.3f} [sec] max allowed is: {:.1f} [sec] ".format(first_color_frame_delay, max_delay_for_color_frame))
test.check(first_color_frame_delay < max_delay_for_color_frame)
test.finish()


#####################################################################################################
test.print_results_and_exit()<|MERGE_RESOLUTION|>--- conflicted
+++ resolved
@@ -60,19 +60,8 @@
 test.finish()
 
 product_line = dev.get_info(rs.camera_info.product_line)
-<<<<<<< HEAD
-if product_line == "D400":
-    max_delay_for_depth_frame = 1
-    max_delay_for_color_frame = 1
-elif product_line == "D500":
-    max_delay_for_depth_frame = 1
-    max_delay_for_color_frame = 1
-else:
-    log.f( "Not supported product line " + product_line )
-=======
 max_delay_for_depth_frame = 1
 max_delay_for_color_frame = 1
->>>>>>> 3a73853f
 
 
 ds = dev.first_depth_sensor()
