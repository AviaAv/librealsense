# License: Apache 2.0. See LICENSE file in root directory.
# Copyright(c) 2023 Intel Corporation. All Rights Reserved.
import time

# test:device each(D400*)
# test:device each(D500*)


import pyrealsense2 as rs
from rspy import test, log


def close_resources(s):
    """
    Stop and close a sensor
    :param s: sensor of device
    """
    if len(s.get_active_streams()) > 0:
        s.stop()
        s.close()


def is_contain_profile(profiles: dict, new_profile) -> bool:
    """
    Check if a given stream type exists in a dictionary
    :param profiles: Dictionary of profiles and sensors
    :param new_profile: Profile that we want to check if it is in a dictionary
    :returns: True if a type of profile is already in the list otherwise False
    """
    if new_profile:
        for pr in profiles.keys():
            if pr.stream_type() == new_profile.stream_type():
                return True
    return False


def is_frame_support_metadata(frame, metadata) -> bool:
    """
    Check if a metadata supporting by a frame
    :param frame: a frame from device
    :param metadata: a metadata of frame
    :return: true if metadata supporting by frame otherwise false
    """
    return frame and frame.supports_frame_metadata(frame_metadata=metadata)


def append_testing_profiles(dev) -> None:
    """
    Fill dictionary of testing profiles and his sensor
    :param dev: Realsense device
    :return: None
    """
    global testing_profiles

    # We only pick default profiles to avoid starting unsupported profiles
    for s in dev.sensors:
        for p in s.profiles:
            if not is_contain_profile(testing_profiles, p) and p.is_default():
                testing_profiles[p] = s


def are_metadata_values_different(metadata_type_1, metadata_type_2, number_frames_to_test=50) -> bool:
    """
    Check that the given 2 metadata types values are different, it is handy when we expect different timetags / counters and such
    :param metadata_type_1: first values that we need to check
    :param metadata_type_2: second values that we need to check
    :param number_frames_to_test: amount frames that we want to test
    :return: true if values are always different
    """
    global frame_queue

    while number_frames_to_test > 0:
        f = frame_queue.wait_for_frame()
        current_md_1_value = f.get_frame_metadata(metadata_type_1)
        current_md_2_value = f.get_frame_metadata(metadata_type_2)
        test.info(metadata_type_1, current_md_1_value)
        test.info(metadata_type_2, current_md_2_value)
        test.check( current_md_1_value != current_md_2_value )
        number_frames_to_test -= 1

def is_value_keep_increasing(metadata_type, number_frames_to_test=50) -> bool:
    """
    Check that a given counter in metadata increases
    :param metadata_value: that we need to check
    :param number_frames_to_test: amount frames that we want to test
    :return: true if the counter value keep increasing otherwise false
    """
    prev_metadata_value = -1
    global frame_queue

    while number_frames_to_test > 0:
        f = frame_queue.wait_for_frame()
        current_value = f.get_frame_metadata(metadata_type)
        test.info('metadata_type', metadata_type)
        test.info('prev_metadata_value', prev_metadata_value)
        test.info('current_value', current_value)
        test.check( prev_metadata_value < current_value)
        prev_metadata_value = current_value
        number_frames_to_test -= 1

queue_capacity = 1
frame_queue = None
device = test.find_first_device_or_exit()

# We're using dictionary because we need save a profile and his sensor.
# The key value is profile and value is his sensor.
testing_profiles = {}

append_testing_profiles(device)

for profile, sensor in testing_profiles.items():
    frame_queue = rs.frame_queue(queue_capacity)
    sensor.open(profile)
    sensor.start(frame_queue)

    # Test #1 Increasing frame counter
    if is_frame_support_metadata(frame_queue.wait_for_frame(), rs.frame_metadata_value.frame_counter):
        test.start('Verifying increasing counter for profile ', profile)
        is_value_keep_increasing(rs.frame_metadata_value.frame_counter)
        test.finish()

    # Test #2 Increasing frame timestamp
    if is_frame_support_metadata(frame_queue.wait_for_frame(), rs.frame_metadata_value.frame_timestamp):
        test.start('Verifying increasing time for profile ', profile)
        is_value_keep_increasing(rs.frame_metadata_value.frame_timestamp)
        test.finish()

    # Test #3 Increasing sensor timestamp
    if is_frame_support_metadata(frame_queue.wait_for_frame(), rs.frame_metadata_value.sensor_timestamp):
        test.start('Verifying increasing sensor timestamp for profile ', profile)
        is_value_keep_increasing(rs.frame_metadata_value.sensor_timestamp)
        test.finish()

<<<<<<< HEAD
        # activate once D585S FW in LibCI machines support this feature
        if False:
            # On D457, sensor timestamp == frame timestamp, so we ignore it
            camera_name = device.get_info(rs.camera_info.name)
            if 'D457' not in camera_name:
                test.start('Verifying sensor timestamp is different than frame timestamp for profile ', profile)
                test.check(are_metadata_values_different(rs.frame_metadata_value.frame_timestamp, rs.frame_metadata_value.sensor_timestamp))
                test.finish()
=======
        # On D457, sensor timestamp == frame timestamp, so we ignore it
        camera_name = device.get_info(rs.camera_info.name)
        if 'D457' not in camera_name:
            test.start('Verifying sensor timestamp is different than frame timestamp for profile ', profile)
            are_metadata_values_different(rs.frame_metadata_value.frame_timestamp, rs.frame_metadata_value.sensor_timestamp)
            test.finish()
>>>>>>> f18634b2

    close_resources(sensor)
    time.sleep( 1 )  # better sleep before stopping/starting streaming, so we can let the device recover properly.

test.print_results_and_exit()<|MERGE_RESOLUTION|>--- conflicted
+++ resolved
@@ -131,23 +131,14 @@
         is_value_keep_increasing(rs.frame_metadata_value.sensor_timestamp)
         test.finish()
 
-<<<<<<< HEAD
         # activate once D585S FW in LibCI machines support this feature
         if False:
             # On D457, sensor timestamp == frame timestamp, so we ignore it
             camera_name = device.get_info(rs.camera_info.name)
             if 'D457' not in camera_name:
                 test.start('Verifying sensor timestamp is different than frame timestamp for profile ', profile)
-                test.check(are_metadata_values_different(rs.frame_metadata_value.frame_timestamp, rs.frame_metadata_value.sensor_timestamp))
+                are_metadata_values_different(rs.frame_metadata_value.frame_timestamp, rs.frame_metadata_value.sensor_timestamp)
                 test.finish()
-=======
-        # On D457, sensor timestamp == frame timestamp, so we ignore it
-        camera_name = device.get_info(rs.camera_info.name)
-        if 'D457' not in camera_name:
-            test.start('Verifying sensor timestamp is different than frame timestamp for profile ', profile)
-            are_metadata_values_different(rs.frame_metadata_value.frame_timestamp, rs.frame_metadata_value.sensor_timestamp)
-            test.finish()
->>>>>>> f18634b2
 
     close_resources(sensor)
     time.sleep( 1 )  # better sleep before stopping/starting streaming, so we can let the device recover properly.
