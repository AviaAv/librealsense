# License: Apache 2.0. See LICENSE file in root directory.
# Copyright(c) 2021 Intel Corporation. All Rights Reserved.

<<<<<<< HEAD
#test:device D400* !D457
#test:device D500*
=======
#test:device D400*
>>>>>>> 862f792a

import pyrealsense2 as rs, os, time, tempfile, platform, sys
from rspy import devices, log, test

cp = dp = None
color_format = depth_format = None
color_fps = depth_fps = None
color_width = depth_width = None
color_height = depth_height = None
previous_depth_frame_number = -1
previous_color_frame_number = -1
got_frames_rgb = False
got_frames_depth = False

dev, ctx = test.find_first_device_or_exit()
depth_sensor = dev.first_depth_sensor()
color_sensor = dev.first_color_sensor()

# The test also checks frame drops, therefore D400-specific relaxation must apply
# The follow code is borrowed fro test-drops-on-set.py and later can be merged/refactored
product_line = dev.get_info(rs.camera_info.product_line)
is_d400 = False
if product_line == "D400":
    is_d400 = True   # Allow for frame counter reset while streaming

# Our KPI is to prevent sequential frame drops, therefore single frame drop is allowed.
allowed_drops = 1

# finding the wanted profile settings. We want to use default settings except for color fps where we want
# the lowest value available
for p in color_sensor.profiles:
    if p.is_default() and p.stream_type() == rs.stream.color:
        color_format = p.format()
        color_fps = p.fps()
        color_width = p.as_video_stream_profile().width()
        color_height = p.as_video_stream_profile().height()
        break
for p in color_sensor.profiles:
    if p.stream_type() == rs.stream.color and p.format() == color_format and \
       p.fps() < color_fps and\
       p.as_video_stream_profile().width() == color_width and \
       p.as_video_stream_profile().height() == color_height:
        color_fps = p.fps()
for p in depth_sensor.profiles:
    if p.is_default() and p.stream_type() == rs.stream.depth:
        depth_format = p.format()
        depth_fps = p.fps()
        depth_width = p.as_video_stream_profile().width()
        depth_height = p.as_video_stream_profile().height()
        break

def color_frame_call_back( frame ):
    global previous_color_frame_number
    global is_d400
    global allowed_drops
    global got_frames_rgb
    got_frames_rgb = True
    test.check_frame_drops( frame, previous_color_frame_number, allowed_drops, is_d400 )
    previous_color_frame_number = frame.get_frame_number()

def depth_frame_call_back( frame ):
    global previous_depth_frame_number
    global is_d400
    global allowed_drops
    global got_frames_depth

    got_frames_depth = True
    test.check_frame_drops( frame, previous_depth_frame_number, allowed_drops, is_d400 )
    previous_depth_frame_number = frame.get_frame_number()

def restart_profiles():
    """
    You can't use the same profile twice, but we need the same profile several times. So this function resets the
    profiles with the given parameters to allow quick profile creation
    """
    global cp, dp, color_sensor, depth_sensor
    global color_format, color_fps, color_width, color_height
    global depth_format, depth_fps, depth_width, depth_height
    cp = next( p for p in color_sensor.profiles if p.fps() == color_fps
               and p.stream_type() == rs.stream.color
               and p.format() == color_format
               and p.as_video_stream_profile().width() == color_width
               and p.as_video_stream_profile().height() == color_height )

    dp = next( p for p in depth_sensor.profiles if p.fps() == depth_fps
               and p.stream_type() == rs.stream.depth
               and p.format() == p.format() == depth_format
               and p.as_video_stream_profile().width() == depth_width
               and p.as_video_stream_profile().height() == depth_height )

def stop_pipeline( pipeline ):
    if pipeline:
        try:
            pipeline.stop()
        except RuntimeError as rte:
            # if the error Occurred because the pipeline wasn't started we ignore it
            if str( rte ) != "stop() cannot be called before start()":
                test.unexpected_exception()
        except Exception:
            test.unexpected_exception()

def stop_sensor( sensor ):
    if sensor:
        # if the sensor is already closed get_active_streams returns an empty list
        if sensor.get_active_streams():
            try:
                sensor.stop()
            except RuntimeError as rte:
                if str( rte ) != "stop_streaming() failed. UVC device is not streaming!":
                    test.unexpected_exception()
            except Exception:
                test.unexpected_exception()
            sensor.close()

# create temporary folder to record to that will be deleted automatically at the end of the script
# (requires that no files are being held open inside this directory. Important to not keep any handle open to a file
# in this directory, any handle as such must be set to None)
temp_dir = tempfile.TemporaryDirectory( prefix='recordings_' )
file_name = temp_dir.name + os.sep + 'rec.bag'

################################################################################################
test.start("Trying to record and playback using pipeline interface")

cfg = pipeline = None
try:
    # creating a pipeline and recording to a file
    pipeline = rs.pipeline(ctx)
    cfg = rs.config()
    cfg.enable_record_to_file( file_name )
    pipeline.start( cfg )
    time.sleep(3)
    pipeline.stop()
    # we create a new pipeline and use it to playback from the file we just recoded to
    pipeline = rs.pipeline(ctx)
    cfg = rs.config()
    cfg.enable_device_from_file(file_name)
    pipeline.start(cfg)
    # if the record-playback worked we will get frames, otherwise the next line will timeout and throw
    pipeline.wait_for_frames()
except Exception:
    test.unexpected_exception()
finally: # we must remove all references to the file so we can use it again in the next test
    cfg = None
    stop_pipeline( pipeline )

test.finish()

################################################################################################
test.start("Trying to record and playback using sensor interface")

recorder = depth_sensor = color_sensor = playback = None
try:
    dev, ctx = test.find_first_device_or_exit()
    recorder = rs.recorder( file_name, dev )
    depth_sensor = dev.first_depth_sensor()
    color_sensor = dev.first_color_sensor()

    restart_profiles()

    depth_sensor.open( dp )
    depth_sensor.start( lambda f: None )
    color_sensor.open( cp )
    color_sensor.start( lambda f: None )

    time.sleep(3)

    recorder.pause()
    recorder = None
    color_sensor.stop()
    color_sensor.close()
    depth_sensor.stop()
    depth_sensor.close()

    color_filters = [f.get_info(rs.camera_info.name) for f in color_sensor.get_recommended_filters()]
    depth_filters = [f.get_info(rs.camera_info.name) for f in depth_sensor.get_recommended_filters()]

    test.check( len(color_filters) > 0 )
    test.check( len(depth_filters) > 0 )

    playback = ctx.load_device( file_name )

    depth_sensor = playback.first_depth_sensor()
    color_sensor = playback.first_color_sensor()

    playback_color_filters = [f.get_info(rs.camera_info.name) for f in color_sensor.get_recommended_filters()]
    playback_depth_filters = [f.get_info(rs.camera_info.name) for f in depth_sensor.get_recommended_filters()]

    test.check_equal_lists( playback_color_filters, color_filters )
    test.check_equal_lists( playback_depth_filters, depth_filters )

    restart_profiles()

    depth_sensor.open( dp )
    depth_sensor.start( depth_frame_call_back )
    color_sensor.open( cp )
    color_sensor.start( color_frame_call_back )

    time.sleep(3)

    # if record and playback worked we will receive frames, the callback functions will be called and got-frames
    # will be True. If the record and playback failed it will be false
    test.check( got_frames_depth )
    test.check( got_frames_rgb )
except Exception:
    test.unexpected_exception()
finally: # we must remove all references to the file so we can use it again in the next test
    stop_sensor( depth_sensor )
    depth_sensor = None
    stop_sensor( color_sensor )
    color_sensor = None
    if recorder:
        recorder = None
    if playback:
        playback = None

test.finish()

#####################################################################################################
test.start("Trying to record and playback using sensor interface with syncer")

try:
    sync = rs.syncer()
    dev, ctx = test.find_first_device_or_exit()
    recorder = rs.recorder( file_name, dev )
    depth_sensor = dev.first_depth_sensor()
    color_sensor = dev.first_color_sensor()

    restart_profiles()

    depth_sensor.open( dp )
    depth_sensor.start( sync )
    color_sensor.open( cp )
    color_sensor.start( sync )

    time.sleep(3)

    recorder.pause()
    recorder = None
    color_sensor.stop()
    color_sensor.close()
    depth_sensor.stop()
    depth_sensor.close()

    playback = ctx.load_device( file_name )

    depth_sensor = playback.first_depth_sensor()
    color_sensor = playback.first_color_sensor()

    restart_profiles()

    depth_sensor.open( dp )
    depth_sensor.start( sync )
    color_sensor.open( cp )
    color_sensor.start( sync )

    # if the record-playback worked we will get frames, otherwise the next line will timeout and throw
    sync.wait_for_frames()
except Exception:
    test.unexpected_exception()
finally: # we must remove all references to the file so the temporary folder can be deleted
    stop_sensor( depth_sensor )
    depth_sensor = None
    stop_sensor( color_sensor )
    color_sensor = None
    if recorder:
        recorder = None
    if playback:
        playback = None

test.finish()

#############################################################################################
test.print_results_and_exit()<|MERGE_RESOLUTION|>--- conflicted
+++ resolved
@@ -1,12 +1,8 @@
 # License: Apache 2.0. See LICENSE file in root directory.
 # Copyright(c) 2021 Intel Corporation. All Rights Reserved.
 
-<<<<<<< HEAD
-#test:device D400* !D457
+#test:device D400*
 #test:device D500*
-=======
-#test:device D400*
->>>>>>> 862f792a
 
 import pyrealsense2 as rs, os, time, tempfile, platform, sys
 from rspy import devices, log, test
