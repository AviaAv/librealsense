# License: Apache 2.0. See LICENSE file in root directory.
# Copyright(c) 2024 Intel Corporation. All Rights Reserved.

import sys, os, re, platform
from time import perf_counter as timestamp


def usage():
    ourname = os.path.basename( sys.argv[0] )
    print( 'Syntax: devices [actions|flags]' )
    print( '        Control the LibRS devices connected' )
    print( 'Actions (only one)' )
    print( '        --list         Enumerate devices (default action)' )
    print( '        --recycle      Recycle all' )
    print( 'Flags:' )
    print( '        --all          Enable all port [requires hub]' )
    print( '        --port <#>     Enable only this port [requires hub]' )
    print( '        --ports        Show physical port for each device (rather than the RS string)' )
    sys.exit(2)

try:
    from rspy import log
except ModuleNotFoundError:
    if __name__ != '__main__':
        raise
    #
    # We need to tell Python where to look for rspy
    rspy_dir = os.path.dirname( os.path.abspath( __file__ ))
    py_dir   = os.path.dirname( rspy_dir )
    sys.path.append( py_dir )
    from rspy import log
#
# And where to look for pyrealsense2
from rspy import repo
pyrs_dir = repo.find_pyrs_dir()
sys.path.insert( 1, pyrs_dir )

<<<<<<< HEAD
# D585S can take up to 15 sec to boot according to PRD
MAX_ENUMERATION_TIME = 15  # [sec]
=======
MAX_ENUMERATION_TIME = 17  # [sec]
>>>>>>> 4fd0e188

# We need both pyrealsense2 and hub. We can work without hub, but
# without pyrealsense2 no devices at all will be returned.
from rspy import device_hub
try:
    import pyrealsense2 as rs
    log.d( rs )
    hub = device_hub.create() # if there's no hub, this will hold None
    sys.path = sys.path[:-1]  # remove what we added
except ModuleNotFoundError:
    log.w( 'No pyrealsense2 library is available! Running as if no cameras available...' )
    import sys
    log.d( 'sys.path=', sys.path )
    rs = None
    hub = None

import time

_device_by_sn = dict()
_context = None


class Device:
    def __init__( self, sn, dev ):
        self._sn = sn
        self._dev = dev
        self._name = None
        if dev.supports( rs.camera_info.name ):
            self._name = dev.get_info( rs.camera_info.name )
            if self._name.startswith( 'Intel RealSense ' ):
                self._name = self._name[16:]
        self._product_line = None
        if dev.supports( rs.camera_info.product_line ):
            self._product_line = dev.get_info( rs.camera_info.product_line )
        self._physical_port = dev.supports( rs.camera_info.physical_port ) and dev.get_info( rs.camera_info.physical_port ) or None

        if dev.supports(rs.camera_info.connection_type):
            self._connection_type = dev.get_info(rs.camera_info.connection_type)
            self._is_dds = self._connection_type == "DDS"
        else:
            log.w("connection_type is not supported! Assuming not a dds device")
            self._is_dds = False

        self._usb_location = None
        try:
            self._usb_location = _get_usb_location(self._physical_port)
        except Exception as e:
            log.e('Failed to get usb location:', e)

        self._mac_address = get_mac_address(dev, self._is_dds)

        self._port = None
        if hub:
            try:
                if self._is_dds:
                    self._port = hub.get_port_by_location(self._mac_address)
                else:
                    self._port = hub.get_port_by_location(self._usb_location)
            except Exception as e:
                log.e('Failed to get device port:', e)
                log.d('    physical port is', self._physical_port)
                log.d('    location is', self._mac_address if self._is_dds else self._usb_location)

        self._removed = False

    @property
    def serial_number( self ):
        return self._sn

    @property
    def name( self ):
        return self._name

    @property
    def product_line( self ):
        return self._product_line

    @property
    def physical_port( self ):
        return self._physical_port

    @property
    def usb_location( self ):
        return self._usb_location

    @property
    def port( self ):
        return self._port

    @property
    def handle( self ):
        return self._dev

    @property
    def enabled( self ):
        return self._removed is False

    @property
    def is_dds(self):
        return self._is_dds


def wait_until_all_ports_disabled( timeout = 5 ):
    """
    Waits for all ports to be disabled
    """
    for retry in range( timeout ):
        if len( enabled() ) == 0:
            return True
        time.sleep( 1 )
    log.w( 'Timed out waiting for 0 devices' )
    return False


def map_unknown_ports():
    """
    Fill in unknown ports in devices by enabling one port at a time, finding out which device
    is there.
    """
    if not hub:
        return
    global _device_by_sn
    devices_with_unknown_ports = [device for device in _device_by_sn.values() if device.port is None]
    if not devices_with_unknown_ports:
        return
    #
    ports = hub.ports()
    known_ports = [device.port for device in _device_by_sn.values() if device.port is not None]
    unknown_ports = [port for port in ports if port not in known_ports]
    try:
        log.d( 'mapping unknown ports', unknown_ports, '...' )
        log.debug_indent()
        #log.d( "active ports:", ports )
        #log.d( "- known ports:", known_ports )
        #log.d( "= unknown ports:", unknown_ports )
        #
        for known_port in known_ports:
            if known_port not in ports:
                log.e( "A device was found on port", known_port, "but the port is not reported as used by the hub!" )
        #
        if len( unknown_ports ) == 1:
            device = devices_with_unknown_ports[0]
            log.d( '... port', unknown_ports[0], 'has', device.handle )
            device._port = unknown_ports[0]
            return
        #
        hub.disable_ports( ports )
        wait_until_all_ports_disabled()
        #
        # Enable one port at a time to try and find what device is connected to it
        n_identified_ports = 0
        for port in unknown_ports:
            #
            log.d( 'enabling port', port )
            hub.enable_ports( [port], disable_other_ports=True )
            sn = None
            for retry in range( MAX_ENUMERATION_TIME ):
                if len( enabled() ) == 1:
                    sn = list( enabled() )[0]
                    break
                time.sleep( 1 )
            if not sn:
                log.d( 'could not recognize device in port', port )
            else:
                device = _device_by_sn.get( sn )
                if device:
                    log.d( '... port', port, 'has', device.handle )
                    device._port = port
                    n_identified_ports += 1
                    if len( devices_with_unknown_ports ) == n_identified_ports:
                        #log.d( 'no more devices; stopping' )
                        break
                else:
                    log.w( "Device with serial number", sn, "was found in port", port,
                            "but was not in context" )
            hub.disable_ports( [port] )
            wait_until_all_ports_disabled()
    finally:
        log.debug_unindent()


def query( monitor_changes=True, hub_reset=False, recycle_ports=True, disable_dds=True ):
    """
    Start a new LRS context, and collect all devices
    :param monitor_changes: If True, devices will update dynamically as they are removed/added
    :param recycle_ports: True to recycle all ports before querying devices; False to leave as-is
    :param hub_reset: Whether we want to reset the hub - this might be a better way to
        recycle the ports in certain cases that leave the ports in a bad state
    :param disable_dds: Whether we want to see dds devices or not
    """
    global rs
    if not rs:
        return
    #
    # Before we can start a context and query devices, we need to enable all the ports
    # on the hub, if any:
    if hub:
        if not hub.is_connected():
            hub.connect(hub_reset)
        if recycle_ports:
            hub.disable_ports( sleep_on_change = 5 )
            hub.enable_ports( sleep_on_change = MAX_ENUMERATION_TIME )
    #
    # Get all devices, and store by serial-number
    global _device_by_sn, _context, _port_to_sn
    settings = {}
    if disable_dds:
        settings['dds'] = { 'enabled': False }
    _context = rs.context( settings )
    _device_by_sn = dict()
    try:
        log.debug_indent()
        for retry in range(3):
            try:
                devices = _context.query_devices()
                break
            except RuntimeError as e:
                log.d( 'FAILED to query devices:', e )
                if retry > 1:
                    log.e( 'FAILED to query devices', retry + 1, 'times!' )
                    raise
                else:
                    time.sleep( 1 )
        for dev in devices:
            # The FW update ID is always available, it seems, and is the ASIC serial number
            # whereas the Serial Number is the OPTIC serial number and is only available in
            # non-recovery devices. So we use the former...
            try:
                sn = dev.get_info( rs.camera_info.firmware_update_id )
            except RuntimeError as e:
                log.e( f'Found device with S/N {sn} but trying to get fw-update-id failed: {e}' )
                continue
            device = Device( sn, dev )
            _device_by_sn[sn] = device
            log.d( '... port {}:'.format( device.port is None and '?' or device.port ), sn, dev )
    finally:
        log.debug_unindent()
    #
    if monitor_changes:
        _context.set_devices_changed_callback( _device_change_callback )


def _device_change_callback( info ):
    """
    Called when librealsense detects a device change (see query())
    """
    global _device_by_sn
    for device in _device_by_sn.values():
        if device.enabled  and  info.was_removed( device.handle ):
            device._removed = True
            log.d( 'device removed:', device.serial_number )
    for handle in info.get_new_devices():
        sn = handle.get_info( rs.camera_info.firmware_update_id )
        log.d( 'device added:', sn, handle )
        if sn in _device_by_sn:
            device = _device_by_sn[sn]
            device._dev = handle     # Because it has a new handle!
            device._removed = False
        else:
            # shouldn't see new devices...
            log.d( 'new device detected!?' )
            _device_by_sn[sn] = Device( sn, handle )


def all():
    """
    :return: A set of all device serial-numbers at the time of query()
    """
    global _device_by_sn
    return _device_by_sn.keys()


def enabled():
    """
    :return: A set of all device serial-numbers that are currently enabled
    """
    global _device_by_sn
    return { device.serial_number for device in _device_by_sn.values() if device.enabled }


def by_product_line( product_line, ignored_products ):
    """
    :param product_line: The product line we're interested in, as a string ("L500", etc.)
    :param ignored_products: List of products we want to ignore. e.g. ['D455', 'D457', etc.]
    :return: A set of device serial-numbers
    """
    global _device_by_sn
    result = set()
    for device in _device_by_sn.values():
        if device.product_line == product_line:
            for ignored_product in ignored_products:
                if ignored_product in device.name:
                    break
            else:
                result.add(device.serial_number)
    return result


def by_name( name, ignored_products ):
    """
    :param name: Part of the product name to search for ("L515" would match "Intel RealSense L515")
    :param ignored_products: List of products we want to ignore. e.g. ['D455', 'D457', etc.]
    :return: A set of device serial-numbers
    """
    global _device_by_sn
    result = set()
    ignored_list_as_str = " ".join(ignored_products)
    if name not in ignored_list_as_str:
        for device in _device_by_sn.values():
            if device.name and device.name.find( name ) >= 0:
                result.add(device.serial_number)
    return result

def by_spec( spec, ignored_products ):
    """
    Helper function for by_configuration. Yields all serial-numbers matching the given spec
    :param spec: A product name/line (as a string) we want to get serial number of, or an actual s/n
    :param ignored_products: List of products we want to ignore. e.g. ['D455', 'D457', etc.]
    :return: A set of device serial-numbers
    """
    if spec.endswith( '*' ):
        for sn in by_product_line( spec[:-1], ignored_products ):
            yield sn
    elif get( spec ):
        yield spec   # the device serial number
    else:
        for sn in by_name( spec, ignored_products ):
            yield sn


def expand_specs( specs ):
    """
    Given a collection of configuration specs, expand them into actual serial numbers.
    Specs can be loaded from a file: see load_specs_from_file()
    :param specs: a collection of specs
    :return: a set of serial-numbers
    """
    expanded = set()
    for spec in specs:
        sns = {sn for sn in by_spec( spec )}
        if sns:
            expanded.update( sns )
        else:
            # maybe the spec is a specific serial-number?
            if get(spec):
                expanded.add( spec )
            else:
                log.d( 'unknown spec:', spec )
    return expanded


def load_specs_from_file( filename ):
    """
    Loads a set of specs from a file:
        - Comments (#) are removed
        - Each word in the file is a spec
    :param filename: the path to the text file we want to load
    :return: a set of specs that can then be expanded to a set of serial-numbers (see expand_specs())
    """
    from rspy import file
    exceptions = set()
    for line, comment in file.split_comments( filename ):
        specs = line.split()
        if specs:
            log.d( '...', specs, comment and ('  # ' + comment) or '', )
            exceptions.update( specs )
    return exceptions


def by_configuration( config, exceptions=None, inclusions=None ):
    """
    Yields the serial numbers fitting the given configuration. If configuration includes an 'each' directive
    will yield all fitting serial numbers one at a time. Otherwise yields one set of serial numbers fitting the configuration

    :param config: A test:device line collection of arguments (e.g., [L515 D400*]) or serial numbers
    :param exceptions: A collection of serial-numbers that serve as exceptions that will never get matched
    :param inclusions: A collection of serial-numbers from which to match - nothing else will get matched

    If no device matches the configuration devices specified, a RuntimeError will be raised unless
    'inclusions' is provided and the configuration is simple, and an empty set yielded to signify.
    """
    exceptions = exceptions or set()
    # split the current config to two lists:
    #     1) new_config (the wanted products)
    #     2) ignored_products (strings starting with !)
    # For example: "each(D400*) !D457" ---> new_config = ['each(D400*)'], ignored_products = ['D457']
    new_config = []
    ignored_products = []
    for p in config:
        if p[0] == '!':
            ignored_products.append(p[1:])  # remove the '!'
        else:
            new_config.append(p)

    nothing_matched = True
    if len( new_config ) > 0 and re.fullmatch( r'each\(.+\)', new_config[0], re.IGNORECASE ):
        spec = new_config[0][5:-1]
        for sn in by_spec( spec, ignored_products ):
            if sn in exceptions:
                continue
            if inclusions and sn not in inclusions:
                continue
            nothing_matched = False
            yield { sn }
    else:
        sns = set()
        for spec in new_config:
            old_len = len(sns)
            for sn in by_spec( spec, ignored_products ):
                if sn in exceptions:
                    continue
                if inclusions and sn not in inclusions:
                    continue
                if sn not in sns:
                    sns.add( sn )
                    break
            new_len = len(sns)
            if new_len == old_len:
                # No new device matches the spec:
                #   - if no inclusions were specified, this is always an error
                #   - with inclusions, it's not an error only if it's the only spec
                if not inclusions or len(new_config) > 1:
                    error = 'no device matches configuration "' + spec + '"'
                    if old_len:
                        error += ' (after already matching ' + str(sns) + ')'
                    if ignored_products:
                        error += ' (!' + str(ignored_products) + ')'
                    if exceptions:
                        error += ' (-' + str(exceptions) + ')'
                    if inclusions:
                        error += ' (+' + str(inclusions) + ')'
                    raise RuntimeError( error )
        if sns:
            nothing_matched = False
            yield sns
    if nothing_matched and inclusions:
        yield set()  # let the caller decide how to deal with it


def get_first( sns ):
    """
    Throws if no serial-numbers are available!
    :param sns: An iterable list of serial-numbers. If None, defaults to all enabled() devices
    :return: The first Device in the given serial-numbers
    """
    return get( next( iter( sns or enabled() )))


def get( sn ):
    """
    :param sn: The serial-number of the requested device
    :return: The Device object with the given SN, or None
    """
    global _device_by_sn
    return _device_by_sn.get(sn)


def get_by_port( port ):
    """
    Return the Device at the given port number. Note that the device may not be enabled!
    :param sn: The port of the requested device
    :return: The Device object, or None
    """
    global _device_by_sn
    for sn in all():
        device = get( sn )
        if device.port == port:
            return device
    return None


def recovery():
    """
    :return: A set of all device serial-numbers that are in recovery mode
    """
    global _device_by_sn
    return { device.serial_number for device in _device_by_sn.values() if device.handle.is_update_device() }


def enable_only( serial_numbers, recycle = False, timeout = MAX_ENUMERATION_TIME ):
    """
    Enable only the devices corresponding to the given serial-numbers. This can work either
    with or without a hub: without, the devices will simply be HW-reset, but other devices
    will still be present.

    NOTE: will raise an exception if any SN is unknown!

    :param serial_numbers: A collection of serial-numbers to enable - all others' ports are
                           disabled and will no longer be usable!
    :param recycle: If False, the devices will not be reset if they were already enabled. If
                    True, the devices will be recycled by disabling the port, waiting, then
                    re-enabling
    :param timeout: The maximum seconds to wait to make sure the devices are indeed online
    """
    if hub:
        #
        ports = [ get( sn ).port for sn in serial_numbers ]
        #
        if recycle:
            #
            log.d( 'recycling ports via hub:', ports )
            #
            enabled_devices = enabled()
            hub.disable_ports( )
            _wait_until_removed( enabled_devices, timeout = timeout )
            #
            hub.enable_ports( ports )
            #
        else:
            #
            hub.enable_ports( ports, disable_other_ports = True )
        #
        _wait_for( serial_numbers, timeout = timeout )
        #
    elif recycle:
        #
        hw_reset( serial_numbers )
        #
    else:
        log.d( 'no hub; ports left as-is' )
        # even without reset, enable_only should wait for the devices to be available again
        _wait_for(serial_numbers, timeout=timeout)


def enable_all():
    """
    Enables all ports on the hub -- without a hub, this does nothing!
    """
    hub.enable_ports()


def _wait_until_removed( serial_numbers, timeout = 5 ):
    """
    Wait until the given serial numbers are all offline

    :param serial_numbers: A collection of serial-numbers to wait until removed
    :param timeout: Number of seconds of maximum wait time
    :return: True if all have come offline; False if timeout was reached
    """
    while True:
        have_devices = False
        enabled_sns = enabled()
        for sn in serial_numbers:
            if sn in enabled_sns:
                have_devices = True
                break
        if not have_devices:
            return True
        #
        if timeout <= 0:
            log.e( "timed out waiting for devices to be removed" )
            return False
        timeout -= 1
        time.sleep( 1 )


def _wait_for( serial_numbers, timeout = MAX_ENUMERATION_TIME ):
    """
    Wait until the given serial numbers are all online

    :param serial_numbers: A collection of serial-numbers to wait for
    :param timeout: Number of seconds of maximum wait time
    :return: True if all have come online; False if timeout was reached
    """
    did_some_waiting = False

    while True:
        #
        have_all_devices = True
        enabled_sns = enabled()
        for sn in serial_numbers:
            if sn not in enabled_sns:
                have_all_devices = False
                break
        #
        if have_all_devices:
            if did_some_waiting:
                # Wait an extra second, just in case -- let the devices properly power up
                #log.d( 'all devices powered up' )
                time.sleep( 1 )
            return True
        #
        if timeout <= 0:
            if did_some_waiting:
                log.d( 'timed out waiting for a device connection' )
            return False
        timeout -= 1
        time.sleep( 1 )
        did_some_waiting = True

def hw_reset( serial_numbers, timeout = MAX_ENUMERATION_TIME ):
    """
    Recycles the given devices manually, using a hardware-reset (rather than any hub port
    reset). The devices are sent a HW-reset command and then we'll wait until they come back
    online.

    NOTE: will raise an exception if any SN is unknown!

    :param serial_numbers: A collection of serial-numbers to reset
    :param timeout: Maximum # of seconds to wait for the devices to come back online
    :return: True if all devices have come back online before timeout
    """
    # we can wait for usb and dds devices to be removed, but not for mipi devices
    removable_devs_sns = {sn for sn in serial_numbers if
                          _device_by_sn[sn].port is not None or _device_by_sn[sn].is_dds}

    _wait_for(serial_numbers, timeout=timeout) # make sure devices are added before doing hw reset
    for sn in serial_numbers:
        dev = get( sn ).handle
        dev.hardware_reset()
    #

    if removable_devs_sns:
        _wait_until_removed( removable_devs_sns )
        # if relevant, we need to handle case where we have both removable and non-removable devices
    else:
        # normally we will get here with a mipi device,
        # we want to allow some time for the device to reinitialize as it was not disconnected
        time.sleep(3)
    #
    return _wait_for( serial_numbers, timeout = timeout )



###############################################################################################
if 'windows' in platform.system().lower():
    def _get_usb_location( physical_port ):
        """
        Helper method to get Windows USB location from registry
        """
        if not physical_port:
            return None
        # physical port example:
        #   \\?\usb#vid_8086&pid_0b07&mi_00#6&8bfcab3&0&0000#{e5323777-f976-4f5b-9b55-b94699c46e44}\global
        #
        re_result = re.match( r'.*\\(.*)#vid_(.*)&pid_(.*)(?:&mi_(.*))?#(.*)#', physical_port, flags = re.IGNORECASE )
        if not re_result:
            return None
        dev_type = re_result.group(1)
        vid = re_result.group(2)
        pid = re_result.group(3)
        mi = re_result.group(4)
        unique_identifier = re_result.group(5)
        #
        import winreg
        if mi:
            registry_path = r"SYSTEM\CurrentControlSet\Enum\{}\VID_{}&PID_{}&MI_{}\{}".format(
                dev_type, vid, pid, mi, unique_identifier
                )
        else:
            registry_path = r"SYSTEM\CurrentControlSet\Enum\{}\VID_{}&PID_{}\{}".format(
                dev_type, vid, pid, unique_identifier
                )
        try:
            reg_key = winreg.OpenKey( winreg.HKEY_LOCAL_MACHINE, registry_path )
        except FileNotFoundError:
            log.e( 'Could not find registry key for port:', registry_path )
            log.e( '    usb location:', physical_port )
            return None
        result = winreg.QueryValueEx( reg_key, "LocationInformation" )
        # location example: 0000.0014.0000.016.003.004.003.000.000
        # and, for T265: Port_#0002.Hub_#0006
        return result[0]
else:
    def _get_usb_location( physical_port ):
        """
        """
        if not physical_port:
            return None
        # physical port example:
        # u'/sys/devices/pci0000:00/0000:00:14.0/usb2/2-3/2-3.3/2-3.3.1/2-3.3.1:1.0/video4linux/video0'
        #
        split_location = physical_port.split( '/' )
        if len(split_location) > 4:
            port_location = split_location[-4]
        elif len(split_location) == 1:
            # Recovery devices may have only the relevant port: e.g., L515 Recovery has "2-2.4.4-84"
            port_location = physical_port
        else:
            raise RuntimeError( f"invalid physical port '{physical_port}'" )
        # location example: 2-3.3.1
        return port_location


def get_mac_address(dev, is_dds):
    if not is_dds:
        return None

    GET_ETH_CONFIG_OPCODE = 187
    raw_command = rs.debug_protocol(dev).build_command(GET_ETH_CONFIG_OPCODE,1)
    raw_result = rs.debug_protocol(dev).send_and_receive_raw_data(raw_command)
    if raw_result[0] == GET_ETH_CONFIG_OPCODE: # success
        return ":".join([hex(num)[2:] for num in raw_result[52:58]]) # bytes for the MAC address

    return None

###############################################################################################
if __name__ == '__main__':
    import os, sys, getopt

    try:
        opts,args = getopt.getopt( sys.argv[1:], '',
            longopts = [ 'help', 'recycle', 'all', 'none', 'list', 'port=', 'PORT=', 'ports' ])
    except getopt.GetoptError as err:
        print( '-F-', err )   # something like "option -a not recognized"
        usage()
    if args:
        usage()
    try:
        if hub:
            if not hub.is_connected():
                hub.connect()

        action = 'list'
        def get_handle(dev):
            return dev.handle
        def get_phys_port(dev):
            return dev.physical_port or "???"
        printer = get_handle
        for opt,arg in opts:
            if opt in ('--list'):
                action = 'list'
            elif opt in ('--port','--PORT'):
                if not hub:
                    log.f( 'No hub available' )
                all_ports = hub.all_ports()
                str_ports = arg.split(',')
                ports = [int(port) for port in str_ports if port.isnumeric() and int(port) in all_ports]
                if len(ports) != len(str_ports):
                    log.f( 'Invalid ports', str_ports )
                # With --port, leave other ports alone
                # With --PORT, disable other ports
                #       This would otherwise require --none, wait, --port)
                #       Note that it does not recycle the port if it was already enabled
                hub.enable_ports( ports, disable_other_ports=(opt == '--PORT') )
                action = 'none'
            elif opt in ('--ports'):
                printer = get_phys_port
            elif opt in ('--all'):
                if not hub:
                    log.f( 'No hub available' )
                hub.enable_ports()
                action = 'none'
            elif opt in ('--none'):
                if not hub:
                    log.f( 'No hub available' )
                hub.disable_ports()
                action = 'none'
            elif opt in ('--recycle'):
                action = 'recycle'
            else:
                usage()
        #
        if action == 'list':
            query( monitor_changes=False, recycle_ports=False, hub_reset=False, disable_dds=False )
            map_unknown_ports()
            for sn in all():
                device = get( sn )
                print( '{port} {name:30} {sn:20} {handle}'.format(
                    sn = sn,
                    name = device.name,
                    port = device.port is None and '?' or device.port,
                    handle = printer(device)
                    ))
        elif action == 'recycle':
            hub.recycle_ports()
    finally:
        # Disconnect from the hub -- if we don't it might crash on Linux...
        hub.disconnect()

<|MERGE_RESOLUTION|>--- conflicted
+++ resolved
@@ -35,12 +35,7 @@
 pyrs_dir = repo.find_pyrs_dir()
 sys.path.insert( 1, pyrs_dir )
 
-<<<<<<< HEAD
-# D585S can take up to 15 sec to boot according to PRD
-MAX_ENUMERATION_TIME = 15  # [sec]
-=======
 MAX_ENUMERATION_TIME = 17  # [sec]
->>>>>>> 4fd0e188
 
 # We need both pyrealsense2 and hub. We can work without hub, but
 # without pyrealsense2 no devices at all will be returned.
