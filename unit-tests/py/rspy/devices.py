# License: Apache 2.0. See LICENSE file in root directory.
# Copyright(c) 2021 Intel Corporation. All Rights Reserved.

import sys, os, re, platform
try:
    from rspy import log
except ModuleNotFoundError:
    if __name__ != '__main__':
        raise
    #
    def usage():
        ourname = os.path.basename( sys.argv[0] )
        print( 'Syntax: devices [actions|flags]' )
        print( '        Control the LibRS devices connected' )
        print( 'Actions (only one)' )
        print( '        --list         Enumerate devices (default action)' )
        print( '        --recycle      Recycle all' )
        print( 'Flags:' )
        print( '        --all          Enable all port [requires acroname]' )
        print( '        --port <#>     Enable only this port [requires acroname]' )
        print( '        --ports        Show physical port for each device (rather than the RS string)' )
        sys.exit(2)
    #
    # We need to tell Python where to look for rspy
    rspy_dir = os.path.dirname( os.path.abspath( __file__ ))
    py_dir   = os.path.dirname( rspy_dir )
    sys.path.append( py_dir )
    from rspy import log
#
# And where to look for pyrealsense2
from rspy import repo
pyrs_dir = repo.find_pyrs_dir()
sys.path.insert( 1, pyrs_dir )

<<<<<<< HEAD
MAX_ENUMERATION_TIME = 20  # [sec] - D585S is currently takes > 10 sec, D400 had 5 sec timeout
=======
MAX_ENUMERATION_TIME = 10  # [sec]
>>>>>>> 7df70063

# We need both pyrealsense2 and acroname. We can work without acroname, but
# without pyrealsense2 no devices at all will be returned.
try:
    import pyrealsense2 as rs
    log.d( rs )
    #
    try:
        from rspy import acroname
    except ModuleNotFoundError:
        # Error should have already been printed
        # We assume there's no brainstem library, meaning no acroname either
        log.d( 'sys.path=', sys.path )
        acroname = None
    #
    sys.path = sys.path[:-1]  # remove what we added
except ModuleNotFoundError:
    log.w( 'No pyrealsense2 library is available! Running as if no cameras available...' )
    import sys
    log.d( 'sys.path=', sys.path )
    rs = None
    acroname = None

import time

_device_by_sn = dict()
_context = None
_acroname_hubs = set()


class Device:
    def __init__( self, sn, dev ):
        self._sn = sn
        self._dev = dev
        self._name = None
        if dev.supports( rs.camera_info.name ):
            self._name = dev.get_info( rs.camera_info.name )
        self._product_line = None
        if dev.supports( rs.camera_info.product_line ):
            self._product_line = dev.get_info( rs.camera_info.product_line )
        self._physical_port = dev.supports( rs.camera_info.physical_port ) and dev.get_info( rs.camera_info.physical_port ) or None
        self._usb_location = None
        try:
            self._usb_location = _get_usb_location( self._physical_port )
        except Exception as e:
            log.e( 'Failed to get usb location:', e )
        self._port = None
        if acroname:
            try:
                self._port = _get_port_by_loc( self._usb_location )
            except Exception as e:
                log.e( 'Failed to get device port:', e )
                log.d( '    physical port is', self._physical_port )
                log.d( '    USB location is', self._usb_location )
        self._removed = False

    @property
    def serial_number( self ):
        return self._sn

    @property
    def name( self ):
        return self._name

    @property
    def product_line( self ):
        return self._product_line

    @property
    def physical_port( self ):
        return self._physical_port

    @property
    def usb_location( self ):
        return self._usb_location

    @property
    def port( self ):
        return self._port

    @property
    def handle( self ):
        return self._dev

    @property
    def enabled( self ):
        return self._removed is False


def wait_until_all_ports_disabled( timeout = 5 ):
    """
    Waits for all ports to be disabled
    """
    for retry in range( timeout ):
        if len( enabled() ) == 0:
            return True
        time.sleep( 1 )
    log.w( 'Timed out waiting for 0 devices' )
    return False


def map_unknown_ports():
    """
    Fill in unknown ports in devices by enabling one port at a time, finding out which device
    is there.
    """
    if not acroname:
        return
    global _device_by_sn
    devices_with_unknown_ports = [device for device in _device_by_sn.values() if device.port is None]
    if not devices_with_unknown_ports:
        return
    #
    ports = acroname.ports()
    known_ports = [device.port for device in _device_by_sn.values() if device.port is not None]
    unknown_ports = [port for port in ports if port not in known_ports]
    try:
        log.d( 'mapping unknown ports', unknown_ports, '...' )
        log.debug_indent()
        #log.d( "active ports:", ports )
        #log.d( "- known ports:", known_ports )
        #log.d( "= unknown ports:", unknown_ports )
        #
        for known_port in known_ports:
            if known_port not in ports:
                log.e( "A device was found on port", known_port, "but the port is not reported as used by Acroname!" )
        #
        if len( unknown_ports ) == 1:
            device = devices_with_unknown_ports[0]
            log.d( '... port', unknown_ports[0], 'has', device.handle )
            device._port = unknown_ports[0]
            return
        #
        acroname.disable_ports( ports )
        wait_until_all_ports_disabled()
        #
        # Enable one port at a time to try and find what device is connected to it
        n_identified_ports = 0
        for port in unknown_ports:
            #
            log.d( 'enabling port', port )
            acroname.enable_ports( [port], disable_other_ports=True )
            sn = None
            for retry in range( MAX_ENUMERATION_TIME ):
                if len( enabled() ) == 1:
                    sn = list( enabled() )[0]
                    break
                time.sleep( 1 )
            if not sn:
                log.d( 'could not recognize device in port', port )
            else:
                device = _device_by_sn.get( sn )
                if device:
                    log.d( '... port', port, 'has', device.handle )
                    device._port = port
                    n_identified_ports += 1
                    if len( devices_with_unknown_ports ) == n_identified_ports:
                        #log.d( 'no more devices; stopping' )
                        break
                else:
                    log.w( "Device with serial number", sn, "was found in port", port,
                            "but was not in context" )
            acroname.disable_ports( [port] )
            wait_until_all_ports_disabled()
    finally:
        log.debug_unindent()


def query( monitor_changes = True ):
    """
    Start a new LRS context, and collect all devices
    :param monitor_changes: If True, devices will update dynamically as they are removed/added
    """
    global rs
    if not rs:
        return
    #
    # Before we can start a context and query devices, we need to enable all the ports
    # on the acroname, if any:
    if acroname:
        if not acroname.hub:
            acroname.connect()  # MAY THROW!
<<<<<<< HEAD
            acroname.enable_ports( sleep_on_change = MAX_ENUMERATION_TIME )
=======

            acroname.disable_ports( sleep_on_change = 5 )
            acroname.enable_ports( sleep_on_change = MAX_ENUMERATION_TIME )

>>>>>>> 7df70063
            if platform.system() == 'Linux':
                global _acroname_hubs
                _acroname_hubs = set( acroname.find_all_hubs() )
    #
    # Get all devices, and store by serial-number
    global _device_by_sn, _context, _port_to_sn
    _context = rs.context( { 'dds': False } )
    _device_by_sn = dict()
    try:
        log.debug_indent()
        for retry in range(3):
            try:
                devices = _context.query_devices()
                break
            except RuntimeError as e:
                log.d( 'FAILED to query devices:', e )
                if retry > 1:
                    log.e( 'FAILED to query devices', retry + 1, 'times!' )
                    raise
                else:
                    time.sleep( 1 )
        for dev in devices:
            # The FW update ID is always available, it seems, and is the ASIC serial number
            # whereas the Serial Number is the OPTIC serial number and is only available in
            # non-recovery devices. So we use the former...
            try:
                sn = dev.get_info( rs.camera_info.firmware_update_id )
            except RuntimeError as e:
                log.e( f'Found device with S/N {sn} but trying to get fw-update-id failed: {e}' )
                continue
            device = Device( sn, dev )
            _device_by_sn[sn] = device
            log.d( '... port {}:'.format( device.port is None and '?' or device.port ), sn, dev )
    finally:
        log.debug_unindent()
    #
    if monitor_changes:
        _context.set_devices_changed_callback( _device_change_callback )


def _device_change_callback( info ):
    """
    Called when librealsense detects a device change (see query())
    """
    global _device_by_sn
    for device in _device_by_sn.values():
        if device.enabled  and  info.was_removed( device.handle ):
            log.d( 'device removed:', device.serial_number )
            device._removed = True
    for handle in info.get_new_devices():
        sn = handle.get_info( rs.camera_info.firmware_update_id )
        log.d( 'device added:', sn, handle )
        if sn in _device_by_sn:
            device = _device_by_sn[sn]
            device._removed = False
            device._dev = handle     # Because it has a new handle!
        else:
            # shouldn't see new devices...
            log.d( 'new device detected!?' )
            _device_by_sn[sn] = Device( sn, handle )


def all():
    """
    :return: A set of all device serial-numbers at the time of query()
    """
    global _device_by_sn
    return _device_by_sn.keys()


def enabled():
    """
    :return: A set of all device serial-numbers that are currently enabled
    """
    global _device_by_sn
    return { device.serial_number for device in _device_by_sn.values() if device.enabled }


def by_product_line( product_line, ignored_products ):
    """
    :param product_line: The product line we're interested in, as a string ("L500", etc.)
    :param ignored_products: List of products we want to ignore. e.g. ['D455', 'D457', etc.]
    :return: A set of device serial-numbers
    """
    global _device_by_sn
    result = set()
    for device in _device_by_sn.values():
        if device.product_line == product_line:
            for ignored_product in ignored_products:
                if ignored_product in device.name:
                    break
            else:
                result.add(device.serial_number)
    return result


def by_name( name, ignored_products ):
    """
    :param name: Part of the product name to search for ("L515" would match "Intel RealSense L515")
    :param ignored_products: List of products we want to ignore. e.g. ['D455', 'D457', etc.]
    :return: A set of device serial-numbers
    """
    global _device_by_sn
    result = set()
    ignored_list_as_str = " ".join(ignored_products)
    if name not in ignored_list_as_str:
        for device in _device_by_sn.values():
            if device.name and device.name.find( name ) >= 0:
                result.add(device.serial_number)
    return result

def _get_sns_from_spec( spec, ignored_products ):
    """
    Helper function for by_configuration. Yields all serial-numbers matching the given spec
    :param spec: A product name/line (as a string) we want to get serial number of
    :param ignored_products: List of products we want to ignore. e.g. ['D455', 'D457', etc.]
    :return: A set of device serial-numbers
    """
    if spec.endswith( '*' ):
        for sn in by_product_line( spec[:-1], ignored_products ):
            yield sn
    else:
        for sn in by_name( spec, ignored_products ):
            yield sn


def expand_specs( specs ):
    """
    Given a collection of configuration specs, expand them into actual serial numbers.
    Specs can be loaded from a file: see load_specs_from_file()
    :param specs: a collection of specs
    :return: a set of serial-numbers
    """
    expanded = set()
    for spec in specs:
        sns = {sn for sn in _get_sns_from_spec( spec )}
        if sns:
            expanded.update( sns )
        else:
            # maybe the spec is a specific serial-number?
            if get(spec):
                expanded.add( spec )
            else:
                log.d( 'unknown spec:', spec )
    return expanded


def load_specs_from_file( filename ):
    """
    Loads a set of specs from a file:
        - Comments (#) are removed
        - Each word in the file is a spec
    :param filename: the path to the text file we want to load
    :return: a set of specs that can then be expanded to a set of serial-numbers (see expand_specs())
    """
    from rspy import file
    exceptions = set()
    for line, comment in file.split_comments( filename ):
        specs = line.split()
        if specs:
            log.d( '...', specs, comment and ('  # ' + comment) or '', )
            exceptions.update( specs )
    return exceptions


def by_configuration( config, exceptions = None ):
    """
    Yields the serial numbers fitting the given configuration. If configuration includes an 'each' directive
    will yield all fitting serial numbers one at a time. Otherwise yields one set of serial numbers fitting the configuration

    :param config: A test:device line collection of arguments (e.g., [L515 D400*])
    :param exceptions: A collection of serial-numbers that serve as exceptions that will never get matched

    If no device matches the configuration devices specified, a RuntimeError will be
    raised!
    """
    exceptions = exceptions or set()
    # split the current config to two lists:
    #     1) new_config (the wanted products)
    #     2) ignored_products (strings starting with !)
    # For example: "each(D400*) !D457" ---> new_config = ['each(D400*)'], ignored_products = ['D457']
    new_config = []
    ignored_products = []
    for p in config:
        if p[0] == '!':
            ignored_products.append(p[1:])  # remove the '!'
        else:
            new_config.append(p)

    if len( new_config ) > 0 and re.fullmatch( r'each\(.+\)', new_config[0], re.IGNORECASE ):
        spec = new_config[0][5:-1]
        for sn in _get_sns_from_spec( spec, ignored_products ):
            if sn not in exceptions:
                yield { sn }
    else:
        sns = set()
        for spec in new_config:
            old_len = len(sns)
            for sn in _get_sns_from_spec( spec, ignored_products ):
                if sn in exceptions:
                    continue
                if sn not in sns:
                    sns.add( sn )
                    break
            new_len = len(sns)
            if new_len == old_len:
                error = 'no device matches configuration "' + spec + '"'
                if old_len:
                    error += ' (after already matching ' + str(sns) + ')'
                if ignored_products:
                    error += ' (!' + str(ignored_products) + ')'
                if exceptions:
                    error += ' (-' + str(exceptions) + ')'
                raise RuntimeError( error )
        if sns:
            yield sns


def get_first( sns ):
    """
    Throws if no serial-numbers are available!
    :param sns: An iterable list of serial-numbers. If None, defaults to all enabled() devices
    :return: The first Device in the given serial-numbers
    """
    return get( next( iter( sns or enabled() )))


def get( sn ):
    """
    :param sn: The serial-number of the requested device
    :return: The Device object with the given SN, or None
    """
    global _device_by_sn
    return _device_by_sn.get(sn)


def get_by_port( port ):
    """
    Return the Device at the given port number. Note that the device may not be enabled!
    :param sn: The port of the requested device
    :return: The Device object, or None
    """
    global _device_by_sn
    for sn in all():
        device = get( sn )
        if device.port == port:
            return device
    return None


def recovery():
    """
    :return: A set of all device serial-numbers that are in recovery mode
    """
    global _device_by_sn
    return { device.serial_number for device in _device_by_sn.values() if device.handle.is_update_device() }


def enable_only( serial_numbers, recycle = False, timeout = MAX_ENUMERATION_TIME ):
    """
    Enable only the devices corresponding to the given serial-numbers. This can work either
    with or without Acroname: without, the devices will simply be HW-reset, but other devices
    will still be present.

    NOTE: will raise an exception if any SN is unknown!

    :param serial_numbers: A collection of serial-numbers to enable - all others' ports are
                           disabled and will no longer be usable!
    :param recycle: If False, the devices will not be reset if they were already enabled. If
                    True, the devices will be recycled by disabling the port, waiting, then
                    re-enabling
    :param timeout: The maximum seconds to wait to make sure the devices are indeed online
    """
    if acroname:
        #
        ports = [ get( sn ).port for sn in serial_numbers ]
        #
        if recycle:
            #
            log.d( 'recycling ports via acroname:', ports )
            #
            enabled_devices = enabled()
            acroname.disable_ports( )
            _wait_until_removed( enabled_devices, timeout = timeout )
            #
            acroname.enable_ports( ports )
            #
        else:
            #
            acroname.enable_ports( ports, disable_other_ports = True )
        #
        _wait_for( serial_numbers, timeout = timeout )
        #
    elif recycle:
        #
        hw_reset( serial_numbers )
        #
    else:
        log.d( 'no acroname; ports left as-is' )


def enable_all():
    """
    Enables all ports on an Acroname -- without an Acroname, this does nothing!
    """
    if acroname:
        acroname.enable_ports()


def _wait_until_removed( serial_numbers, timeout = 5 ):
    """
    Wait until the given serial numbers are all offline

    :param serial_numbers: A collection of serial-numbers to wait until removed
    :param timeout: Number of seconds of maximum wait time
    :return: True if all have come offline; False if timeout was reached
    """
    while True:
        have_devices = False
        enabled_sns = enabled()
        for sn in serial_numbers:
            if sn in enabled_sns:
                have_devices = True
                break
        if not have_devices:
            return True
        #
        if timeout <= 0:
            log.e( "timed out waiting for devices to be removed" )
            return False
        timeout -= 1
        time.sleep( 1 )


def _wait_for( serial_numbers, timeout = MAX_ENUMERATION_TIME ):
    """
    Wait until the given serial numbers are all online

    :param serial_numbers: A collection of serial-numbers to wait for
    :param timeout: Number of seconds of maximum wait time
    :return: True if all have come online; False if timeout was reached
    """
    did_some_waiting = False

    while True:
        #
        have_all_devices = True
        enabled_sns = enabled()
        for sn in serial_numbers:
            if sn not in enabled_sns:
                have_all_devices = False
                break
        #
        if have_all_devices:
            if did_some_waiting:
                # Wait an extra second, just in case -- let the devices properly power up
                #log.d( 'all devices powered up' )
                time.sleep( 1 )
            return True
        #
        if timeout <= 0:
            if did_some_waiting:
                log.d( 'timed out waiting for a device connection' )
            return False
        timeout -= 1
        time.sleep( 1 )
        did_some_waiting = True

def hw_reset( serial_numbers, timeout = MAX_ENUMERATION_TIME ):
    """
    Recycles the given devices manually, using a hardware-reset (rather than any acroname port
    reset). The devices are sent a HW-reset command and then we'll wait until they come back
    online.

    NOTE: will raise an exception if any SN is unknown!

    :param serial_numbers: A collection of serial-numbers to reset
    :param timeout: Maximum # of seconds to wait for the devices to come back online
    :return: True if all devices have come back online before timeout
    """

    usb_serial_numbers = { sn for sn in serial_numbers if _device_by_sn[sn].port is not None }

    for sn in serial_numbers:
        dev = get( sn ).handle
        dev.hardware_reset()
    #

    if usb_serial_numbers:
        _wait_until_removed( usb_serial_numbers )
    else:
        # normally we will get here with a mipi device,
        # we want to allow some time for the device to reinitialize as it was not disconnected
        time.sleep(3)
    #
    return _wait_for( serial_numbers, timeout = timeout )


###############################################################################################
import platform
if 'windows' in platform.system().lower():
    #
    def _get_usb_location( physical_port ):
        """
        Helper method to get windows USB location from registry
        """
        if not physical_port:
            return None
        # physical port example:
        #   \\?\usb#vid_8086&pid_0b07&mi_00#6&8bfcab3&0&0000#{e5323777-f976-4f5b-9b55-b94699c46e44}\global
        #
        re_result = re.match( r'.*\\(.*)#vid_(.*)&pid_(.*)(?:&mi_(.*))?#(.*)#', physical_port, flags = re.IGNORECASE )
        dev_type = re_result.group(1)
        vid = re_result.group(2)
        pid = re_result.group(3)
        mi = re_result.group(4)
        unique_identifier = re_result.group(5)
        #
        import winreg
        if mi:
            registry_path = "SYSTEM\CurrentControlSet\Enum\{}\VID_{}&PID_{}&MI_{}\{}".format(
                dev_type, vid, pid, mi, unique_identifier
                )
        else:
            registry_path = "SYSTEM\CurrentControlSet\Enum\{}\VID_{}&PID_{}\{}".format(
                dev_type, vid, pid, unique_identifier
                )
        try:
            reg_key = winreg.OpenKey( winreg.HKEY_LOCAL_MACHINE, registry_path )
        except FileNotFoundError:
            log.e( 'Could not find registry key for port:', registry_path )
            log.e( '    usb location:', physical_port )
            return None
        result = winreg.QueryValueEx( reg_key, "LocationInformation" )
        # location example: 0000.0014.0000.016.003.004.003.000.000
        # and, for T265: Port_#0002.Hub_#0006
        return result[0]
    #
    def _get_port_by_loc( usb_location ):
        """
        """
        if usb_location:
            #
            # T265 locations look differently...
            match = re.fullmatch( r'Port_#(\d+)\.Hub_#(\d+)', usb_location, re.IGNORECASE )
            if match:
                # We don't know how to get the port from these yet!
                return None #int(match.group(2))
            else:
                split_location = [int(x) for x in usb_location.split('.')]
                # only the last two digits are necessary
                return acroname.get_port_from_usb( split_location[-5], split_location[-4] )
    #
else:
    #
    def _get_usb_location( physical_port ):
        """
        """
        if not physical_port:
            return None
        # physical port example:
        # u'/sys/devices/pci0000:00/0000:00:14.0/usb2/2-3/2-3.3/2-3.3.1/2-3.3.1:1.0/video4linux/video0'
        #
        split_location = physical_port.split( '/' )
        if len(split_location) > 4:
            port_location = split_location[-4]
        elif len(split_location) == 1:
            # Recovery devices may have only the relevant port: e.g., L515 Recovery has "2-2.4.4-84"
            port_location = physical_port
        else:
            raise RuntimeError( f"invalid physical port '{physical_port}'" )
        # location example: 2-3.3.1
        return port_location
    #
    def _get_port_by_loc( usb_location ):
        """
        """
        if usb_location:
            #
            # Devices connected thru an acroname will be in one of two sub-hubs under the acroname main
            # hub. Each is a 4-port hub with a different port (4 for ports 0-3, 3 for ports 4-7):
            #     /:  Bus 02.Port 1: Dev 1, Class=root_hub, Driver=xhci_hcd/6p, 10000M
            #         |__ Port 2: Dev 2, If 0, Class=Hub, Driver=hub/4p, 5000M                       <--- ACRONAME
            #             |__ Port 3: Dev 3, If 0, Class=Hub, Driver=hub/4p, 5000M
            #                 |__ Port X: Dev, If...
            #                 |__ Port Y: ...
            #             |__ Port 4: Dev 4, If 0, Class=Hub, Driver=hub/4p, 5000M
            #                 |__ Port Z: ...
            # (above is output from 'lsusb -t')
            # For the above acroname at '2-2' (bus 2, port 2), there are at least 3 devices:
            #     2-2.3.X
            #     2-2.3.Y
            #     2-2.4.Z
            # Given the two sub-ports (3.X, 3.Y, 4.Z), we can get the port number.
            # NOTE: some of our devices are hubs themselves! For example, the SR300 will show as '2-2.3.2.1' --
            # we must start a known hub or else the ports we look at are meaningless...
            #
            global _acroname_hubs
            for port in _acroname_hubs:
                if usb_location.startswith( port + '.' ):
                    match = re.search( r'^(\d+)\.(\d+)', usb_location[len(port)+1:] )
                    if match:
                        return acroname.get_port_from_usb( int(match.group(1)), int(match.group(2)) )


###############################################################################################
if __name__ == '__main__':
    import os, sys, getopt
    try:
        opts,args = getopt.getopt( sys.argv[1:], '',
            longopts = [ 'help', 'recycle', 'all', 'list', 'port=', 'ports' ])
    except getopt.GetoptError as err:
        print( '-F-', err )   # something like "option -a not recognized"
        usage()
    if args:
        usage()
    try:
        if acroname:
            if not acroname.hub:
                try:
                    acroname.connect()
                    if platform.system() == 'Linux':
                        _acroname_hubs = set( acroname.find_all_hubs() )
                except acroname.NoneFoundError as e:
                    # This can happen, e.g. on Jetson with D457...
                    log.d( 'connect() failed:', e )
                    acroname = None
        action = 'list'
        def get_handle(dev):
            return dev.handle
        def get_phys_port(dev):
            return dev.physical_port or "???"
        printer = get_handle
        for opt,arg in opts:
            if opt in ('--list'):
                action = 'list'
            elif opt in ('--ports'):
                printer = get_phys_port
            elif opt in ('--all'):
                if not acroname:
                    log.f( 'No acroname available' )
                acroname.enable_ports( sleep_on_change = MAX_ENUMERATION_TIME )
            elif opt in ('--port'):
                if not acroname:
                    log.f( 'No acroname available' )
                all_ports = acroname.all_ports()
                str_ports = arg.split(',')
                ports = [int(port) for port in str_ports if port.isnumeric() and int(port) in all_ports]
                if len(ports) != len(str_ports):
                    log.f( 'Invalid ports', str_ports )
                acroname.enable_ports( ports, disable_other_ports = True, sleep_on_change = MAX_ENUMERATION_TIME )
            elif opt in ('--recycle'):
                action = 'recycle'
            else:
                usage()
        if action == 'list':
            query()
            for sn in all():
                device = get( sn )
                print( '{port} {name:30} {sn:20} {handle}'.format(
                    sn = sn,
                    name = device.name,
                    port = device.port is None and '?' or device.port,
                    handle = printer(device)
                    ))
        elif action == 'recycle':
            log.f( 'Not implemented yet' )
    finally:
        #
        # Disconnect from the Acroname -- if we don't it'll crash on Linux...
        if acroname:
            acroname.disconnect()

<|MERGE_RESOLUTION|>--- conflicted
+++ resolved
@@ -32,11 +32,7 @@
 pyrs_dir = repo.find_pyrs_dir()
 sys.path.insert( 1, pyrs_dir )
 
-<<<<<<< HEAD
-MAX_ENUMERATION_TIME = 20  # [sec] - D585S is currently takes > 10 sec, D400 had 5 sec timeout
-=======
 MAX_ENUMERATION_TIME = 10  # [sec]
->>>>>>> 7df70063
 
 # We need both pyrealsense2 and acroname. We can work without acroname, but
 # without pyrealsense2 no devices at all will be returned.
@@ -219,14 +215,10 @@
     if acroname:
         if not acroname.hub:
             acroname.connect()  # MAY THROW!
-<<<<<<< HEAD
-            acroname.enable_ports( sleep_on_change = MAX_ENUMERATION_TIME )
-=======
 
             acroname.disable_ports( sleep_on_change = 5 )
             acroname.enable_ports( sleep_on_change = MAX_ENUMERATION_TIME )
 
->>>>>>> 7df70063
             if platform.system() == 'Linux':
                 global _acroname_hubs
                 _acroname_hubs = set( acroname.find_all_hubs() )
