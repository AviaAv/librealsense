--- conflicted
+++ resolved
@@ -32,34 +32,6 @@
     //If need to use callbacks set them before calling init, they may be called before init returns.
     void init( dds_domain_id, std::string const & participant_name );
 
-<<<<<<< HEAD
-=======
-    void on_writer_added( std::function< void( dds_guid guid, char const* topic_name ) > callback )
-    {
-        _on_writer_added = std::move( callback );
-    }
-    void on_writer_removed( std::function< void( dds_guid guid, char const* topic_name ) > callback )
-    {
-        _on_writer_removed = std::move( callback );
-    }
-    void on_reader_added( std::function< void( dds_guid guid, char const * topic_name ) > callback )
-    {
-        _on_reader_added = std::move( callback );
-    }
-    void on_reader_removed( std::function< void( dds_guid guid, char const* topic_name ) > callback )
-    {
-        _on_reader_removed = std::move( callback );
-    }
-    void on_participant_added( std::function< void( dds_guid guid, char const * participant_name ) > callback )
-    {
-        _on_participant_added = std::move( callback );
-    }
-    void on_participant_removed( std::function< void( dds_guid guid, char const* participant_name ) > callback )
-    {
-        _on_participant_removed = std::move( callback );
-    }
-
->>>>>>> 84e1c137
     bool is_valid() const { return ( nullptr != _participant ); }
     bool operator!() const { return ! is_valid(); }
 
@@ -71,20 +43,38 @@
         friend class dds_participant;
 
         std::function< void( dds_guid, char const * topic_name ) > _on_writer_added;
-        std::function< void( dds_guid ) > _on_writer_removed;
+        std::function< void( dds_guid, char const * topic_name ) > _on_writer_removed;
+        std::function< void( dds_guid, char const * topic_name ) > _on_reader_added;
+        std::function< void( dds_guid, char const * topic_name ) > _on_reader_removed;
+        std::function< void( dds_guid, char const * participant_name ) > _on_participant_added;
+        std::function< void( dds_guid, char const * participant_name ) > _on_participant_removed;
 
         listener() = default;
 
     public:
-        // Register a writer-added callback
-        void on_writer_added( std::function< void( dds_guid guid, char const* ) > callback )
+        void on_writer_added( std::function< void( dds_guid guid, char const * topic_name ) > callback )
         {
             _on_writer_added = std::move( callback );
         }
-        // Register a writer-removed callback
-        void on_writer_removed( std::function< void( dds_guid guid ) > callback )
+        void on_writer_removed( std::function< void( dds_guid guid, char const * topic_name ) > callback )
         {
             _on_writer_removed = std::move( callback );
+        }
+        void on_reader_added( std::function< void( dds_guid guid, char const * topic_name ) > callback )
+        {
+            _on_reader_added = std::move( callback );
+        }
+        void on_reader_removed( std::function< void( dds_guid guid, char const * topic_name ) > callback )
+        {
+            _on_reader_removed = std::move( callback );
+        }
+        void on_participant_added( std::function< void( dds_guid guid, char const * participant_name ) > callback )
+        {
+            _on_participant_added = std::move( callback );
+        }
+        void on_participant_removed( std::function< void( dds_guid guid, char const * participant_name ) > callback )
+        {
+            _on_participant_removed = std::move( callback );
         }
     };
 
@@ -113,17 +103,12 @@
     std::list< std::weak_ptr< listener > > _listeners;
     std::shared_ptr< listener_impl > _domain_listener;
 
-<<<<<<< HEAD
     void on_writer_added( dds_guid, char const * topic_name );
-    void on_writer_removed( dds_guid );
-=======
-    std::function< void( dds_guid, char const * topic_name ) > _on_writer_added;
-    std::function< void( dds_guid, char const * topic_name ) > _on_writer_removed;
-    std::function< void( dds_guid, char const * topic_name ) > _on_reader_added;
-    std::function< void( dds_guid, char const * topic_name ) > _on_reader_removed;
-    std::function< void( dds_guid, char const * participant_name ) > _on_participant_added;
-    std::function< void( dds_guid, char const * participant_name ) > _on_participant_removed;
->>>>>>> 84e1c137
+    void on_writer_removed( dds_guid, char const * topic_name );
+    void on_reader_added( dds_guid, char const * topic_name );
+    void on_reader_removed( dds_guid, char const * topic_name );
+    void on_participant_added( dds_guid, char const * participantc_name );
+    void on_participant_removed( dds_guid, char const * participantc_name );
 };  // class dds_participant
 
 
