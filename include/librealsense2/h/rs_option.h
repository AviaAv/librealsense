/* License: Apache 2.0. See LICENSE file in root directory.
Copyright(c) 2017 Intel Corporation. All Rights Reserved. */

/** \file rs_option.h
* \brief
* Exposes sensor options functionality for C compilers
*/


#ifndef LIBREALSENSE_RS2_OPTION_H
#define LIBREALSENSE_RS2_OPTION_H


#include <stdint.h>


#ifdef __cplusplus
extern "C" {
#endif

#include "rs_types.h"

    /** \brief Defines general configuration controls.
    These can generally be mapped to camera UVC controls, and can be set / queried at any time unless stated otherwise.
    */
    typedef enum rs2_option
    {
        RS2_OPTION_BACKLIGHT_COMPENSATION, /**< Enable / disable color backlight compensation*/
        RS2_OPTION_BRIGHTNESS, /**< Color image brightness*/
        RS2_OPTION_CONTRAST, /**< Color image contrast*/
        RS2_OPTION_EXPOSURE, /**< Controls exposure time of color camera. Setting any value will disable auto exposure*/
        RS2_OPTION_GAIN, /**< Color image gain*/
        RS2_OPTION_GAMMA, /**< Color image gamma setting*/
        RS2_OPTION_HUE, /**< Color image hue*/
        RS2_OPTION_SATURATION, /**< Color image saturation setting*/
        RS2_OPTION_SHARPNESS, /**< Color image sharpness setting*/
        RS2_OPTION_WHITE_BALANCE, /**< Controls white balance of color image. Setting any value will disable auto white balance*/
        RS2_OPTION_ENABLE_AUTO_EXPOSURE, /**< Enable / disable auto-exposure*/
        RS2_OPTION_ENABLE_AUTO_WHITE_BALANCE, /**< Enable / disable color image auto-white-balance*/
        RS2_OPTION_VISUAL_PRESET, /**< Provide access to several recommend sets of option presets for the depth camera */
        RS2_OPTION_LASER_POWER, /**< Power of the laser emitter (mW), with 0 meaning projector turned off*/
        RS2_OPTION_ACCURACY, /**< Set the number of patterns projected per frame. The higher the accuracy value the more patterns projected. Increasing the number of patterns help to achieve better accuracy. Note that this control is affecting the Depth FPS */
        RS2_OPTION_MOTION_RANGE, /**< Motion vs. Range trade-off, with lower values allowing for better motion sensitivity and higher values allowing for better depth range*/
        RS2_OPTION_FILTER_OPTION, /**< Set the filter to apply to each depth frame. Each one of the filter is optimized per the application requirements*/
        RS2_OPTION_CONFIDENCE_THRESHOLD, /**< The confidence level threshold used by the Depth algorithm pipe to set whether a pixel will get a valid range or will be marked with invalid range*/
        RS2_OPTION_EMITTER_ENABLED, /**< Emitter select: 0 - disable all emitters. 1 - enable laser. 2 - enable auto laser. 3 - enable LED.*/
        RS2_OPTION_FRAMES_QUEUE_SIZE, /**< Number of frames the user is allowed to keep per stream. Trying to hold-on to more frames will cause frame-drops.*/
        RS2_OPTION_TOTAL_FRAME_DROPS, /**< Total number of detected frame drops from all streams */
        RS2_OPTION_AUTO_EXPOSURE_MODE, /**< Auto-Exposure modes: Static, Anti-Flicker and Hybrid */
        RS2_OPTION_POWER_LINE_FREQUENCY, /**< Power Line Frequency control for anti-flickering Off/50Hz/60Hz/Auto */
        RS2_OPTION_ASIC_TEMPERATURE, /**< Current Asic Temperature */
        RS2_OPTION_ERROR_POLLING_ENABLED, /**< disable error handling */
        RS2_OPTION_PROJECTOR_TEMPERATURE, /**< Current Projector Temperature */
        RS2_OPTION_OUTPUT_TRIGGER_ENABLED, /**< Enable / disable trigger to be outputted from the camera to any external device on every depth frame */
        RS2_OPTION_MOTION_MODULE_TEMPERATURE, /**< Current Motion-Module Temperature */
        RS2_OPTION_DEPTH_UNITS, /**< Number of meters represented by a single depth unit */
        RS2_OPTION_ENABLE_MOTION_CORRECTION, /**< Enable/Disable automatic correction of the motion data */
        RS2_OPTION_AUTO_EXPOSURE_PRIORITY, /**< Allows sensor to dynamically adjust the frame rate depending on lighting conditions */
        RS2_OPTION_COLOR_SCHEME, /**< Color scheme for data visualization */
        RS2_OPTION_HISTOGRAM_EQUALIZATION_ENABLED, /**< Perform histogram equalization post-processing on the depth data */
        RS2_OPTION_MIN_DISTANCE, /**< Minimal distance to the target */
        RS2_OPTION_MAX_DISTANCE, /**< Maximum distance to the target */
        RS2_OPTION_TEXTURE_SOURCE, /**< Texture mapping stream unique ID */
        RS2_OPTION_FILTER_MAGNITUDE, /**< The 2D-filter effect. The specific interpretation is given within the context of the filter */
        RS2_OPTION_FILTER_SMOOTH_ALPHA, /**< 2D-filter parameter controls the weight/radius for smoothing.*/
        RS2_OPTION_FILTER_SMOOTH_DELTA, /**< 2D-filter range/validity threshold*/
        RS2_OPTION_HOLES_FILL, /**< Enhance depth data post-processing with holes filling where appropriate*/
        RS2_OPTION_STEREO_BASELINE, /**< The distance in mm between the first and the second imagers in stereo-based depth cameras*/
        RS2_OPTION_AUTO_EXPOSURE_CONVERGE_STEP, /**< Allows dynamically adjust the converge step value of the target exposure in Auto-Exposure algorithm*/
        RS2_OPTION_INTER_CAM_SYNC_MODE, /**< Impose Inter-camera HW synchronization mode. Applicable for D400/L500/Rolling Shutter SKUs */
        RS2_OPTION_STREAM_FILTER, /**< Select a stream to process */
        RS2_OPTION_STREAM_FORMAT_FILTER, /**< Select a stream format to process */
        RS2_OPTION_STREAM_INDEX_FILTER, /**< Select a stream index to process */
        RS2_OPTION_EMITTER_ON_OFF, /**< When supported, this option make the camera to switch the emitter state every frame. 0 for disabled, 1 for enabled */
        RS2_OPTION_ZERO_ORDER_POINT_X, /**< Deprecated!!! - Zero order point x*/
        RS2_OPTION_ZERO_ORDER_POINT_Y, /**< Deprecated!!! - Zero order point y*/
        RS2_OPTION_LLD_TEMPERATURE, /**< LDD temperature*/
        RS2_OPTION_MC_TEMPERATURE, /**< MC temperature*/
        RS2_OPTION_MA_TEMPERATURE, /**< MA temperature*/
        RS2_OPTION_HARDWARE_PRESET, /**< Hardware stream configuration */
        RS2_OPTION_GLOBAL_TIME_ENABLED, /**< disable global time  */
        RS2_OPTION_APD_TEMPERATURE, /**< APD temperature*/
        RS2_OPTION_ENABLE_MAPPING, /**< Enable an internal map */
        RS2_OPTION_ENABLE_RELOCALIZATION, /**< Enable appearance based relocalization */
        RS2_OPTION_ENABLE_POSE_JUMPING, /**< Enable position jumping */
        RS2_OPTION_ENABLE_DYNAMIC_CALIBRATION, /**< Enable dynamic calibration */
        RS2_OPTION_DEPTH_OFFSET, /**< Offset from sensor to depth origin in millimetrers*/
        RS2_OPTION_LED_POWER, /**< Power of the LED (light emitting diode), with 0 meaning LED off*/
        RS2_OPTION_ZERO_ORDER_ENABLED, /**< DEPRECATED! - Toggle Zero-Order mode */
        RS2_OPTION_ENABLE_MAP_PRESERVATION, /**< Preserve previous map when starting */
        RS2_OPTION_FREEFALL_DETECTION_ENABLED, /**< Enable/disable sensor shutdown when a free-fall is detected (on by default) */
        RS2_OPTION_AVALANCHE_PHOTO_DIODE, /**< Changes the exposure time of Avalanche Photo Diode in the receiver */
        RS2_OPTION_POST_PROCESSING_SHARPENING,  /**< Changes the amount of sharpening in the post-processed image */
        RS2_OPTION_PRE_PROCESSING_SHARPENING, /**< Changes the amount of sharpening in the pre-processed image */
        RS2_OPTION_NOISE_FILTERING, /**< Control edges and background noise */
        RS2_OPTION_INVALIDATION_BYPASS, /**< Enable\disable pixel invalidation */
        RS2_OPTION_AMBIENT_LIGHT, /**< DEPRECATED! - Use RS2_OPTION_DIGITAL_GAIN instead. */
        RS2_OPTION_DIGITAL_GAIN = RS2_OPTION_AMBIENT_LIGHT, /**< Change the depth digital gain see rs2_digital_gain for values */
        RS2_OPTION_SENSOR_MODE, /**< DEPRECATED! - The resolution mode: see rs2_sensor_mode for values */
        RS2_OPTION_EMITTER_ALWAYS_ON, /**< Enable Laser On constantly (GS SKU Only) */
        RS2_OPTION_THERMAL_COMPENSATION, /**< Depth Thermal Compensation for selected D400 SKUs */
        RS2_OPTION_TRIGGER_CAMERA_ACCURACY_HEALTH, /**< DEPRECATED as of 2.46! */
        RS2_OPTION_RESET_CAMERA_ACCURACY_HEALTH, /**< DEPRECATED as of 2.46! */
        RS2_OPTION_HOST_PERFORMANCE, /**< Set host performance mode to optimize device settings so host can keep up with workload, for example, USB transaction granularity, setting option to low performance host leads to larger USB transaction size and reduced number of transactions which improves performance and stability if host is relatively weak as compared to workload */
        RS2_OPTION_HDR_ENABLED,  /**< Enable / disable HDR */
        RS2_OPTION_SEQUENCE_NAME, /**< HDR Sequence name */
        RS2_OPTION_SEQUENCE_SIZE, /**< HDR Sequence size */
        RS2_OPTION_SEQUENCE_ID, /**< HDR Sequence ID - 0 is not HDR; sequence ID for HDR configuration starts from 1 */
        RS2_OPTION_HUMIDITY_TEMPERATURE, /**< Humidity temperature [Deg Celsius]*/
        RS2_OPTION_ENABLE_MAX_USABLE_RANGE, /**< Turn on/off the maximum usable depth sensor range given the amount of ambient light in the scene */
        RS2_OPTION_ALTERNATE_IR, /**< Turn on/off the alternate IR, When enabling alternate IR, the IR image is holding the amplitude of the depth correlation. */
        RS2_OPTION_NOISE_ESTIMATION,  /**< Noise estimation - indicates the noise on the IR image */
        RS2_OPTION_ENABLE_IR_REFLECTIVITY, /**< Enables data collection for calculating IR pixel reflectivity  */
        RS2_OPTION_AUTO_EXPOSURE_LIMIT, /**< Set and get auto exposure limit in microseconds. If the requested exposure limit is greater than frame time, it will be set to frame time at runtime. Setting will not take effect until next streaming session. */
        RS2_OPTION_AUTO_GAIN_LIMIT, /**< Set and get auto gain limits ranging from 16 to 248. If the requested gain limit is less than 16, it will be set to 16. If the requested gain limit is greater than 248, it will be set to 248. Setting will not take effect until next streaming session. */
        RS2_OPTION_AUTO_RX_SENSITIVITY, /**< Enable receiver sensitivity according to ambient light, bounded by the Receiver Gain control. */
        RS2_OPTION_TRANSMITTER_FREQUENCY, /**< changes the transmitter frequencies increasing effective range over sharpness. */
        RS2_OPTION_VERTICAL_BINNING, /**< Enables vertical binning which increases the maximal sensed distance. */
        RS2_OPTION_RECEIVER_SENSITIVITY, /**< Control receiver sensitivity to incoming light, both projected and ambient (same as APD on L515). */
        RS2_OPTION_AUTO_EXPOSURE_LIMIT_TOGGLE, /**< Enable / disable color image auto-exposure*/
        RS2_OPTION_AUTO_GAIN_LIMIT_TOGGLE, /**< Enable / disable color image auto-gain*/
        RS2_OPTION_EMITTER_FREQUENCY, /**< Select emitter (laser projector) frequency, see rs2_emitter_frequency for values */
        RS2_OPTION_DEPTH_AUTO_EXPOSURE_MODE, /**< Select depth sensor auto exposure mode see rs2_depth_auto_exposure_mode for values  */
        RS2_OPTION_OHM_TEMPERATURE, /**< Temperature of the Optical Head Sensor */
        RS2_OPTION_SOC_PVT_TEMPERATURE, /**< Temperature of PVT SOC */
        RS2_OPTION_GYRO_SENSITIVITY,/**< Control of the gyro sensitivity level, see rs2_gyro_sensitivity for values */ 
        RS2_OPTION_REGION_OF_INTEREST,/**< The rectangular area used from the streaming profile */
<<<<<<< HEAD

        // Safety camera options
        RS2_OPTION_SAFETY_PRESET_ACTIVE_INDEX, /**< Set / Get current active safety preset index**/
        RS2_OPTION_SAFETY_MODE, /**< Safety camera operation mode see rs2_safety_camera_mode for values*/
        RS2_OPTION_RGB_TNR_ENABLED, /**< RGB Temporal Noise Reduction enabling ON (1) / OFF (0)*/
        RS2_OPTION_SAFETY_MCU_TEMPERATURE, /**< Temperature of the SMCU */
        RS2_OPTION_LEFT_IR_TEMPERATURE, /**< Temperature of the Left IR Sensor */
=======
        RS2_OPTION_ROTATION,/**Rotates frames*/
>>>>>>> 22f23458
        RS2_OPTION_COUNT /**< Number of enumeration values. Not a valid input: intended to be used in for-loops. */
    } rs2_option;

    /**
    * Returns the option name if the option exists, or "UNKNOWN" otherwise.
    * See rs2_option_from_string() for the reverse.
    * \param[in] option    the option identifier
    */
    const char* rs2_option_to_string(rs2_option option);

    /**
    * Get the specific rs2_option identifier given its name if found, or RS2_OPTION_COUNT if not.
    * See rs2_option_to_string() for the reverse.
    * \param[in] option_name    the case-sensitive option name
    */
    rs2_option rs2_option_from_string( const char * option_name );

    /** \brief Defines known option value types.
    */
    typedef enum rs2_option_type
    {
        RS2_OPTION_TYPE_INTEGER, /**< 64-bit signed integer value */
        RS2_OPTION_TYPE_FLOAT,
        RS2_OPTION_TYPE_STRING,
        RS2_OPTION_TYPE_BOOLEAN,
        RS2_OPTION_TYPE_RECT,

        RS2_OPTION_TYPE_COUNT

    } rs2_option_type;

    /**
    * Returns the option type as a string, or "UNKNOWN" otherwise.
    * \param[in] type    the option type identifier
    */
    const char * rs2_option_type_to_string( rs2_option_type type );

    /**
    * A rectangle expressed in 64 bits, used with rs2_option_value::as_rect.
    * Same semantics as rs2_set_region_of_interest.
    */
    typedef struct rs2_option_rect
    {
        int16_t x1, y1;
        int16_t x2, y2;
    } rs2_option_rect;

    /** \brief The value of an option, in a known option type.
    */
    typedef struct rs2_option_value
    {
        rs2_option id;
        int is_valid;                     /**< 0 if no value available; 1 otherwise */
        rs2_option_type type;
#pragma pack(push,1)
        union
        {
            char const * as_string;       /**< valid only while rs2_option_value is alive! */
            float as_float;
            int64_t as_integer;           /**< including boolean value */
            rs2_option_rect as_rect;
        };
#pragma pack(pop)
    } rs2_option_value;

    /** \brief For SR300 devices: provides optimized settings (presets) for specific types of usage. */
    typedef enum rs2_sr300_visual_preset
    {
        RS2_SR300_VISUAL_PRESET_SHORT_RANGE, /**< Preset for short range */
        RS2_SR300_VISUAL_PRESET_LONG_RANGE, /**< Preset for long range */
        RS2_SR300_VISUAL_PRESET_BACKGROUND_SEGMENTATION, /**< Preset for background segmentation */
        RS2_SR300_VISUAL_PRESET_GESTURE_RECOGNITION, /**< Preset for gesture recognition */
        RS2_SR300_VISUAL_PRESET_OBJECT_SCANNING, /**< Preset for object scanning */
        RS2_SR300_VISUAL_PRESET_FACE_ANALYTICS, /**< Preset for face analytics */
        RS2_SR300_VISUAL_PRESET_FACE_LOGIN, /**< Preset for face login */
        RS2_SR300_VISUAL_PRESET_GR_CURSOR, /**< Preset for GR cursor */
        RS2_SR300_VISUAL_PRESET_DEFAULT, /**< Camera default settings */
        RS2_SR300_VISUAL_PRESET_MID_RANGE, /**< Preset for mid-range */
        RS2_SR300_VISUAL_PRESET_IR_ONLY, /**< Preset for IR only */
        RS2_SR300_VISUAL_PRESET_COUNT                           /**< Number of enumeration values. Not a valid input: intended to be used in for-loops. */
    } rs2_sr300_visual_preset;
    const char* rs2_sr300_visual_preset_to_string(rs2_sr300_visual_preset preset);

    /** \brief For RS400 devices: provides optimized settings (presets) for specific types of usage. */
    typedef enum rs2_rs400_visual_preset
    {
        RS2_RS400_VISUAL_PRESET_CUSTOM,
        RS2_RS400_VISUAL_PRESET_DEFAULT,
        RS2_RS400_VISUAL_PRESET_HAND,
        RS2_RS400_VISUAL_PRESET_HIGH_ACCURACY,
        RS2_RS400_VISUAL_PRESET_HIGH_DENSITY,
        RS2_RS400_VISUAL_PRESET_MEDIUM_DENSITY,
        RS2_RS400_VISUAL_PRESET_REMOVE_IR_PATTERN,
        RS2_RS400_VISUAL_PRESET_COUNT /**< Number of enumeration values. Not a valid input: intended to be used in for-loops. */
    } rs2_rs400_visual_preset;
    const char* rs2_rs400_visual_preset_to_string(rs2_rs400_visual_preset preset);

    /** \brief For L500 devices: provides optimized settings (presets) for specific types of usage. */
    typedef enum rs2_l500_visual_preset
    {
        RS2_L500_VISUAL_PRESET_CUSTOM,
        RS2_L500_VISUAL_PRESET_DEFAULT,
        RS2_L500_VISUAL_PRESET_NO_AMBIENT,
        RS2_L500_VISUAL_PRESET_LOW_AMBIENT,
        RS2_L500_VISUAL_PRESET_MAX_RANGE,
        RS2_L500_VISUAL_PRESET_SHORT_RANGE,
        RS2_L500_VISUAL_PRESET_AUTOMATIC,
        RS2_L500_VISUAL_PRESET_COUNT /**< Number of enumeration values. Not a valid input: intended to be used in for-loops. */
    } rs2_l500_visual_preset;
    const char* rs2_l500_visual_preset_to_string(rs2_l500_visual_preset preset);

    /** \brief DEPRECATED! - For setting the camera_mode option */
    typedef enum rs2_sensor_mode
    {
        RS2_SENSOR_MODE_VGA,
        RS2_SENSOR_MODE_XGA,
        RS2_SENSOR_MODE_QVGA,
        RS2_SENSOR_MODE_COUNT /**< Number of enumeration values. Not a valid input: intended to be used in for-loops. */
    } rs2_sensor_mode;
    const char* rs2_sensor_mode_to_string(rs2_sensor_mode preset);

    /** \brief  DEPRECATED! - Use RS2_OPTION_DIGITAL_GAIN instead. */
    typedef enum rs2_ambient_light
    {
        RS2_AMBIENT_LIGHT_NO_AMBIENT = 1,
        RS2_AMBIENT_LIGHT_LOW_AMBIENT = 2,
    } rs2_ambient_light;
    const char* rs2_ambient_light_to_string(rs2_ambient_light preset);

    /** \brief digital gain for RS2_OPTION_DIGITAL_GAIN option. */
    typedef enum rs2_digital_gain
    {
        RS2_DIGITAL_GAIN_AUTO = 0,
        RS2_DIGITAL_GAIN_HIGH = 1,
        RS2_DIGITAL_GAIN_LOW = 2,
    } rs2_digital_gain;
    const char* rs2_digital_gain_to_string(rs2_digital_gain preset);

    /** \brief values for RS2_OPTION_HOST_PERFORMANCE option. */
    typedef enum rs2_host_perf_mode
    {
        RS2_HOST_PERF_DEFAULT = 0,  /**< no change in settings, use device defaults */
        RS2_HOST_PERF_LOW = 1,      /**< low performance host mode, if host cannot keep up with workload, this option may improve stability, for example, it sets larger USB transaction granularity, reduces number of transactions and improve performance and stability on relatively weak hosts as compared to the workload */
        RS2_HOST_PERF_HIGH = 2,     /**< high performance host mode, if host is strong as compared to the work and can handle workload without delay, this option sets smaller USB transactions granularity and as result larger number of transactions and workload on host, but reduces chance in device frame drops */
        RS2_HOST_PERF_COUNT         /**< Number of enumeration values. Not a valid input: intended to be used in for-loops. */
    } rs2_host_perf_mode;
    const char* rs2_host_perf_mode_to_string( rs2_host_perf_mode perf );

    /** \brief values for RS2_EMITTER_FREQUENCY option. */
    typedef enum rs2_emitter_frequency_mode
    {
        RS2_EMITTER_FREQUENCY_57_KHZ = 0,  /**< Emitter frequency shall be 57 [KHZ] */
        RS2_EMITTER_FREQUENCY_91_KHZ = 1,  /**< Emitter frequency shall be 91 [KHZ] */
        RS2_EMITTER_FREQUENCY_COUNT        /**< Number of enumeration values. Not a valid input: intended to be used in for-loops. */
    } rs2_emitter_frequency_mode;
    const char* rs2_emitter_frequency_mode_to_string( rs2_emitter_frequency_mode mode );

    /** \brief values for RS2_OPTION_DEPTH_AUTO_EXPOSURE_MODE option. */
    typedef enum rs2_depth_auto_exposure_mode
    {
        RS2_DEPTH_AUTO_EXPOSURE_REGULAR = 0,  /**< Choose regular algorithm for auto exposure */
        RS2_DEPTH_AUTO_EXPOSURE_ACCELERATED = 1,  /**< Choose accelerated algorithm for auto exposure */
        RS2_DEPTH_AUTO_EXPOSURE_COUNT        /**< Number of enumeration values. Not a valid input: intended to be used in for-loops. */
    } rs2_depth_auto_exposure_mode;
    const char* rs2_depth_auto_exposure_mode_to_string( rs2_depth_auto_exposure_mode mode );

    /** \brief values for RS2_OPTION_SAFETY_MODE option. */
    typedef enum rs2_safety_mode
    {
        RS2_SAFETY_MODE_RUN,
        RS2_SAFETY_MODE_STANDBY,
        RS2_SAFETY_MODE_SERVICE,
        RS2_SAFETY_MODE_COUNT        
    } rs2_safety_mode;
    const char* rs2_safety_mode_to_string( rs2_safety_mode mode );

    /** \brief values for RS2_OPTION_INTER_CAM_SYNC_MODE option. */
    typedef enum rs2_d500_intercam_sync_mode {
        RS2_D500_INTERCAM_SYNC_NONE = 0,
        RS2_D500_INTERCAM_SYNC_RGB_MASTER = 1,
        RS2_D500_INTERCAM_SYNC_PWM_MASTER = 2,
        RS2_D500_INTERCAM_SYNC_EXTERNAL_MASTER = 3,
        RS2_D500_INTERCAM_SYNC_COUNT
    } rs2_d500_intercam_sync_mode;
    const char * rs2_d500_intercam_sync_mode_to_string( rs2_d500_intercam_sync_mode mode );

      /** \brief values for RS2_OPTION_GYRO_SENSITIVITY option. */
    typedef enum rs2_gyro_sensitivity
    {
        RS2_GYRO_SENSITIVITY_61_0_MILLI_DEG_SEC = 0,
        RS2_GYRO_SENSITIVITY_30_5_MILLI_DEG_SEC = 1,
        RS2_GYRO_SENSITIVITY_15_3_MILLI_DEG_SEC = 2,
        RS2_GYRO_SENSITIVITY_7_6_MILLI_DEG_SEC = 3,
        RS2_GYRO_SENSITIVITY_3_8_MILLI_DEG_SEC = 4,
        RS2_GYRO_SENSITIVITY_COUNT
    } rs2_gyro_sensitivity;
    const char * rs2_gyro_sensitivity_to_string( rs2_gyro_sensitivity mode );

    /**
    * check if an option is read-only
    * \param[in] options  the options container
    * \param[in] option   option id to be checked
    * \param[out] error   if non-null, receives any error that occurs during this call, otherwise, errors are ignored
    * \return true if option is read-only
    */
    int rs2_is_option_read_only(const rs2_options* options, rs2_option option, rs2_error** error);

    /**
    * read option value from the sensor
    * \param[in] options  the options container
    * \param[in] option   option id to be queried
    * \param[out] error   if non-null, receives any error that occurs during this call, otherwise, errors are ignored
    * \return value of the option
    */
    float rs2_get_option(const rs2_options* options, rs2_option option, rs2_error** error);

    /**
    * read option value from the sensor
    * \param[in] options    the options container
    * \param[in] option_id  option id to be queried
    * \param[out] error     if non-null, receives any error that occurs during this call, otherwise, errors are ignored
    * \return pointer to the value structure of the option; use rs2_delete_option_value to clean up
    */
    rs2_option_value const * rs2_get_option_value( const rs2_options * options, rs2_option option_id, rs2_error ** error );

    /**
    * write new value to sensor option
    * \param[in] options    the options container
    * \param[in] option     option id to be queried
    * \param[in] value      new value for the option
    * \param[out] error     if non-null, receives any error that occurs during this call, otherwise, errors are ignored
    */
    void rs2_set_option(const rs2_options* options, rs2_option option, float value, rs2_error** error);

    /**
    * write new value to sensor option
    * \param[in] options       the options container
    * \param[in] option_value  option id, type, and value to be set
    * \param[out] error     if non-null, receives any error that occurs during this call, otherwise, errors are ignored
    */
    void rs2_set_option_value( rs2_options const * options, rs2_option_value const * option_value, rs2_error ** error );

   /**
   * get the list of supported options of options container
   * \param[in] options    the options container
   * \param[out] error     if non-null, receives any error that occurs during this call, otherwise, errors are ignored
   */
    rs2_options_list* rs2_get_options_list(const rs2_options* options, rs2_error** error);

    /**
   * get the size of options list
   * \param[in] options    the option list
   * \param[out] error     if non-null, receives any error that occurs during this call, otherwise, errors are ignored
   */
    int rs2_get_options_list_size(const rs2_options_list* options, rs2_error** error);

    /**
    * get option name
    * \param[in] options    the options container
    * \param[in] option     option id to be checked
    * \param[out] error     if non-null, receives any error that occurs during this call, otherwise, errors are ignored
    * \return human-readable option name
    */
    const char* rs2_get_option_name(const rs2_options* options, rs2_option option, rs2_error** error);

    /**
    * get the specific option from options list
    * \param[in] i    the index of the option
    * \param[out] error     if non-null, receives any error that occurs during this call, otherwise, errors are ignored
    * \return the option ID
    */
    rs2_option rs2_get_option_from_list(const rs2_options_list* options, int i, rs2_error** error);

    /**
    * get the specific option from options list
    * \param[in] i    the index of the option
    * \param[out] error     if non-null, receives any error that occurs during this call, otherwise, errors are ignored
    * \return temporary (goes away with the options-list) pointer to the option-value struct
    */
    rs2_option_value const * rs2_get_option_value_from_list( const rs2_options_list * options, int i, rs2_error ** error );

    /**
    * Clean up a value and all it points to
    * \param[in] handle value to delete
    */
    void rs2_delete_option_value( rs2_option_value const * handle );

    /**
    * Deletes options list
    * \param[in] list list to delete
    */
    void rs2_delete_options_list(rs2_options_list* list);

    /**
    * check if particular option is supported by a subdevice
    * \param[in] options    the options container
    * \param[in] option     option id to be checked
    * \param[out] error     if non-null, receives any error that occurs during this call, otherwise, errors are ignored
    * \return true if option is supported
    */
    int rs2_supports_option(const rs2_options* options, rs2_option option, rs2_error** error);

    /**
    * retrieve the available range of values of a supported option
    * \param[in] sensor  the RealSense device
    * \param[in] option  the option whose range should be queried
    * \param[out] min    the minimum value which will be accepted for this option
    * \param[out] max    the maximum value which will be accepted for this option
    * \param[out] step   the granularity of options which accept discrete values, or zero if the option accepts continuous values
    * \param[out] def    the default value of the option
    * \param[out] error  if non-null, receives any error that occurs during this call, otherwise, errors are ignored
    */
    void rs2_get_option_range(const rs2_options* sensor, rs2_option option, float* min, float* max, float* step, float* def, rs2_error** error);

    /**
    * get option description
    * \param[in] options    the options container
    * \param[in] option     option id to be checked
    * \param[out] error     if non-null, receives any error that occurs during this call, otherwise, errors are ignored
    * \return human-readable option description
    */
    const char* rs2_get_option_description(const rs2_options* options, rs2_option option, rs2_error ** error);

    /**
    * get option value description (in case specific option value hold special meaning)
    * \param[in] options    the options container
    * \param[in] option     option id to be checked
    * \param[in] value      value of the option
    * \param[out] error     if non-null, receives any error that occurs during this call, otherwise, errors are ignored
    * \return human-readable description of a specific value of an option or null if no special meaning
    */
    const char* rs2_get_option_value_description(const rs2_options* options, rs2_option option, float value, rs2_error ** error);

    /**
    * Sets a callback in case an option in this options container value is updated.
    * Will create a thread that will periodically check the options in the container for updates.
    * The update period is determined by the context's 'options-update-interval' setting.
    * \param[in] options    the options container
    * \param[in] callback   callback function pointer to update on value changes
    * \param[out] error     if non-null, receives any error that occurs during this call, otherwise, errors are ignored
    */
    void rs2_set_options_changed_callback( rs2_options * options,
                                           rs2_options_changed_callback_ptr callback,
                                           rs2_error ** error );

    /**
    * Sets a callback in case an option in this options container value is updated
    * \param[in] options    the options container
    * \param[in] callback   callback object created from c++ application. ownership over the callback object is moved to librealsense
    * \param[out] error     if non-null, receives any error that occurs during this call, otherwise, errors are ignored
    */
    void rs2_set_options_changed_callback_cpp( rs2_options * options,
                                               rs2_options_changed_callback * callback,
                                               rs2_error ** error );

#ifdef __cplusplus
}
#endif
#endif<|MERGE_RESOLUTION|>--- conflicted
+++ resolved
@@ -125,7 +125,7 @@
         RS2_OPTION_SOC_PVT_TEMPERATURE, /**< Temperature of PVT SOC */
         RS2_OPTION_GYRO_SENSITIVITY,/**< Control of the gyro sensitivity level, see rs2_gyro_sensitivity for values */ 
         RS2_OPTION_REGION_OF_INTEREST,/**< The rectangular area used from the streaming profile */
-<<<<<<< HEAD
+        RS2_OPTION_ROTATION,/**Rotates frames*/
 
         // Safety camera options
         RS2_OPTION_SAFETY_PRESET_ACTIVE_INDEX, /**< Set / Get current active safety preset index**/
@@ -133,9 +133,6 @@
         RS2_OPTION_RGB_TNR_ENABLED, /**< RGB Temporal Noise Reduction enabling ON (1) / OFF (0)*/
         RS2_OPTION_SAFETY_MCU_TEMPERATURE, /**< Temperature of the SMCU */
         RS2_OPTION_LEFT_IR_TEMPERATURE, /**< Temperature of the Left IR Sensor */
-=======
-        RS2_OPTION_ROTATION,/**Rotates frames*/
->>>>>>> 22f23458
         RS2_OPTION_COUNT /**< Number of enumeration values. Not a valid input: intended to be used in for-loops. */
     } rs2_option;
 
