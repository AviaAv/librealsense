/* License: Apache 2.0. See LICENSE file in root directory.
   Copyright(c) 2017 Intel Corporation. All Rights Reserved. */

/** \file rs.h
* \brief
* Exposes librealsense functionality for C compilers
*/

#ifndef LIBREALSENSE_RS2_H
#define LIBREALSENSE_RS2_H

#ifdef __cplusplus
extern "C" {
#endif

#include "rsutil.h"
#include "h/rs_types.h"
#include "h/rs_context.h"
#include "h/rs_device.h"
#include "h/rs_frame.h"
#include "h/rs_option.h"
#include "h/rs_processing.h"
#include "h/rs_record_playback.h"
#include "h/rs_sensor.h"

#define RS2_API_MAJOR_VERSION    2
<<<<<<< HEAD
#define RS2_API_MINOR_VERSION    52
=======
#define RS2_API_MINOR_VERSION    53
>>>>>>> 7abfbd7f
#define RS2_API_PATCH_VERSION    0
#define RS2_API_BUILD_VERSION    0

#ifndef STRINGIFY
#define STRINGIFY(arg) #arg
#endif
#ifndef VAR_ARG_STRING
#define VAR_ARG_STRING(arg) STRINGIFY(arg)
#endif

/* Versioning rules            : For each release at least one of [MJR/MNR/PTCH] triple is promoted                                             */
/*                             : Versions that differ by RS2_API_PATCH_VERSION only are interface-compatible, i.e. no user-code changes required */
/*                             : Versions that differ by MAJOR/MINOR VERSION component can introduce API changes                                */
/* Version in encoded integer format (1,9,x) -> 01090x. note that each component is limited into [0-99] range by design                         */
#define RS2_API_VERSION  (((RS2_API_MAJOR_VERSION) * 10000) + ((RS2_API_MINOR_VERSION) * 100) + (RS2_API_PATCH_VERSION))
/* Return version in "X.Y.Z" format */
#define RS2_API_VERSION_STR (VAR_ARG_STRING(RS2_API_MAJOR_VERSION.RS2_API_MINOR_VERSION.RS2_API_PATCH_VERSION))
#define RS2_API_FULL_VERSION_STR (VAR_ARG_STRING(RS2_API_MAJOR_VERSION.RS2_API_MINOR_VERSION.RS2_API_PATCH_VERSION.RS2_API_BUILD_VERSION))

/**
* get the size of rs2_raw_data_buffer
* \param[in] buffer  pointer to rs2_raw_data_buffer returned by rs2_send_and_receive_raw_data
* \param[out] error  if non-null, receives any error that occurs during this call, otherwise, errors are ignored
* \return size of rs2_raw_data_buffer
*/
int rs2_get_raw_data_size(const rs2_raw_data_buffer* buffer, rs2_error** error);

/**
* Delete rs2_raw_data_buffer
* \param[in] buffer        rs2_raw_data_buffer returned by rs2_send_and_receive_raw_data
*/
void rs2_delete_raw_data(const rs2_raw_data_buffer* buffer);

/**
* Retrieve char array from rs2_raw_data_buffer
* \param[in] buffer   rs2_raw_data_buffer returned by rs2_send_and_receive_raw_data
* \param[out] error   if non-null, receives any error that occurs during this call, otherwise, errors are ignored
* \return raw data
*/
const unsigned char* rs2_get_raw_data(const rs2_raw_data_buffer* buffer, rs2_error** error);

/**
 * Retrieve the API version from the source code. Evaluate that the value is conformant to the established policies
 * \param[out] error  if non-null, receives any error that occurs during this call, otherwise, errors are ignored
 * \return            the version API encoded into integer value "1.9.3" -> 10903
 */
int rs2_get_api_version(rs2_error** error);

void rs2_log_to_console(rs2_log_severity min_severity, rs2_error ** error);

void rs2_log_to_file(rs2_log_severity min_severity, const char * file_path, rs2_error ** error);

void rs2_log_to_callback_cpp( rs2_log_severity min_severity, rs2_log_callback * callback, rs2_error ** error );

void rs2_log_to_callback( rs2_log_severity min_severity, rs2_log_callback_ptr callback, void * arg, rs2_error** error );

void rs2_reset_logger( rs2_error ** error);

/**
* Enable rolling log file when used with rs2_log_to_file:
* Upon reaching (max_size/2) bytes, the log will be renamed with an ".old" suffix and a new log created. Any
* previous .old file will be erased.
* Must have permissions to remove/rename files in log file directory.
* \param[in] max_size   max file size in megabytes
* \param[out] error     if non-null, receives any error that occurs during this call, otherwise, errors are ignored
*/
void rs2_enable_rolling_log_file( unsigned max_size, rs2_error ** error );


unsigned rs2_get_log_message_line_number( rs2_log_message const * msg, rs2_error** error );
const char * rs2_get_log_message_filename( rs2_log_message const * msg, rs2_error** error );
const char * rs2_get_raw_log_message( rs2_log_message const * msg, rs2_error** error );
const char * rs2_get_full_log_message( rs2_log_message const * msg, rs2_error** error );

/**
 * Add custom message into librealsense log
 * \param[in] severity  The log level for the message to be written under
 * \param[in] message   Message to be logged
 * \param[out] error  if non-null, receives any error that occurs during this call, otherwise, errors are ignored
 */
void rs2_log(rs2_log_severity severity, const char * message, rs2_error ** error);

/**
* Given the 2D depth coordinate (x,y) provide the corresponding depth in metric units
* \param[in] frame_ref  2D depth pixel coordinates (Left-Upper corner origin)
* \param[in] x,y  2D depth pixel coordinates (Left-Upper corner origin)
* \param[out] error  if non-null, receives any error that occurs during this call, otherwise, errors are ignored
*/
float rs2_depth_frame_get_distance(const rs2_frame* frame_ref, int x, int y, rs2_error** error);

/**
* return the time at specific time point
* \param[out] error  if non-null, receives any error that occurs during this call, otherwise, errors are ignored
* \return            the time at specific time point, in live and record mode it will return the system time and in playback mode it will return the recorded time
*/
rs2_time_t rs2_get_time( rs2_error** error);

#ifdef __cplusplus
}
#endif
#endif<|MERGE_RESOLUTION|>--- conflicted
+++ resolved
@@ -24,11 +24,7 @@
 #include "h/rs_sensor.h"
 
 #define RS2_API_MAJOR_VERSION    2
-<<<<<<< HEAD
-#define RS2_API_MINOR_VERSION    52
-=======
 #define RS2_API_MINOR_VERSION    53
->>>>>>> 7abfbd7f
 #define RS2_API_PATCH_VERSION    0
 #define RS2_API_BUILD_VERSION    0
 
