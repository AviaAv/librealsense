// License: Apache 2.0. See LICENSE file in root directory.
// Copyright(c) 2015 Intel Corporation. All Rights Reserved.

#define GLFW_INCLUDE_GLU
#include <GLFW/glfw3.h>

#include <vector>
#include <algorithm>
#include <cstring>
#include <ctype.h>
#include <memory>
#include <string>
#include <sstream>
#include <iomanip>

inline void make_depth_histogram(uint8_t rgb_image[], const uint16_t depth_image[], int width, int height)
{
    static uint32_t histogram[0x10000];
    memset(histogram, 0, sizeof(histogram));

    for (auto i = 0; i < width*height; ++i) ++histogram[depth_image[i]];
    for (auto i = 2; i < 0x10000; ++i) histogram[i] += histogram[i - 1]; // Build a cumulative histogram for the indices in [1,0xFFFF]
    for (auto i = 0; i < width*height; ++i)
    {
        if (auto d = depth_image[i])
        {
            int f = histogram[d] * 255 / histogram[0xFFFF]; // 0-255 based on histogram location
            rgb_image[i * 3 + 0] = 255 - f;
            rgb_image[i * 3 + 1] = 0;
            rgb_image[i * 3 + 2] = f;
        }
        else
        {
            rgb_image[i * 3 + 0] = 20;
            rgb_image[i * 3 + 1] = 5;
            rgb_image[i * 3 + 2] = 0;
        }
    }
}


inline float clamp(float x, float min, float max)
{
    return std::max(std::min(max, x), min);
}

inline float smoothstep(float x, float min, float max)
{
    x = clamp((x - min) / (max - min), 0.0, 1.0);
    return x*x*(3 - 2 * x);
}

inline float lerp(float a, float b, float t)
{
    return b * t + a * (1 - t);
}

struct float3
{
    float x, y, z;
};

struct float2
{
    float x, y;
};

struct rect
{
    float x, y;
    float w, h;

    bool operator==(const rect& other) const
    {
        return x == other.x && y == other.y && w == other.w && h == other.h;
    }

    rect center() const
    {
        return{ x + w / 2, y + h / 2, 0, 0 };
    }

    rect lerp(float t, const rect& other) const
    {
        return{
            ::lerp(x, other.x, t), ::lerp(y, other.y, t),
            ::lerp(w, other.w, t), ::lerp(h, other.h, t),
        };
    }

    rect adjust_ratio(float2 size) const
    {
        auto H = static_cast<float>(h), W = static_cast<float>(h) * size.x / size.y;
        if (W > w)
        {
            auto scale = w / W;
            W *= scale;
            H *= scale;
        }

        return{ x + (w - W) / 2, y + (h - H) / 2, W, H };
    }
};

//////////////////////////////
// Simple font loading code //
//////////////////////////////

#include "third_party/stb_easy_font.h"

inline void draw_text(int x, int y, const char * text)
{
    char buffer[60000]; // ~300 chars
    glEnableClientState(GL_VERTEX_ARRAY);
    glVertexPointer(2, GL_FLOAT, 16, buffer);
    glDrawArrays(GL_QUADS, 0, 4 * stb_easy_font_print((float)x, (float)(y - 7), (char *)text, nullptr, buffer, sizeof(buffer)));
    glDisableClientState(GL_VERTEX_ARRAY);
}

////////////////////////
// Image display code //
////////////////////////

class texture_buffer
{
    GLuint texture;
    std::vector<uint8_t> rgb;

public:
    texture_buffer() : texture() {}


    GLuint get_gl_handle() const { return texture; }

    void draw_axis()
    {

        // Traingles For X axis
        glBegin(GL_TRIANGLES);
        glColor3f(1.0f, 0.0f, 0.0f);
        glVertex3f(1.1f, 0.0f, 0.0f);
        glVertex3f(1.0f, 0.05f, 0.0f);
        glVertex3f(1.0f, -0.05f, 0.0f);
        glEnd();

        // Traingles For Y axis
        glBegin(GL_TRIANGLES);
        glColor3f(0.0f, 1.0f, 0.0f);
        glVertex3f(0.0f, -1.1f, 0.0f);
        glVertex3f(0.0f, -1.0f, 0.05f);
        glVertex3f(0.0f, -1.0f, -0.05f);
        glEnd();
        glBegin(GL_TRIANGLES);
        glColor3f(0.0f, 1.0f, 0.0f);
        glVertex3f(0.0f, -1.1f, 0.0f);
        glVertex3f(0.05f, -1.0f, 0.0f);
        glVertex3f(-0.05f, -1.0f, 0.0f);
        glEnd();

        // Traingles For Z axis
        glBegin(GL_TRIANGLES);
        glColor3f(0.0f, 0.0f, 1.0f);
        glVertex3f(0.0f, 0.0f, 1.1f);
        glVertex3f(0.0f, 0.05f, 1.0f);
        glVertex3f(0.0f, -0.05f, 1.0f);
        glEnd();

        auto axisWidth = 4;
        glLineWidth(axisWidth);

        // Drawing Axis
        glBegin(GL_LINES);
        // X axis - Red
        glColor3f(1.0f, 0.0f, 0.0f);
        glVertex3f(0.0f, 0.0f, 0.0f);
        glVertex3f(1.0f, 0.0f, 0.0f);

        // Y axis - Green
        glColor3f(0.0f, 1.0f, 0.0f);
        glVertex3f(0.0f, 0.0f, 0.0f);
        glVertex3f(0.0f, -1.0f, 0.0f);

        // Z axis - White
        glColor3f(0.0f, 0.0f, 1.0f);
        glVertex3f(0.0f, 0.0f, 0.0f);
        glVertex3f(0.0f, 0.0f, 1.0f);
        glEnd();
    }

    void draw_cyrcle(float xx, float xy, float xz, float yx, float yy, float yz)
    {
        const auto N = 50;
        glColor3f(0.5f, 0.5f, 0.5f);
        glLineWidth(2);
        glBegin(GL_LINE_STRIP);


        for (int i = 0; i <= N; i++)
        {
            const double theta = (2 * M_PI / N) * i;
            const auto cost = cos(theta);
            const auto sint = sin(theta);
            glVertex3f(
                1.1 * (xx * cost + yx * sint),
                1.1 * (xy * cost + yy * sint),
                1.1 * (xz * cost + yz * sint)
                );
        }

        glEnd();
    }

<<<<<<< HEAD
    void draw_gyro_texture(const void * data)
=======
    void multiply_vector_by_matrix(GLfloat vec[], GLfloat mat[], GLfloat* result)
    {
        const auto N = 4;
        for (int i = 0; i < N; i++)
        {
            result[i] = 0;
            for (int j = 0; j < N; j++)
            {
                result[i] += vec[j] * mat[N*j + i];
            }
        }
        return;
    }

    void print_coords_in_3d(float x, float y, float z, GLfloat model[], GLfloat proj[], bool center_text)
    {
        auto pitch = (center_text) ? 2 : 1;
        GLfloat vec[4] = { x / pitch , y / pitch, z / pitch, 0 };
        float result1[4];
        float result[4];

        multiply_vector_by_matrix(vec, model, result1);
        multiply_vector_by_matrix(result1, proj, result);

        const auto canvas_size = 230;
        const auto presicion = 3;
        const auto norm = (1 / std::sqrt(x*x + y*y + z*z));

        std::ostringstream s;
        if (center_text)
        {
            s << std::setprecision(presicion) << (1.0f / norm);
        }
        else
        {
            s << "(" << std::setprecision(presicion) << x << "," << std::setprecision(presicion) << y << "," << std::setprecision(presicion) << z << ")";
        }

        auto w = (center_text) ? stb_easy_font_width((char*)s.str().c_str()) : 0;
        glColor3f(1.0f, 1.0f, 1.0f);
        draw_text(canvas_size * norm *result[0] - w / 2, canvas_size * norm *result[1], s.str().c_str());
    }

    void draw_gyro_texture(float x, float y, float z)
>>>>>>> 9d0c3ab7
    {
        const static float gyro_range   = 1000.f;                   // Preconfigured angular velocity range [-1000...1000] Deg_C/Sec
        const static float gyro_transform_factor = float((gyro_range * M_PI) / (180.f * 32767.f));
        auto shrt = (short*)data;
        auto x = static_cast<float>(shrt[0]) * gyro_transform_factor;
        auto y = static_cast<float>(shrt[1]) * gyro_transform_factor;
        auto z = static_cast<float>(shrt[2]) * gyro_transform_factor;
        glViewport(0, 0, 1024, 1024);
        glClearColor(0,0,0,1);
        glClear(GL_COLOR_BUFFER_BIT);

        glMatrixMode(GL_PROJECTION); 
        glLoadIdentity();

        glOrtho(-2.8, 2.8, -2.4, 2.4, -7, 7);

        glRotatef(-25, 1.0f, 0.0f, 0.0f);

        glTranslatef(0, 0.33f, -1.f);

        float norm = (1 / std::sqrt(x*x + y*y + z*z));


        glRotatef(-45, 0.0f, 1.0f, 0.0f);

        GLfloat model[16];
        glGetFloatv(GL_MODELVIEW_MATRIX, model);
        GLfloat proj[16];
        glGetFloatv(GL_PROJECTION_MATRIX, proj);

        draw_axis();
        draw_cyrcle(1, 0, 0, 0, 1, 0);
        draw_cyrcle(0, 1, 0, 0, 0, 1);
        draw_cyrcle(1, 0, 0, 0, 0, 1);

        auto vectorWidth = 5;
        glLineWidth(vectorWidth);
        glBegin(GL_LINES);
        glColor3f(1.0f, 1.0f, 1.0f);
        glVertex3f(0.0f, 0.0f, 0.0f);
        glVertex3f(norm *x, norm *y, norm *z);
        glEnd();

        const auto canvas_size = 230;
        glLoadIdentity();
        glOrtho(-canvas_size, canvas_size, -canvas_size, canvas_size, -1, +1);

        print_coords_in_3d(x, y, z, model, proj,false);
        print_coords_in_3d(x,y,z,model,proj,true);

        glCopyTexImage2D(GL_TEXTURE_2D, 0, GL_RGBA, 0, 0, 1024, 1024, 0);
    }

    void draw_accel_texture(const void * data)
    {
        const static float gravity = 9.80665f; // Standard Gravitation Acceleration
        const static float accel_range = 4.f;                       // Accelerometer is preset to [-4...+4]g range
        const static float accelerator_transform_factor = float(gravity * accel_range / 2048.f);

        auto shrt = (short*)data;
        auto x = static_cast<float>(shrt[0]) * accelerator_transform_factor;
        auto y = static_cast<float>(shrt[1]) * accelerator_transform_factor;
        auto z = static_cast<float>(shrt[2]) * accelerator_transform_factor;
        glViewport(0, 0, 1024, 1024);
        glClearColor(0,0,0,1);
        glClear(GL_COLOR_BUFFER_BIT);

        glMatrixMode(GL_PROJECTION);                        // Select The Projection Matrix
        glLoadIdentity();                                   // Reset The Projection Matrix

        glOrtho(-2.8, 2.8, -2.4, 2.4, -7, 7);

        glRotatef(-25, 1.0f, 0.0f, 0.0f);

        glTranslatef(0, 0.33f, -1.f);

        float normal = (1 / std::sqrt(x*x + y*y + z*z));


        glRotatef(-45, 0.0f, 1.0f, 0.0f);

        DrawAxis();
        DrawCyrcle(1, 0, 0, 0, 1, 0);
        DrawCyrcle(0, 1, 0, 0, 0, 1);
        DrawCyrcle(1, 0, 0, 0, 0, 1);


        auto vectorWidth = 5;
        glLineWidth(vectorWidth);
        glBegin(GL_LINES);
        glColor3f(1.0f, 1.0f, 1.0f);
        glVertex3f(0.0f, 0.0f, 0.0f);
        glVertex3f(normal *x, normal *y, normal *z);
        glEnd();

        glCopyTexImage2D(GL_TEXTURE_2D, 0, GL_RGBA, 0, 0, 1024, 1024, 0);
    }

    void upload(const void * data, int width, int height, rs_format format, int stride = 0, rs_stream stream = RS_STREAM_ANY)
    {
        // If the frame timestamp has changed since the last time show(...) was called, re-upload the texture
        if(!texture) glGenTextures(1, &texture);
        glBindTexture(GL_TEXTURE_2D, texture);
        stride = stride == 0 ? width : stride;
        //glPixelStorei(GL_UNPACK_ROW_LENGTH, stride);

        switch(format)
        {
        case RS_FORMAT_ANY:
        throw std::runtime_error("not a valid format");
        case RS_FORMAT_Z16:
        case RS_FORMAT_DISPARITY16:
            rgb.resize(width * height * 4);
            make_depth_histogram(rgb.data(), reinterpret_cast<const uint16_t *>(data), width, height);
            glTexImage2D(GL_TEXTURE_2D, 0, GL_RGB, 640, 480, 0, GL_RGB, GL_UNSIGNED_BYTE, rgb.data());
            
            break;
        case RS_FORMAT_XYZ32F:
            glTexImage2D(GL_TEXTURE_2D, 0, GL_RGB, width, height, 0, GL_RGB, GL_FLOAT, data);
            break;
        case RS_FORMAT_YUYV: // Display YUYV by showing the luminance channel and packing chrominance into ignored alpha channel
            glTexImage2D(GL_TEXTURE_2D, 0, GL_RGB, width, height, 0, GL_LUMINANCE_ALPHA, GL_UNSIGNED_BYTE, data);
            break;
        case RS_FORMAT_RGB8: case RS_FORMAT_BGR8: // Display both RGB and BGR by interpreting them RGB, to show the flipped byte ordering. Obviously, GL_BGR could be used on OpenGL 1.2+
            glTexImage2D(GL_TEXTURE_2D, 0, GL_RGB, width, height, 0, GL_RGB, GL_UNSIGNED_BYTE, data);
            break;
        case RS_FORMAT_RGBA8: case RS_FORMAT_BGRA8: // Display both RGBA and BGRA by interpreting them RGBA, to show the flipped byte ordering. Obviously, GL_BGRA could be used on OpenGL 1.2+
            glTexImage2D(GL_TEXTURE_2D, 0, GL_RGBA, width, height, 0, GL_RGBA, GL_UNSIGNED_BYTE, data);
            break;
        case RS_FORMAT_Y8:
            glTexImage2D(GL_TEXTURE_2D, 0, GL_RGB, width, height, 0, GL_LUMINANCE, GL_UNSIGNED_BYTE, data);
            break;
        case RS_FORMAT_MOTION_DATA:
            switch (stream) {
            case RS_STREAM_GYRO:
                draw_gyro_texture(data);
                break;
            case RS_STREAM_ACCEL:
                draw_accel_texture(data);
                break;
            default:
                throw std::runtime_error("Motion data stream not found!");
                break;
            }
            break;
        case RS_FORMAT_Y16:
            glTexImage2D(GL_TEXTURE_2D, 0, GL_RGB, width, height, 0, GL_LUMINANCE, GL_UNSIGNED_SHORT, data);
            break;
        case RS_FORMAT_RAW8:
            glTexImage2D(GL_TEXTURE_2D, 0, GL_LUMINANCE, width, height, 0, GL_LUMINANCE, GL_UNSIGNED_BYTE, data);
            break;
        case RS_FORMAT_RAW10:
            {
                // Visualize Raw10 by performing a naive downsample. Each 2x2 block contains one red pixel, two green pixels, and one blue pixel, so combine them into a single RGB triple.
                rgb.clear(); rgb.resize(width/2 * height/2 * 3);
                auto out = rgb.data(); auto in0 = reinterpret_cast<const uint8_t *>(data), in1 = in0 + width*5/4;
                for(auto y=0; y<height; y+=2)
                {
                    for(auto x=0; x<width; x+=4)
                    {
                        *out++ = in0[0]; *out++ = (in0[1] + in1[0]) / 2; *out++ = in1[1]; // RGRG -> RGB RGB
                        *out++ = in0[2]; *out++ = (in0[3] + in1[2]) / 2; *out++ = in1[3]; // GBGB
                        in0 += 5; in1 += 5;
                    }
                    in0 = in1; in1 += width*5/4;
                }
                glPixelStorei(GL_UNPACK_ROW_LENGTH, width / 2);        // Update row stride to reflect post-downsampling dimensions of the target texture
                glTexImage2D(GL_TEXTURE_2D, 0, GL_RGB, width/2, height/2, 0, GL_RGB, GL_UNSIGNED_BYTE, rgb.data());
            }
            break;
        default:
            throw std::runtime_error("The requested format is not provided by demo");
        }
        glTexParameteri(GL_TEXTURE_2D, GL_TEXTURE_MAG_FILTER, GL_LINEAR);
        glTexParameteri(GL_TEXTURE_2D, GL_TEXTURE_MIN_FILTER, GL_LINEAR);
        glTexParameteri(GL_TEXTURE_2D, GL_TEXTURE_WRAP_S, GL_CLAMP);
        glTexParameteri(GL_TEXTURE_2D, GL_TEXTURE_WRAP_T, GL_CLAMP);
        glPixelStorei(GL_UNPACK_ROW_LENGTH, 0);
        glBindTexture(GL_TEXTURE_2D, 0);
    }

    void upload(rs::frame& frame)
    {
        upload(frame.get_data(), frame.get_width(), frame.get_height(), frame.get_format(), 
            (frame.get_stride_in_bytes() * 8) / frame.get_bits_per_pixel(), frame.get_stream_type());
    }

    void show(const rect& r, float alpha) const
    {
        glEnable(GL_BLEND);

        glBlendFunc(GL_ONE_MINUS_SRC_ALPHA, GL_SRC_ALPHA);
        glBegin(GL_QUADS);
        glColor4f(1.0f, 1.0f, 1.0f, 1 - alpha);
        glVertex2f(r.x, r.y);
        glVertex2f(r.x + r.w, r.y);
        glVertex2f(r.x + r.w, r.y + r.h);
        glVertex2f(r.x, r.y + r.h);
        glEnd();

        glBindTexture(GL_TEXTURE_2D, texture);
        glEnable(GL_TEXTURE_2D);
        glBegin(GL_QUADS);
        glTexCoord2f(0, 0); glVertex2f(r.x, r.y);
        glTexCoord2f(1, 0); glVertex2f(r.x + r.w, r.y);
        glTexCoord2f(1, 1); glVertex2f(r.x + r.w, r.y + r.h);
        glTexCoord2f(0, 1); glVertex2f(r.x, r.y + r.h);
        glEnd();
        glDisable(GL_TEXTURE_2D);
        glBindTexture(GL_TEXTURE_2D, 0);

        glDisable(GL_BLEND);
    }
};

inline void draw_depth_histogram(const uint16_t depth_image[], int width, int height)
{
    static uint8_t rgb_image[640*480*3];
    make_depth_histogram(rgb_image, depth_image, width, height);
    glDrawPixels(width, height, GL_RGB, GL_UNSIGNED_BYTE, rgb_image);
}

inline bool is_integer(float f)
{
    return abs(f - floor(f)) < 0.001f;
}

struct to_string
{
    std::ostringstream ss;
    template<class T> to_string & operator << (const T & val) { ss << val; return *this; }
    operator std::string() const { return ss.str(); }
};

inline std::string error_to_string(const rs::error& e)
{
    return to_string() << e.get_failed_function() << "("
        << e.get_failed_args() << "):\n" << e.what();
}<|MERGE_RESOLUTION|>--- conflicted
+++ resolved
@@ -210,9 +210,6 @@
         glEnd();
     }
 
-<<<<<<< HEAD
-    void draw_gyro_texture(const void * data)
-=======
     void multiply_vector_by_matrix(GLfloat vec[], GLfloat mat[], GLfloat* result)
     {
         const auto N = 4;
@@ -257,7 +254,6 @@
     }
 
     void draw_gyro_texture(float x, float y, float z)
->>>>>>> 9d0c3ab7
     {
         const static float gyro_range   = 1000.f;                   // Preconfigured angular velocity range [-1000...1000] Deg_C/Sec
         const static float gyro_transform_factor = float((gyro_range * M_PI) / (180.f * 32767.f));
