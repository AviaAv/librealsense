// License: Apache 2.0. See LICENSE file in root directory.
// Copyright(c) 2015 Intel Corporation. All Rights Reserved.

// This file converts the call to WinMain to a call to cross-platform main
// We need WinMain on Windows to offer proper Windows application and not console application
// Should not be used in CMake on Linux


#include <Windows.h>
#include <memory>
#include <vector>
#include <algorithm>
#include <iterator>
#include <sstream>
#include <iostream>
#include <csignal>

#include "os.h"
#include <rsutils/os/os.h>
#include "metadata-helper.h"
#include "rendering.h"
#include <rsutils/string/windows.h>

#include <delayimp.h>

#ifdef _MSC_VER
#pragma warning(disable: 4244) // Prevent warning for wchar->char string conversion
#endif

// Use OS hook to modify message box behaviour
// This lets us implement "report" functionality if Viewer is crashing
HHOOK hhk;
// When launching messagebox, replace standard Cancel button with "report"
LRESULT CALLBACK cbtproc(INT code, WPARAM wParam, LPARAM lParam)
{
    HWND window = (HWND)wParam;
    if (code == HCBT_ACTIVATE)
    {
        if (GetDlgItem(window, IDCANCEL) != NULL)
        {
            SetDlgItemText(window, IDCANCEL, L"Report");
        }
        UnhookWindowsHookEx(hhk);
    }
    else CallNextHookEx(hhk, code, wParam, lParam);
    return 0;
}

bool should_intercept(int code)
{
    if (code == EXCEPTION_BREAKPOINT || code == EXCEPTION_SINGLE_STEP) return false;
    return true;
}

std::string exception_code_to_string(int code, struct _EXCEPTION_POINTERS *ep)
{
    if (code == EXCEPTION_ACCESS_VIOLATION) return "Access Violation!";
    else if (code == EXCEPTION_ARRAY_BOUNDS_EXCEEDED) return "Array out of bounds access error!";
    else if (code == EXCEPTION_DATATYPE_MISALIGNMENT) return "Read / write of misaligned data!";
    else if (code == EXCEPTION_FLT_DENORMAL_OPERAND) return "Denormal floating point operation!";
    else if (code == EXCEPTION_FLT_DIVIDE_BY_ZERO) return "Unhandled floating point division by zero!";
    else if (code == EXCEPTION_FLT_INEXACT_RESULT) return "Inexact floating point result!";
    else if (code == EXCEPTION_FLT_INVALID_OPERATION) return "Invalid floating point operation!";
    else if (code == EXCEPTION_FLT_OVERFLOW) return "Floating point overflow!";
    else if (code == EXCEPTION_FLT_STACK_CHECK) return "Floating point stack overflow / underflow!";
    else if (code == EXCEPTION_FLT_UNDERFLOW) return "Floating point underflow!";
    else if (code == EXCEPTION_ILLEGAL_INSTRUCTION) return "Illegal CPU instruction!\nPossibly newer CPU architecture is required";
    else if (code == EXCEPTION_IN_PAGE_ERROR) return "In page error!\nPossibly network connection error when running the program over network";
    else if (code == EXCEPTION_INT_DIVIDE_BY_ZERO) return "Unhandled integer division by zero!";
    else if (code == EXCEPTION_INT_OVERFLOW) return "Integer overflow!";
    else if (code == EXCEPTION_INVALID_DISPOSITION) return "Invalid disposition error!";
    else if (code == EXCEPTION_NONCONTINUABLE_EXCEPTION) return "Noncontinuable exception occured!";
    else if (code == EXCEPTION_PRIV_INSTRUCTION) return "Error due to invalid call to priviledged instruction!";
    else if (code == EXCEPTION_STACK_OVERFLOW) return "Stack overflow error!";
    else if (code == VcppException(ERROR_SEVERITY_ERROR, ERROR_MOD_NOT_FOUND)) {
        auto details = (DelayLoadInfo*)ep->ExceptionRecord->ExceptionInformation[0];
        std::string dll_name = details->szDll;
        std::string fname = details->dlp.szProcName;
        return rsutils::string::from() << "Could not find " << dll_name << " library required for " << fname
                                       << ".\nMake sure all program dependencies are reachable or download standalone "
                                          "version of the App from our GitHub";
    }
    else
        return rsutils::string::from() << "Unknown error (" << code << ")!";
}

// Show custom error message box with OK and Report options
// Report will prompt new GitHub issue
void report_error(std::string error)
{
    std::wstring ws(error.begin(), error.end());
    SetWindowsHookEx(WH_CBT, &cbtproc, 0, GetCurrentThreadId());
    auto button = MessageBox(NULL, ws.c_str(), L"Something went wrong...", MB_ICONERROR | MB_OKCANCEL);
    if (button == IDCANCEL)
    {
        std::stringstream ss;
        rs2_error* e = nullptr;

        ss << "| | |\n";
        ss << "|---|---|\n";
        ss << "|**librealsense**|" << rs2::api_version_to_string(rs2_get_api_version(&e)) << (rs2::is_debug() ? " DEBUG" : " RELEASE") << "|\n";
<<<<<<< HEAD
        ss << "|**OS**|" << rsutils::get_os_name() << "|\n\n";
=======
        ss << "|**OS**|" << rsutils::os::get_os_name() << "|\n\n";
>>>>>>> 6782047b
        ss << "Intel RealSense Viewer / Depth Quality Tool has crashed with the following error message:\n";
        ss << "```\n";
        ss << error;
        ss << "\n```";

        std::string link = "https://github.com/IntelRealSense/librealsense/issues/new?body=" + rs2::url_encode(ss.str());
        rs2::open_url(link.c_str());
    }
}

// Global crash handler will be triggered when exception escapes from thread
LONG WINAPI CrashHandler(EXCEPTION_POINTERS* ep)
{
    auto code = ep->ExceptionRecord->ExceptionCode;

    if (should_intercept(code))
    {
        std::string error = "Unhandled exception escaping from a worker thread!\nError type: ";
        error += exception_code_to_string(code, ep);
        report_error(error);
    }

    return EXCEPTION_CONTINUE_SEARCH;
}

// Actual main - implemented in the cross-platform section of the App
int main(int argv, const char** argc);

int filter(unsigned int code, struct _EXCEPTION_POINTERS *ep)
{
    if (should_intercept(code))
    {
        auto error = exception_code_to_string(code, ep);
        std::cerr << "Program terminated due to an unrecoverable SEH exception:\n" << error;
        return EXCEPTION_EXECUTE_HANDLER;
    }
    else return EXCEPTION_CONTINUE_SEARCH;
}

// Wrapper around main. Must be in a function without destructors (that does not require stack unwinding)
int run_main(int argv, const char** argc)
{
    SetUnhandledExceptionFilter(CrashHandler);

    int res = 0;
    __try
    {
        res = main(argv, argc);
    }
    __except (filter(GetExceptionCode(), GetExceptionInformation()))
    {
        res = EXIT_FAILURE;
    }
    return res;
}

int CALLBACK WinMain(
    _In_ HINSTANCE hInstance,
    _In_ HINSTANCE hPrevInstance,
    _In_ LPSTR     lpCmdLine,
    _In_ int       nCmdShow
)
{
    int argCount;

    std::shared_ptr<LPWSTR> szArgList(CommandLineToArgvW(GetCommandLine(), &argCount), LocalFree);
    if (szArgList == NULL) return main(0, nullptr);

    std::vector<std::string> args;
    for (int i = 0; i < argCount; i++)
    {
        std::string s = rsutils::string::windows::win_to_utf( szArgList.get()[i] );

        if (s == rs2::metadata_helper::get_command_line_param())
        {
            try
            {
                rs2::metadata_helper::instance().enable_metadata();
                exit(0);
            }
            catch (...) { exit(-1); }
        }

        args.push_back(s);
    }

    std::vector<const char*> argc;
    std::transform(args.begin(), args.end(), std::back_inserter(argc), [](const std::string& s) { return s.c_str(); });

    // Redirect CERR to string stream
    std::stringstream ss;
    std::cerr.rdbuf(ss.rdbuf());

    int res = run_main(static_cast<int>(argc.size()), argc.data());
    
    if (res == EXIT_FAILURE)
    {
        report_error(ss.str());
    }

    return res;
}<|MERGE_RESOLUTION|>--- conflicted
+++ resolved
@@ -99,11 +99,7 @@
         ss << "| | |\n";
         ss << "|---|---|\n";
         ss << "|**librealsense**|" << rs2::api_version_to_string(rs2_get_api_version(&e)) << (rs2::is_debug() ? " DEBUG" : " RELEASE") << "|\n";
-<<<<<<< HEAD
-        ss << "|**OS**|" << rsutils::get_os_name() << "|\n\n";
-=======
         ss << "|**OS**|" << rsutils::os::get_os_name() << "|\n\n";
->>>>>>> 6782047b
         ss << "Intel RealSense Viewer / Depth Quality Tool has crashed with the following error message:\n";
         ss << "```\n";
         ss << error;
