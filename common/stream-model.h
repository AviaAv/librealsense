// License: Apache 2.0. See LICENSE file in root directory.
// Copyright(c) 2023 Intel Corporation. All Rights Reserved.

#pragma once

#include "rect.h"
#include "rendering.h"
#include <imgui.h>
#include "reflectivity/reflectivity.h"
#include <rsutils/number/stabilized-value.h>
#include <graph-model.h>

namespace rs2
{
    class subdevice_model;
    class viewer_model;

    void draw_rect(const rect& r, int line_width = 1, bool draw_cross = false);

    struct frame_metadata
    {
        std::array<std::pair<bool, rs2_metadata_type>, RS2_FRAME_METADATA_COUNT> md_attributes{};
    };

    struct attribute
    {
        std::string name;
        std::string value;
        std::string description;
    };

    bool draw_combo_box(const std::string& id, const std::vector<std::string>& device_names, int& new_index);

    class stream_model
    {
    public:
        stream_model();
        std::shared_ptr<texture_buffer> upload_frame(frame&& f);
        bool is_stream_visible() const;
        void update_ae_roi_rect(const rect& stream_rect, const mouse_info& mouse, std::string& error_message);
        void show_frame(const rect& stream_rect, const mouse_info& g, std::string& error_message);
        rect get_normalized_zoom(const rect& stream_rect, const mouse_info& g, bool is_middle_clicked, float zoom_val);

        bool is_stream_alive();
        void show_stream_footer(ImFont* font, const rect &stream_rect, const mouse_info& mouse, const std::map<int, stream_model> &streams, viewer_model& viewer);
        void show_stream_header(ImFont* font, const rect& stream_rect, viewer_model& viewer);
        float show_stream_imu( ImFont * font,
                               const rect & stream_rect,
                               const rs2_vector & axis,
                               const mouse_info & mouse,
                               char const * units,
                               char const * title = nullptr,
                               float y_offset = 0.f );
        void show_stream_pose(ImFont* font, const rect& stream_rect, const rs2_pose& pose_data,
            rs2_stream stream_type, bool fullScreen, float y_offset, viewer_model& viewer);

        void snapshot_frame(const char* filename,viewer_model& viewer) const;

        void draw_stream_metadata( const double timestamp,
                                  const rs2_timestamp_domain timestamp_domain,
                                  const unsigned long long frame_number,
                                  stream_profile profile,
                                  rs2::float2 original_size,
                                  const rect& stream_rect );

        // This function fill details with data
        void create_stream_details( std::vector< attribute >& stream_details,
                                    const double timestamp,
                                    const rs2_timestamp_domain timestamp_domain,
                                    unsigned long long frame_number,
                                    stream_profile profile,
                                    rs2::float2 original_size );

        void begin_stream(std::shared_ptr<subdevice_model> d, rs2::stream_profile p, const viewer_model& viewer);
        bool draw_reflectivity(int x, int y, rs2::depth_sensor ds, const std::map<int, stream_model> &streams, std::stringstream &ss, bool same_line = false);
        rect layout;
        std::shared_ptr<texture_buffer> texture;
        float2 size;
        float2 original_size;
        rect get_stream_bounds() const { return { 0, 0, size.x, size.y };}
        rect get_original_stream_bounds() const { return{ 0, 0, original_size.x, original_size.y };}
        stream_profile original_profile;
        stream_profile profile;
        std::chrono::high_resolution_clock::time_point last_frame;
        double              timestamp = 0.0;
        unsigned long long  frame_number = 0;
        rs2_timestamp_domain timestamp_domain = RS2_TIMESTAMP_DOMAIN_SYSTEM_TIME;
        fps_calc            fps, view_fps;
        int                 count = 0;
        rect                roi_display_rect{};
        float               roi_percentage = 0.4f;
        frame_metadata      frame_md;
        bool                capturing_roi       = false;    // active modification of roi
        std::shared_ptr<subdevice_model> dev;
        float _frame_timeout = RS2_DEFAULT_TIMEOUT;
        float _min_timeout = 167.0f;

        bool _mid_click = false;
        float2 _middle_pos{0, 0};
        rect _normalized_zoom{0, 0, 1, 1};
        int color_map_idx = 1;
        bool show_stream_details = false;
        rect curr_info_rect{};
        temporal_event _stream_not_alive;
        bool show_map_ruler = true;
        bool show_metadata = false;
        bool show_safety_zones_2d = true;

        std::shared_ptr<graph_model> graph;
        bool show_graph = false;
        bool graph_initialized = false;

        animated<float> _info_height{ 0.f };
        int _prev_mouse_pos_x = 0;
        int _prev_mouse_pos_y = 0;

    private:
        std::unique_ptr< reflectivity > _reflectivity;
        rsutils::number::stabilized_value<float> _stabilized_reflectivity;

        std::string smcu_internal_state_to_string(rs2_metadata_type& attribute_val) const;
        std::string format_value(rs2_frame_metadata_value& md_val, rs2_metadata_type& attribute_val) const;
        bool should_show_in_hex(rs2_frame_metadata_value& md_val) const;
<<<<<<< HEAD
        void show_metadata_by_default(const rs2::stream_profile& p);
        void add_d585S_metadata_descriptions(std::map<rs2_frame_metadata_value, std::string>& descriptions) const;
        std::string adapt_d585S_metadata_name(const std::string& name) const;
        void deal_d585S_metadata_md_values_special_cases(const frame& f);
        std::string get_meaning(const rs2_frame_metadata_value& md_val, const std::vector<std::string>& reasons, const std::string& reason_for_zero = "") const;
=======
        void create_graph(rs2_stream stream_type);
>>>>>>> 4fd0e188
    };

    
}<|MERGE_RESOLUTION|>--- conflicted
+++ resolved
@@ -121,15 +121,12 @@
         std::string smcu_internal_state_to_string(rs2_metadata_type& attribute_val) const;
         std::string format_value(rs2_frame_metadata_value& md_val, rs2_metadata_type& attribute_val) const;
         bool should_show_in_hex(rs2_frame_metadata_value& md_val) const;
-<<<<<<< HEAD
+        void create_graph(rs2_stream stream_type);
         void show_metadata_by_default(const rs2::stream_profile& p);
         void add_d585S_metadata_descriptions(std::map<rs2_frame_metadata_value, std::string>& descriptions) const;
         std::string adapt_d585S_metadata_name(const std::string& name) const;
         void deal_d585S_metadata_md_values_special_cases(const frame& f);
         std::string get_meaning(const rs2_frame_metadata_value& md_val, const std::vector<std::string>& reasons, const std::string& reason_for_zero = "") const;
-=======
-        void create_graph(rs2_stream stream_type);
->>>>>>> 4fd0e188
     };
 
     
