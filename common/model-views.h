// License: Apache 2.0. See LICENSE file in root directory.
// Copyright(c) 2017 Intel Corporation. All Rights Reserved.

#pragma once
#include <librealsense2/rs.hpp>

#include "rendering.h"
#include "ux-window.h"
#include "parser.hpp"

#define GLFW_INCLUDE_GLU
#include <GLFW/glfw3.h>
#include <imgui.h>
#include <imgui_impl_glfw.h>
#include <map>
#include <set>
#include <array>
#include <unordered_map>

#include "imgui-fonts-karla.hpp"
#include "imgui-fonts-fontawesome.hpp"
#include "../third-party/json.hpp"

#include "realsense-ui-advanced-mode.h"
#ifdef _WIN32
#include <windows.h>
#include <wchar.h>
#include <KnownFolders.h>
#include <shlobj.h>
#endif

#if defined __linux__ || defined __APPLE__
#include <unistd.h>
#include <sys/types.h>
#include <pwd.h>
#endif

ImVec4 from_rgba(uint8_t r, uint8_t g, uint8_t b, uint8_t a, bool consistent_color = false);
ImVec4 operator+(const ImVec4& c, float v);

static const ImVec4 light_blue = from_rgba(0, 174, 239, 255, true); // Light blue color for selected elements such as play button glyph when paused
static const ImVec4 regular_blue = from_rgba(0, 115, 200, 255, true); // Checkbox mark, slider grabber
static const ImVec4 light_grey = from_rgba(0xc3, 0xd5, 0xe5, 0xff, true); // Text
static const ImVec4 dark_window_background = from_rgba(9, 11, 13, 255);
static const ImVec4 almost_white_bg = from_rgba(230, 230, 230, 255, true);
static const ImVec4 black = from_rgba(0, 0, 0, 255, true);
static const ImVec4 transparent = from_rgba(0, 0, 0, 0, true);
static const ImVec4 white = from_rgba(0xff, 0xff, 0xff, 0xff, true);
static const ImVec4 scrollbar_bg = from_rgba(14, 17, 20, 255);
static const ImVec4 scrollbar_grab = from_rgba(54, 66, 67, 255);
static const ImVec4 grey{ 0.5f,0.5f,0.5f,1.f };
static const ImVec4 dark_grey = from_rgba(30, 30, 30, 255);
static const ImVec4 sensor_header_light_blue = from_rgba(80, 99, 115, 0xff);
static const ImVec4 sensor_bg = from_rgba(36, 44, 51, 0xff);
static const ImVec4 redish = from_rgba(255, 46, 54, 255, true);
static const ImVec4 dark_red = from_rgba(200, 46, 54, 255, true);
static const ImVec4 button_color = from_rgba(62, 77, 89, 0xff);
static const ImVec4 header_window_bg = from_rgba(36, 44, 54, 0xff);
static const ImVec4 header_color = from_rgba(62, 77, 89, 255);
static const ImVec4 title_color = from_rgba(27, 33, 38, 255);
static const ImVec4 device_info_color = from_rgba(33, 40, 46, 255);
static const ImVec4 yellow = from_rgba(229, 195, 101, 255, true);
static const ImVec4 green = from_rgba(0x20, 0xe0, 0x20, 0xff, true);
static const ImVec4 dark_sensor_bg = from_rgba(0x1b, 0x21, 0x25, 200);

inline ImVec4 blend(const ImVec4& c, float a)
{
    return{ c.x, c.y, c.z, a * c.w };
}

namespace rs2
{
    struct textual_icon
    {
        explicit constexpr textual_icon(const char (&unicode_icon)[4]) :
            _icon{ unicode_icon[0], unicode_icon[1], unicode_icon[2], unicode_icon[3] }
        {
        }
        operator const char*() const
        {
            return _icon.data();
        }
    private:
        std::array<char, 5> _icon;
    };

    inline std::ostream& operator<<(std::ostream& os, const textual_icon& i)
    {
        return os << static_cast<const char*>(i);
    }

    namespace textual_icons
    {
        static const textual_icon video_camera             { u8"\uf03d" };
        static const textual_icon file_movie               { u8"\uf008" };
        static const textual_icon circle                   { u8"\uf111" };
        static const textual_icon square                   { u8"\uf0c8" };
        static const textual_icon square_o                 { u8"\uf096" };
        static const textual_icon check_square_o           { u8"\uf046" };
        static const textual_icon refresh                  { u8"\uf021" };
        static const textual_icon info_circle              { u8"\uf05a" };
        static const textual_icon bars                     { u8"\uf0c9" };
        static const textual_icon times                    { u8"\uf00d" };
        static const textual_icon lock                     { u8"\uf023" };
        static const textual_icon camera                   { u8"\uf030" };
        static const textual_icon step_backward            { u8"\uf048" };
        static const textual_icon play                     { u8"\uf04b" };
        static const textual_icon pause                    { u8"\uf04c" };
        static const textual_icon stop                     { u8"\uf04d" };
        static const textual_icon step_forward             { u8"\uf051" };
        static const textual_icon minus                    { u8"\uf068" };
        static const textual_icon exclamation_triangle     { u8"\uf071" };
        static const textual_icon unlock                   { u8"\uf09c" };
        static const textual_icon floppy                   { u8"\uf0c7" };
        static const textual_icon caret_down               { u8"\uf0d7" };
        static const textual_icon repeat                   { u8"\uf0e2" };
        static const textual_icon toggle_off               { u8"\uf204" };
        static const textual_icon toggle_on                { u8"\uf205" };
        static const textual_icon window_maximize          { u8"\uf2d0" };
        static const textual_icon window_restore           { u8"\uf2d2" };
        static const textual_icon plus_circle              { u8"\uf055" };
        static const textual_icon download                 { u8"\uf019" };
        static const textual_icon upload                   { u8"\uf093" };
        static const textual_icon bar_chart                { u8"\uf080" };
<<<<<<< HEAD
        static const textual_icon usb_type                 { u8"\uf287" };
=======
        static const textual_icon edit                     { u8"\uf044" };
        static const textual_icon question_mark            { u8"\uf059" };
>>>>>>> 70518236
    }

    class subdevice_model;
    struct notifications_model;

    void imgui_easy_theming(ImFont*& font_14, ImFont*& font_18);

    // Helper function to get window rect from GLFW
    rect get_window_rect(GLFWwindow* window);

    // Helper function to get monitor rect from GLFW
    rect get_monitor_rect(GLFWmonitor* monitor);

    // Select appropriate scale factor based on the display
    // that most of the application is presented on
    int pick_scale_factor(GLFWwindow* window);

    template<class T>
    void sort_together(std::vector<T>& vec, std::vector<std::string>& names)
    {
        std::vector<std::pair<T, std::string>> pairs(vec.size());
        for (size_t i = 0; i < vec.size(); i++) pairs[i] = std::make_pair(vec[i], names[i]);

        std::sort(begin(pairs), end(pairs),
        [](const std::pair<T, std::string>& lhs,
           const std::pair<T, std::string>& rhs) {
            return lhs.first < rhs.first;
        });

        for (size_t i = 0; i < vec.size(); i++)
        {
            vec[i] = pairs[i].first;
            names[i] = pairs[i].second;
        }
    }

    template<class T>
    void push_back_if_not_exists(std::vector<T>& vec, T value)
    {
        auto it = std::find(vec.begin(), vec.end(), value);
        if (it == vec.end()) vec.push_back(value);
    }

    struct frame_metadata
    {
        std::array<std::pair<bool,rs2_metadata_type>,RS2_FRAME_METADATA_COUNT> md_attributes{};
    };

    struct notification_model;
    typedef std::map<int, rect> streams_layout;

    std::vector<std::pair<std::string, std::string>> get_devices_names(const device_list& list);
    std::vector<std::string> get_device_info(const device& dev, bool include_location = true);

    class option_model
    {
    public:
        bool draw(std::string& error_message, notifications_model& model,bool new_line=true, bool use_option_name = true);
        void update_supported(std::string& error_message);
        void update_read_only_status(std::string& error_message);
        void update_all_fields(std::string& error_message, notifications_model& model);

        bool draw_option(bool update_read_only_options, bool is_streaming,
            std::string& error_message, notifications_model& model);

        rs2_option opt;
        option_range range;
        std::shared_ptr<options> endpoint;
        bool supported = false;
        bool read_only = false;
        float value = 0.0f;
        std::string label = "";
        std::string id = "";
        subdevice_model* dev;
        std::function<bool(option_model&, std::string&, notifications_model&)> custom_draw_method = nullptr;
        bool edit_mode = false;
        std::string edit_value = "";
    private:
        bool is_all_integers() const;
        bool is_enum() const;
        bool is_checkbox() const;
    };

    class frame_queues
    {
    public:
        frame_queue& at(int id)
        {
            std::lock_guard<std::mutex> lock(_lookup_mutex);
            return _queues[id];
        }

        template<class T>
        void foreach(T action)
        {
            std::lock_guard<std::mutex> lock(_lookup_mutex);
            for (auto&& kvp : _queues)
                action(kvp.second);
        }

    private:
        std::unordered_map<int, frame_queue> _queues;
        std::mutex _lookup_mutex;
    };

    // Preserve user selections in UI
    struct subdevice_ui_selection
    {
        int selected_res_id = 0;
        int selected_shared_fps_id = 0;
        std::map<int, int> selected_fps_id;
        std::map<int, int> selected_format_id;
    };

     class viewer_model;
     class subdevice_model;

    class processing_block_model
    {
    public:
        processing_block_model(subdevice_model* owner,
            const std::string& name,
            std::shared_ptr<options> block,
            std::function<rs2::frame(rs2::frame)> invoker,
            std::string& error_message);

        const std::string& get_name() const { return _name; }

        option_model& get_option(rs2_option opt) { return options_metadata[opt]; }

        rs2::frame invoke(rs2::frame f) const { return _invoker(f); }

        bool enabled = false;
    private:
        std::shared_ptr<options> _block;
        std::map<int, option_model> options_metadata;
        std::string _name;
        std::function<rs2::frame(rs2::frame)> _invoker;
    };

    class subdevice_model
    {
    public:
        static void populate_options(std::map<int, option_model>& opt_container,
            const std::string& opt_base_label,
            subdevice_model* model,
            std::shared_ptr<options> options,
            std::string& error_message);

        subdevice_model(device& dev, std::shared_ptr<sensor> s, std::string& error_message);
        bool is_there_common_fps() ;
        bool draw_stream_selection();
        bool is_selected_combination_supported();
        std::vector<stream_profile> get_selected_profiles();
        void stop(viewer_model& viewer);
        void play(const std::vector<stream_profile>& profiles, viewer_model& viewer);
        void update(std::string& error_message, notifications_model& model);
        void draw_options(const std::vector<rs2_option>& drawing_order,
                          bool update_read_only_options, std::string& error_message,
                          notifications_model& model);
        uint64_t num_supported_non_default_options() const;
        bool draw_option(rs2_option opt, bool update_read_only_options,
            std::string& error_message, notifications_model& model)
        {
            return options_metadata[opt].draw_option(update_read_only_options, streaming, error_message, model);
        }

        bool is_paused() const;
        void pause();
        void resume();

        void restore_ui_selection() { ui = last_valid_ui; }
        void store_ui_selection() { last_valid_ui = ui; }

        template<typename T>
        bool get_default_selection_index(const std::vector<T>& values, const T & def, int* index)
        {
            auto max_default = values.begin();
            for (auto it = values.begin(); it != values.end(); it++)
            {

                if (*it == def)
                {
                    *index = (int)(it - values.begin());
                    return true;
                }
                if (*max_default < *it)
                {
                    max_default = it;
                }
            }
            *index = (int)(max_default - values.begin());
            return false;
        }

        std::shared_ptr<sensor> s;
        device dev;

        std::map<int, option_model> options_metadata;
        std::vector<std::string> resolutions;
        std::map<int, std::vector<std::string>> fpses_per_stream;
        std::vector<std::string> shared_fpses;
        std::map<int, std::vector<std::string>> formats;
        std::map<int, bool> stream_enabled;
        std::map<int, std::string> stream_display_names;

        subdevice_ui_selection ui;
        subdevice_ui_selection last_valid_ui;

        std::vector<std::pair<int, int>> res_values;
        std::map<int, std::vector<int>> fps_values_per_stream;
        std::vector<int> shared_fps_values;
        bool show_single_fps_list = false;
        std::map<int, std::vector<rs2_format>> format_values;

        std::vector<stream_profile> profiles;

        frame_queues queues;
        std::mutex _queue_lock;
        bool options_invalidated = false;
        int next_option = RS2_OPTION_COUNT;
        bool streaming = false;

        rect normalized_zoom{0, 0, 1, 1};
        rect roi_rect;
        bool auto_exposure_enabled = false;
        float depth_units = 1.f;
        float stereo_baseline = -1.f;


        bool roi_checked = false;

        std::atomic<bool> _pause;
        std::atomic<bool> _is_being_recorded{ false };

        bool draw_streams_selector = true;
        bool draw_fps_selector = true;

        region_of_interest algo_roi;
        bool show_algo_roi = false;

        std::shared_ptr<rs2::colorizer> depth_colorizer;
        std::shared_ptr<processing_block_model> decimation_filter;
        std::shared_ptr<processing_block_model> spatial_filter;
        std::shared_ptr<processing_block_model> temporal_filter;
        std::shared_ptr<processing_block_model> depth_to_disparity;
        std::shared_ptr<processing_block_model> disparity_to_depth;

        std::vector<std::shared_ptr<processing_block_model>> post_processing;
        bool post_processing_enabled = false;
        std::vector<std::shared_ptr<processing_block_model>> const_effects;
    };

    class viewer_model;

    inline bool ends_with(const std::string& s, const std::string& suffix)
    {
        auto i = s.rbegin(), j = suffix.rbegin();
        for (; i != s.rend() && j != suffix.rend() && *i == *j;
            i++, j++);
        return j == suffix.rend();
    }

    void outline_rect(const rect& r);
    void draw_rect(const rect& r, int line_width = 1);

    class stream_model
    {
    public:
        stream_model();
        texture_buffer* upload_frame(frame&& f);
        bool is_stream_visible();
        void update_ae_roi_rect(const rect& stream_rect, const mouse_info& mouse, std::string& error_message);
        void show_frame(const rect& stream_rect, const mouse_info& g, std::string& error_message);
        void show_metadata(const mouse_info& g);
        rect get_normalized_zoom(const rect& stream_rect, const mouse_info& g, bool is_middle_clicked, float zoom_val);

        bool is_stream_alive();

        void show_stream_footer(ImFont* font, const rect& stream_rect,const mouse_info& mouse);
        void show_stream_header(ImFont* font, const rect& stream_rect, viewer_model& viewer);

        void snapshot_frame(const char* filename,viewer_model& viewer) const;

        void begin_stream(std::shared_ptr<subdevice_model> d, rs2::stream_profile p);
        rect layout;
        std::unique_ptr<texture_buffer> texture;
        float2 size;
        rect get_stream_bounds() const { return { 0, 0, size.x, size.y }; }
        stream_profile original_profile;
        stream_profile profile;
        std::chrono::high_resolution_clock::time_point last_frame;
        double              timestamp = 0.0;
        unsigned long long  frame_number = 0;
        rs2_timestamp_domain timestamp_domain = RS2_TIMESTAMP_DOMAIN_SYSTEM_TIME;
        fps_calc            fps;
        rect                roi_display_rect{};
        frame_metadata      frame_md;
        bool                metadata_displayed  = false;
        bool                capturing_roi       = false;    // active modification of roi
        std::shared_ptr<subdevice_model> dev;
        float _frame_timeout = 5000.0f;
        float _min_timeout = 167.0f;

        bool _mid_click = false;
        float2 _middle_pos{0, 0};
        rect _normalized_zoom{0, 0, 1, 1};
        int color_map_idx = 1;
        bool show_stream_details = false;
        rect curr_info_rect{};
        temporal_event _stream_not_alive;
        bool show_map_ruler = true;
    };

    std::pair<std::string, std::string> get_device_name(const device& dev);

    bool draw_combo_box(const std::string& id, const std::vector<std::string>& device_names, int& new_index);

    class device_model
    {
    public:
        void reset();
        explicit device_model(device& dev, std::string& error_message, viewer_model& viewer);
        void start_recording(const std::string& path, std::string& error_message);
        void stop_recording(viewer_model& viewer);
        void pause_record();
        void resume_record();
        int draw_playback_panel(ImFont* font, viewer_model& view);
        bool draw_advanced_controls(viewer_model& view, ux_window& window, std::string& error_message);
        void draw_controls(float panel_width, float panel_height,
            ux_window& window,
            std::string& error_message,
            device_model*& device_to_remove,
            viewer_model& viewer, float windows_width,
            bool update_read_only_options,
            std::vector<std::function<void()>>& draw_later, bool draw_device_outline = true);
        void handle_harware_events(const std::string& serialized_data);

        std::vector<std::shared_ptr<subdevice_model>> subdevices;

        bool metadata_supported = false;
        bool get_curr_advanced_controls = true;
        device dev;
        std::string id;
        bool is_recording = false;
        int seek_pos = 0;
        int playback_speed_index = 2;
        bool _playback_repeat = true;
        bool _should_replay = false;
        bool show_device_info = false;

        bool allow_remove = true;
        bool show_depth_only = false;
        bool show_stream_selection = true;
        std::map<int, std::array<uint8_t, 6>> controllers;
        std::set<std::array<uint8_t, 6>> available_controllers;
        std::vector<std::pair<std::string, std::string>> infos;
        std::vector<std::string> restarting_device_info;
        std::set<std::string> advanced_mode_settings_file_names;
        std::string selected_file_preset;
    private:
        void draw_info_icon(const ImVec2& size);
        int draw_seek_bar();
        int draw_playback_controls(ImFont* font, viewer_model& view);
        advanced_mode_control amc;
        std::string pretty_time(std::chrono::nanoseconds duration);
        void draw_controllers_panel(ImFont* font, bool is_device_streaming);
        float draw_device_panel(float panel_width,
                                ux_window& window,
                                std::string& error_message,
                                viewer_model& viewer);
        void play_defaults(viewer_model& view);
        float draw_preset_panel(float panel_width,
            ux_window& window,
            std::string& error_message,
            viewer_model& viewer,
            bool update_read_only_options);
        bool prompt_toggle_advanced_mode(bool enable_advanced_mode, const std::string& message_text,
            std::vector<std::string>& restarting_device_info,
            viewer_model& view,
            ux_window& window);
        void load_viewer_configurations(const std::string& json_str);
        void save_viewer_configurations(std::ofstream& outfile, nlohmann::json& j);

        std::shared_ptr<recorder> _recorder;
        std::vector<std::shared_ptr<subdevice_model>> live_subdevices;
    };

    struct notification_data
    {
        notification_data(std::string description,
                            double timestamp,
                            rs2_log_severity severity,
                            rs2_notification_category category);
        rs2_notification_category get_category() const;
        std::string get_description() const;
        double get_timestamp() const;
        rs2_log_severity get_severity() const;

        std::string _description;
        double _timestamp;
        rs2_log_severity _severity;
        rs2_notification_category _category;
    };

    struct notification_model
    {
        notification_model();
        notification_model(const notification_data& n);
        double get_age_in_ms() const;
        void draw(int w, int y, notification_model& selected);
        void set_color_scheme(float t) const;
        void clear_color_scheme() const;

        static const int MAX_LIFETIME_MS = 10000;
        int height = 40;
        int index = 0;
        std::string message;
        double timestamp = 0.0;
        rs2_log_severity severity = RS2_LOG_SEVERITY_NONE;
        std::chrono::high_resolution_clock::time_point created_time;
        // TODO: Add more info
    };

    struct notifications_model
    {
        void add_notification(const notification_data& n);
        void draw(ImFont* font, int w, int h);

        void foreach_log(std::function<void(const std::string& line)> action)
        {
            std::lock_guard<std::mutex> lock(m);
            for (auto&& l : log)
            {
                action(l);
            }

            auto rc = ImGui::GetCursorPos();
            ImGui::SetCursorPos({ rc.x, rc.y + 5 });

            if (new_log)
            {
                ImGui::SetScrollPosHere();
                new_log = false;
            }
        }

        void add_log(std::string line)
        {
            std::lock_guard<std::mutex> lock(m);
            if (!line.size()) return;
            if (line[line.size() - 1] != '\n') line += "\n";
            log.push_back(line);
            new_log = true;
        }

    private:
        std::vector<notification_model> pending_notifications;
        int index = 1;
        const int MAX_SIZE = 6;
        std::mutex m;
        bool new_log = false;

        std::vector<std::string> log;
        notification_model selected;
    };

    std::string get_file_name(const std::string& path);

    class viewer_model;
    class post_processing_filters
    {
    public:
        post_processing_filters(viewer_model& viewer)
            : processing_block([&](rs2::frame f, const rs2::frame_source& source)
            {
                process(std::move(f),source);
            }),
            viewer(viewer),
            keep_calculating(true),
            depth_stream_active(false),
            resulting_queue_max_size(20),
            resulting_queue(static_cast<unsigned int>(resulting_queue_max_size)),
            t([this]() {render_loop(); }),
            pc(new pointcloud())
        {
            std::string s;
            pc_gen = std::make_shared<processing_block_model>(nullptr, "Pointclould Engine", pc, [=](rs2::frame f) { return pc->calculate(f); }, s);
            processing_block.start(resulting_queue);
        }

        ~post_processing_filters() { stop(); }

        void update_texture(frame f) { pc->map_to(f); }

        void stop()
        {
            if (keep_calculating)
            {
                keep_calculating = false;
                t.join();
            }
        }

        rs2::frameset get_points()
        {
            frame f;
            if (resulting_queue.poll_for_frame(&f))
            {
                rs2::frameset frameset(f);
                model = frameset;
            }
            return model;
        }

        void reset(void)
        {
            rs2::frame f{};
            model = f;
            while(resulting_queue.poll_for_frame(&f));
        }

        std::atomic<bool> depth_stream_active;

        const size_t resulting_queue_max_size;
        std::map<int, rs2::frame_queue> frames_queue;
        rs2::frame_queue syncer_queue;
        rs2::frame_queue resulting_queue;

        std::shared_ptr<pointcloud> get_pc() const { return pc; }
        std::shared_ptr<processing_block_model> get_pc_model() const {  return pc_gen; }

    private:
        viewer_model& viewer;

        void render_loop();
        void process(rs2::frame f, const rs2::frame_source& source);
        std::vector<rs2::frame> handle_frame(rs2::frame f);

        rs2::frame apply_filters(rs2::frame f);
        rs2::frame last_tex_frame;
        rs2::processing_block processing_block;
        std::shared_ptr<pointcloud> pc;
        rs2::frameset model;
        std::atomic<bool> keep_calculating;
        std::shared_ptr<processing_block_model> pc_gen;

        std::thread t;

        int last_frame_number = 0;
        double last_timestamp = 0;
        int last_stream_id = 0;
    };

    class press_button_model
    {
    public:
        press_button_model(const char* icon_default, const char* icon_pressed, std::string tooltip_default, std::string tooltip_pressed)
        {
            tooltip[unpressed] = tooltip_default;
            tooltip[pressed] = tooltip_pressed;
            icon[unpressed] = icon_default;
            icon[pressed] = icon_pressed;
        }

        void toggle_button() { state_pressed = !state_pressed; }
        void set_button_pressed(bool p) { state_pressed = p; }
        bool is_pressed() { return state_pressed; }
        std::string get_tooltip() { return(state_pressed ? tooltip[pressed]: tooltip[unpressed]); }
        std::string get_icon() { return(state_pressed ? icon[pressed] : icon[unpressed]); }

    private:
        enum button_state
        {
            unpressed, //default
            pressed
        };

        bool state_pressed = false;
        std::string tooltip[2];
        std::string icon[2];
    };

    using color = std::array<float, 3>;
    using face = std::array<float3, 4>;
    using colored_cube = std::array<std::pair<face, color>, 6>;
    using tracked_point = std::pair<rs2_vector, unsigned int>; // translation and confidence

    class tm2_model
    {
    public:
        void draw_controller_pose_object();
        void draw_pose_object();
        void draw_trajectory(tracked_point& p);
        void draw_boundary(tracked_point& p);

        press_button_model trajectory_button{ u8"\uf1b0", u8"\uf1b0","Draw trajectory", "Stop drawing trajectory" };
        press_button_model camera_object_button{ u8"\uf047", u8"\uf083",  "Draw pose axis", "Draw camera pose" };
        press_button_model boundary_button{ u8"\uf278", u8"\uf278", "Set trajectory as boundary", "Discard boundary" };

    private:
        void add_to_trajectory(tracked_point& p);

        const float len_x = 0.1f;
        const float len_y = 0.03f;
        const float len_z = 0.01f;
        const float lens_radius = 0.005f;
        /*
          4--------------------------3
         /|                         /|
        5-|------------------------6 |
        | /1                       | /2
        |/                         |/
        7--------------------------8
        */
        float3 v1{ -len_x/2, -len_y/2,  len_z/2 };
        float3 v2{  len_x/2, -len_y/2,  len_z/2 };
        float3 v3{  len_x/2,  len_y/2,  len_z/2 };
        float3 v4{ -len_x/2,  len_y/2,  len_z/2 };
        float3 v5{ -len_x/2,  len_y/2, -len_z/2 };
        float3 v6{  len_x/2,  len_y/2, -len_z/2 };
        float3 v7{ -len_x/2, -len_y/2, -len_z/2 };
        float3 v8{  len_x/2, -len_y/2, -len_z/2 };
        face f1{ { v1,v2,v3,v4 } }; //Back
        face f2{ { v2,v8,v6,v3 } }; //Right side
        face f3{ { v4,v3,v6,v5 } }; //Top side
        face f4{ { v1,v4,v5,v7 } }; //Left side
        face f5{ { v7,v8,v6,v5 } }; //Front
        face f6{ { v1,v2,v8,v7 } }; //Bottom side

        std::array<color, 6> colors{ {
            {{ 0.5f, 0.5f, 0.5f }}, //Back
            {{ 0.7f, 0.7f, 0.7f }}, //Right side
            {{ 1.0f, 0.7f, 0.7f }}, //Top side
            {{ 0.7f, 0.7f, 0.7f }}, //Left side
            {{ 0.4f, 0.4f, 0.4f }}, //Front
            {{ 0.7f, 0.7f, 0.7f }}  //Bottom side
            } };

        colored_cube camera_box{ { { f1,colors[0] },{ f2,colors[1] },{ f3,colors[2] },{ f4,colors[3] },{ f5,colors[4] },{ f6,colors[5] } } };
        float3 center_left{ v5.x + len_x / 3, v6.y - len_y / 3, v5.z };
        float3 center_right{ v6.x - len_x / 3, v6.y - len_y / 3, v5.z };

        std::vector<tracked_point> trajectory;
        std::vector<float2> boundary;

    };

    class viewer_model
    {
    public:
        void reset_camera(float3 pos = { 0.0f, 0.0f, -1.0f });

        const float panel_width = 340.f;
        const float panel_y = 50.f;
        const float default_log_h = 110.f;

        float get_output_height() const { return (is_output_collapsed ? default_log_h : 20); }

        rs2::frame handle_ready_frames(const rect& viewer_rect, ux_window& window, int devices, std::string& error_message);

        viewer_model()
            : ppf(*this),
              synchronization_enable(true)
        {
            s.start(ppf.syncer_queue);
            reset_camera();
            rs2_error* e = nullptr;
            not_model.add_log(to_string() << "librealsense version: " << api_version_to_string(rs2_get_api_version(&e)) << "\n");
        }

        ~viewer_model()
        {
            ppf.stop();
            streams.clear();
        }

        void begin_stream(std::shared_ptr<subdevice_model> d, rs2::stream_profile p);

        bool is_3d_texture_source(frame f);
        bool is_3d_depth_source(frame f);

        texture_buffer* upload_frame(frame&& f);

        std::map<int, rect> calc_layout(const rect& r);

        void show_no_stream_overlay(ImFont* font, int min_x, int min_y, int max_x, int max_y);
        void show_no_device_overlay(ImFont* font, int min_x, int min_y);

        void show_paused_icon(ImFont* font, int x, int y, int id);
        void show_recording_icon(ImFont* font_18, int x, int y, int id, float alpha_delta);

        void popup_if_error(ImFont* font, std::string& error_message);

        void show_event_log(ImFont* font_14, float x, float y, float w, float h);

        void show_3dviewer_header(ImFont* font, rs2::rect stream_rect, bool& paused, std::string& error_message);

        void update_3d_camera(const rect& viewer_rect,
                              mouse_info& mouse, bool force = false);

        void show_top_bar(ux_window& window, const rect& viewer_rect);

        void render_3d_view(const rect& view_rect, texture_buffer* texture, rs2::points points);

        void render_2d_view(const rect& view_rect, ux_window& win, int output_height,
            ImFont *font1, ImFont *font2, size_t dev_model_num, const mouse_info &mouse, std::string& error_message);

        void gc_streams();

        std::mutex streams_mutex;
        std::map<int, stream_model> streams;
        std::map<int, int> streams_origin;
        bool fullscreen = false;
        stream_model* selected_stream = nullptr;

        post_processing_filters ppf;
        tm2_model tm2;

        notifications_model not_model;
        bool is_output_collapsed = false;
        bool is_3d_view = false;
        bool paused = false;


        void draw_viewport(const rect& viewer_rect, ux_window& window, int devices, std::string& error_message, texture_buffer* texture, rs2::points  f = rs2::points());

        bool allow_3d_source_change = true;
        bool allow_stream_close = true;

        std::array<float3, 4> roi_rect;
        bool draw_plane = false;

        bool draw_frustrum = true;
        bool support_non_syncronized_mode = true;
        std::atomic<bool> synchronization_enable;

        int selected_depth_source_uid = -1;
        int selected_tex_source_uid = -1;

        float dim_level = 1.f;


        rs2::asynchronous_syncer s;
    private:
        struct rgb {
            uint32_t r, g, b;
        };

        struct rgb_per_distance {
            float depth_val;
            rgb rgb_val;
        };

        friend class post_processing_filters;
        std::map<int, rect> get_interpolated_layout(const std::map<int, rect>& l);
        void show_icon(ImFont* font_18, const char* label_str, const char* text, int x, int y,
                       int id, const ImVec4& color, const std::string& tooltip = "");
        void draw_color_ruler(const mouse_info& mouse,
                              const stream_model& s_model,
                              const rect& stream_rect,
                              std::vector<rgb_per_distance> rgb_per_distance_vec,
                              float ruler_length,
                              const std::string& ruler_units);
        float calculate_ruler_max_distance(const std::vector<float>& distances) const;

        streams_layout _layout;
        streams_layout _old_layout;
        std::chrono::high_resolution_clock::time_point _transition_start_time;

        // 3D-Viewer state
        float3 pos = { 0.0f, 0.0f, -0.5f };
        float3 target = { 0.0f, 0.0f, 0.0f };
        float3 up;
        float view[16];
        bool texture_wrapping_on = true;
        GLint texture_border_mode = GL_CLAMP_TO_EDGE; // GL_CLAMP_TO_BORDER

        rs2::points last_points;
        texture_buffer* last_texture;
        texture_buffer texture;

    };

    void export_to_ply(const std::string& file_name, notifications_model& ns, frameset points, video_frame texture);

    // Wrapper for cross-platform dialog control
    enum file_dialog_mode {
        open_file       = (1 << 0),
        save_file       = (1 << 1),
        open_dir        = (1 << 2),
        override_file   = (1 << 3)
    };

    const char* file_dialog_open(file_dialog_mode flags, const char* filters, const char* default_path, const char* default_name);

    // Encapsulate helper function to resolve linking
    int save_to_png(const char* filename,
        size_t pixel_width, size_t pixels_height, size_t bytes_per_pixel,
        const void* raster_data, size_t stride_bytes);

    // Auxillary function to save stream data in its internal (raw) format
    bool save_frame_raw_data(const std::string& filename, rs2::frame frame);

    // Auxillary function to store frame attributes
    bool save_frame_meta_data(const std::string& filename, rs2::frame frame);

    class device_changes
    {
    public:
        explicit device_changes(rs2::context& ctx);
        bool try_get_next_changes(event_information& removed_and_connected);
    private:
        void add_changes(const event_information& c);
        std::queue<event_information> _changes;
        std::mutex _mtx;
    };

    enum special_folder
    {
        user_desktop,
        user_documents,
        user_pictures,
        user_videos,
        temp_folder
    };

    inline std::string get_timestamped_file_name()
    {
        std::time_t now = std::time(NULL);
        std::tm * ptm = std::localtime(&now);
        char buffer[16];
        // Format: 20170529_205500
        std::strftime(buffer, 16, "%Y%m%d_%H%M%S", ptm);
        return buffer;
    }
    inline std::string get_folder_path(special_folder f)
    {
        std::string res;
#ifdef _WIN32
        if (f == temp_folder)
        {
            TCHAR buf[MAX_PATH];
            if (GetTempPath(MAX_PATH, buf) != 0)
            {
                char str[1024];
                wcstombs(str, buf, 1023);
                res = str;
            }
        }
        else
        {
            GUID folder;
            switch (f)
            {
            case user_desktop: folder = FOLDERID_Desktop;
                break;
            case user_documents: folder = FOLDERID_Documents;
                break;
            case user_pictures: folder = FOLDERID_Pictures;
                break;
            case user_videos: folder = FOLDERID_Videos;
                break;
            default:
                throw std::invalid_argument(
                    std::string("Value of f (") + std::to_string(f) + std::string(") is not supported"));
            }
            PWSTR folder_path = NULL;
            HRESULT hr = SHGetKnownFolderPath(folder, KF_FLAG_DEFAULT_PATH, NULL, &folder_path);
            if (SUCCEEDED(hr))
            {
                char str[1024];
                wcstombs(str, folder_path, 1023);
                CoTaskMemFree(folder_path);
                res = str;
                res += "\\";
            }
            else
            {
                throw std::runtime_error("Failed to get requested special folder");
            }
        }
#endif //_WIN32
#if defined __linux__ || defined __APPLE__
        if (f == special_folder::temp_folder)
        {
            const char* tmp_dir = getenv("TMPDIR");
            res = tmp_dir ? tmp_dir : "/tmp/";
        }
        else
        {
            const char* home_dir = getenv("HOME");
            if (!home_dir)
            {
                struct passwd* pw = getpwuid(getuid());
                home_dir = (pw && pw->pw_dir) ? pw->pw_dir : "";
            }
            if (home_dir)
            {
                res = home_dir;
                switch (f)
                {
                case user_desktop: res += "/Desktop/";
                    break;
                case user_documents: res += "/Documents/";
                    break;
                case user_pictures: res += "/Pictures/";
                    break;
                case user_videos: res += "/Videos/";
                    break;
                default:
                    throw std::invalid_argument(
                        std::string("Value of f (") + std::to_string(f) + std::string(") is not supported"));
                }
            }
        }
#endif // defined __linux__ || defined __APPLE__
        return res;
    }
}<|MERGE_RESOLUTION|>--- conflicted
+++ resolved
@@ -122,12 +122,9 @@
         static const textual_icon download                 { u8"\uf019" };
         static const textual_icon upload                   { u8"\uf093" };
         static const textual_icon bar_chart                { u8"\uf080" };
-<<<<<<< HEAD
         static const textual_icon usb_type                 { u8"\uf287" };
-=======
         static const textual_icon edit                     { u8"\uf044" };
         static const textual_icon question_mark            { u8"\uf059" };
->>>>>>> 70518236
     }
 
     class subdevice_model;
