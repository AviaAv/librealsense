--- conflicted
+++ resolved
@@ -3464,11 +3464,6 @@
                 {
                     try
                     {
-<<<<<<< HEAD
-                        auto manager = std::make_shared<d500_on_chip_calib_manager>(viewer, sub, *this, dev, sub_safety);
-                        auto n = std::make_shared<d500_autocalib_notification_model>("", manager, false);
-                        viewer.not_model->add_notification(n);
-=======
                         std::shared_ptr< process_manager > manager;
                         std::shared_ptr< process_notification_model > n;
                         if( is_d555 )
@@ -3479,11 +3474,10 @@
                         }
                         else
                         {
-                            manager = std::make_shared< d500_on_chip_calib_manager >( viewer, sub, *this, dev );
+                            manager = std::make_shared<d500_on_chip_calib_manager>(viewer, sub, *this, dev);
                             n = std::make_shared< d500_autocalib_notification_model >( "", manager, false );
                         }
                         viewer.not_model->add_notification( n );
->>>>>>> 66599570
                         n->forced = true;
                         n->update_state = d500_autocalib_notification_model::RS2_CALIB_STATE_INIT_CALIB;
 
@@ -3522,13 +3516,6 @@
                 {
                     if( ImGui::Selectable( "Dry Run On-Chip Calibration", false, avoid_selection_flag ) )
                     {
-<<<<<<< HEAD
-                        auto manager = std::make_shared<d500_on_chip_calib_manager>(viewer, sub, *this, dev, sub_safety);
-                        auto n = std::make_shared<d500_autocalib_notification_model>("", manager, false);
-                        viewer.not_model->add_notification(n);
-                        n->forced = true;
-                        n->update_state = d500_autocalib_notification_model::RS2_CALIB_STATE_INIT_DRY_RUN;
-=======
                         try
                         {
                             auto manager = std::make_shared<d500_on_chip_calib_manager>(viewer, sub, *this, dev);
@@ -3536,7 +3523,6 @@
                             viewer.not_model->add_notification(n);
                             n->forced = true;
                             n->update_state = d500_autocalib_notification_model::RS2_CALIB_STATE_INIT_DRY_RUN;
->>>>>>> 66599570
 
                             for (auto&& n : related_notifications)
                                 if (dynamic_cast<autocalib_notification_model*>(n.get()))
