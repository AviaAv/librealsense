--- conflicted
+++ resolved
@@ -3193,11 +3193,7 @@
         if (last_points)
         {
             // Non-linear correspondence customized for non-flat surface exploration
-<<<<<<< HEAD
             glPointSize(std::sqrt(viewer_rect.w / last_points.get_profile().as<video_stream_profile>().width()));
-=======
-            glPointSize(std::sqrtf(viewer_rect.w / last_points.get_profile().as<video_stream_profile>().width()));
->>>>>>> 50c6ec9e
 
             if (selected_tex_source_uid >= 0)
             {
