--- conflicted
+++ resolved
@@ -227,10 +227,6 @@
 
         const float SHORT_RANGE_MIN_DISTANCE = 0.05f; // 5 cm
         const float SHORT_RANGE_MAX_DISTANCE = 4.0f;  // 4 meters
-<<<<<<< HEAD
-        rs2_extrinsics _extrinsics_from_depth;
-=======
         std::atomic_bool _destructing;
->>>>>>> 12f5a7e7
     };
 }