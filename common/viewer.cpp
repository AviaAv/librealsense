--- conflicted
+++ resolved
@@ -670,8 +670,7 @@
             ImGui::OpenPopup("Export");
         }
 
-<<<<<<< HEAD
-        left += 70;
+        left += button_width;
 
         //-----------------------------
         // -------------------- LPC Points Size ----------------
@@ -721,9 +720,6 @@
             left += 80;
 
         }
-=======
-        left += button_width;
->>>>>>> f90f4a2e
 
 
         ImGui::PopStyleColor(5);
