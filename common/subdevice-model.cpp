--- conflicted
+++ resolved
@@ -737,14 +737,9 @@
                 {
                     ImGui::PushItemWidth(ImGui::GetContentRegionAvail().x - 25); // Set the width for the combo box itself with a 25 buffer 
                     ImGui::PushStyleColor(ImGuiCol_TextSelectedBg, { 1,1,1,1 });
-<<<<<<< HEAD
                     auto tmp_selected_res = ui.selected_stream_to_res[stream_type];
 
-                    if (ImGui::Combo(label.c_str(), &id_in_res_chars, res_chars.data(),
-=======
-                    auto tmp_selected_res_id = ui.selected_res_id_map[stream_type_id];
-                    if (RsImGui::CustomComboBox(label.c_str(), &tmp_selected_res_id, res_chars.data(),
->>>>>>> 5b1ea01e
+                    if (RsImGui::CustomComboBox(label.c_str(), &id_in_res_chars, res_chars.data(),
                         static_cast<int>(res_chars.size())))
                     {
                         res = true;
