--- conflicted
+++ resolved
@@ -461,17 +461,36 @@
     src/libuvc/init.cpp
     src/libuvc/misc.cpp
     src/libuvc/stream.cpp
-	src/libuvc/libuvc.cpp
-	)
-	
-	list(APPEND REALSENSE_HPP
+    src/libuvc/libuvc.cpp
+    )
+
+    list(APPEND REALSENSE_HPP
     src/libuvc/libuvc.h
     src/libuvc/libuvc_internal.h
     src/libuvc/utlist.h
     src/libuvc/libuvc_config.h
-	)
-	
-	message( WARNING "Using libuvc!" )
+    )
+
+    source_group("Header Files\\LibUvc" FILES
+    src/libuvc/libuvc.h
+    src/libuvc/libuvc_internal.h
+    src/libuvc/utlist.h
+    src/libuvc/libuvc_config.h
+    )
+
+    source_group("Source Files\\LibUvc" FILES
+        src/libuvc/ctrl.cpp
+        src/libuvc/ctrl-gen.cpp
+        src/libuvc/device.cpp
+        src/libuvc/diag.cpp
+        src/libuvc/frame.cpp
+        src/libuvc/init.cpp
+        src/libuvc/misc.cpp
+        src/libuvc/stream.cpp
+        src/libuvc/libuvc.cpp
+    )
+
+    message( WARNING "Using libuvc!" )
 endif()
 
 if (MSVC)
@@ -520,7 +539,12 @@
     add_definitions(-DHWM_OVER_XU)
 endif()
 
-add_subdirectory(third-party/libusb/)
+if(NOT WIN32)
+    add_subdirectory(third-party/libusb/)
+elseif(FORCE_LIBUVC)
+    add_subdirectory(third-party/libusb/)
+endif()
+
 add_subdirectory(third-party/realsense-file)
 
 option(BUILD_SHARED_LIBS "Build shared library" ON)
@@ -544,14 +568,15 @@
 
 set_target_properties(realsense2 PROPERTIES VERSION ${REALSENSE_VERSION_STRING}
                                 SOVERSION ${REALSENSE_VERSION_MAJOR})
-<<<<<<< HEAD
-target_link_libraries(realsense2 realsense-file ${CMAKE_THREAD_LIBS_INIT})
-=======
-target_link_libraries(realsense2 PRIVATE realsense-file ${LIBUSB1_LIBRARIES} ${CMAKE_THREAD_LIBS_INIT})
->>>>>>> a1cea336
+target_link_libraries(realsense2 PRIVATE realsense-file ${CMAKE_THREAD_LIBS_INIT})
 list(APPEND librealsense_PKG_LIBS ${CMAKE_THREAD_LIBS_INIT})
 
-target_link_libraries(realsense2 usb)
+if(NOT WIN32)
+    target_link_libraries(realsense2 PRIVATE usb)
+elseif(FORCE_LIBUVC)
+    target_link_libraries(realsense2 PRIVATE usb)
+endif()
+
 
 add_definitions(-DELPP_THREAD_SAFE)
 add_definitions(-DELPP_NO_DEFAULT_LOG_FILE)
