# Intel® RealSense™ Cross Platform API

**DS5 B0 Development Branch** - [What's New?](./doc/whats_new.md)


[ ![License] [license-image] ] [license]

[license-image]: http://img.shields.io/badge/license-Apache--2-blue.svg?style=flat
[license]: LICENSE

This project is a cross-platform library (Linux, Windows, Ostro-OS) for capturing data from the Intel® RealSense™ F200, SR300, R200, LR200, ZR300 cameras and the new DS5 camera now being under development. This effort was initiated to better support researchers, creative coders, and app developers in domains such as robotics, virtual reality, and the internet of things. Several often-requested features of RealSense™ devices are implemented in this project, including multi-camera capture.

Developer kits containing the necessary hardware to use this library are available for purchase at [this link](http://click.intel.com/realsense.html). This project is separate from the production software stack available in the [Intel® RealSense™ SDK](https://software.intel.com/en-us/intel-realsense-sdk), namely that this library only encompasses camera capture functionality without additional computer vision algorithms.

The Intel® RealSense™ Cross Platform API is experimental and not an official Intel product. It is subject to incompatible API changes in future updates.

The project requires two external dependencies, GLFW3 (all platforms) and libusb-1.0 (Mac/Linux). These dependencies should be gathered through manual steps that are enumerated as part of this readme file (i.e. these packages must be installed with apt-get on Linux and Homebrew on OSX). GLFW is not required for the core library and is only used for examples.

# Table of Contents
* [Compatible Devices](#compatible-devices)
* [Supported Platforms](#compatible-platforms)
* [Compatible Languages](#supported-languages-and-frameworks)
* [Functionality](#functionality)
* [Installation Guide](#installation-guide)
* [Hardware Requirements](#hardware-requirements)
* [Integrations](#integrations)
* [Documentation](#documentation)

## Compatible Devices

1. RealSense R200
2. RealSense F200
3. RealSense SR300
4. RealSense LR200
5. RealSense ZR300
6. RealSense DS5

## Compatible Platforms

The library is written in standards-conforming C++11 and relies only on the C89 ABI for its public interface. It is developed and tested on the following platforms:

1. Windows 10 (Visual Studio 2015 Update 2)
2. Ubuntu 14.04.03 LTS x64 (GCC 4.9 toolchain)

Neither libuvc nor V4L2 backends have been validated on Ubuntu 12.04 LTS or Ubuntu 15.10, and several attempts to bring cameras up on these platforms have been problematic due to the requirement of a patched uvcvideo driver. It may be possible to compile and run the library on other platforms. Please file an issue or submit a pull request if the library has been successfully ported to a platform.

## Supported Languages and Frameworks

1. C - Core library API exposed via the C89 ABI
2. C++ - Single header file (rs.hpp) wrapper around C API, providing classes and exceptions

## Functionality

1. Native streams: depth, color, infrared and fisheye
2. Synthetic streams: rectified images, depth aligned to color and vice versa, etc.
3. Intrinsic/extrinsic calibration information
4. Majority of hardware-specific functionality for individual camera generations (UVC XU controls)
5. Multi-camera capture across heterogeneous camera architectures (e.g. mix R200 and F200 in same application)
6. Motion-tracking sensors acquisition (ZR300 only)

## Firmware Update

All RealSense™ cameras ship with proprietary firmware. This firmware is periodically updated with critical bugfixes, however the API does not currently expose functionality to upload new firmware. A supported update path is available on Windows 8.1 and Windows 10 systems via the [Intel® RealSense™ DCM](https://downloadcenter.intel.com/download/25044/Intel-RealSense-Depth-Camera-Manager-DCM-) (Depth Camera Manager). Installing the DCM on a supported machine with an attached camera will automatically flash the latest firmware released by Intel.

Minimal supported FW versions:

| Camera | F/W |
| ------ | --- |
| R200 | 1.0.72.06 |
| F200 | 2.60.0.0 |
| SR300 | 3.15.0.0 |
| LR200 | 2.0.71.18 |
<<<<<<< HEAD
| ZR300 | 2.0.71.18; 1.22; 1.19.0.0 IAP 8 |
| DS5 B0 | TBD |
=======
| ZR300 | Camera - 2.0.71.18, Adapter board - 1.23, Motion module 1.20.0.0 IAP 9 |
>>>>>>> 7ca973a5

# Installation Guide

The Intel® RealSense™ Cross Platform API communicates with RealSense™ devices directly via the UVC and USB protocols. It does not link against the RealSense™ SDK runtime. Most of the library source code is platform agnostic, but there is a small UVC abstraction layer with platform-specific backends, including:
  * A video4linux2 backend which provides kernel-space access to UVC devices on Linux.
  * A Windows Media Foundation backend which provides kernel-space access to UVC devices on Windows 8.1 and above.

**New Users:** A comprehensive installation guide is [available here](./doc/installation.md)

## Hardware Requirements
Developer kits containing the necessary hardware to use this library are available for purchase at [this link](http://click.intel.com/realsense.html). In addition, several consumer tablets and laptops with integrated cameras may also function, such as the [HP Spectre x2 with R200](http://store.hp.com/us/en/ContentView?storeId=10151&langId=-1&catalogId=10051&eSpotName=new-detachable).

Developer kits **require** USB 3.0. RealSense™ cameras do not provide backwards compatibility with USB 2.0. Not all USB host chipsets are compatible with this library, although it has been validated with recent generations of the Intel Host Controller chipset. An exhaustive list of incompatible hardware is not presently provided. On x86, a Haswell or newer architecture is recommended.

For small-form factor usages, this library has been demonstrated to work on the following boards:
  * [Intel Compute Stick, BOXSTK1AW32SCR](http://www.amazon.com/Intel-Compute-BOXSTK1AW32SCR-Windows-32-bit/dp/B01ASB0DJ8)
  * [MinnowBoard Max](http://minnowboard.org)
  * [Kangaroo MD2B](http://www.amazon.com/Kangaroo-MD2B-Mobile-Desktop-Computer/dp/B017J20D8U)
  * [UP Board](http://www.up-board.org/kickstarter/up-intel-realsense-technology/)

## Integrations

The library has been integrated with a number of third-party components and operating systems. While most of these projects are not directly supported by the team, they are useful resources for users of this library.

  * [Robotic Operating System](https://github.com/intel-ros/realsense) (Intel Supported, R200 Only)
  * [Yocto / WindRiver Linux](https://github.com/IntelRealSense/meta-intel-librealsense)
  * [Arch Linux](https://aur.archlinux.org/packages/librealsense/)

## Documentation

A comprehensive suite of sample and tutorial applications are provided in the `/examples` subdirectory. For new users, it is best to review the tutorial series of apps which are designed to progressively introduce API features.

  * [Installation Instructions](./doc/installation.md) - Comprehensive platform-specific installation steps
  * [C API](./include/librealsense/rs.h) - With doxygen-style API comments
  * [Projection APIs](./doc/projection.md) - A guide on coordinate systems, calibration information, and projection
  * [Camera Spec Sheet](./doc/camera_specs.md) - A brief overview of R200, F200 and SR300
  * [Developer Notes](./doc/dev_log.md) - Several informal notes gathered during internal releases

## License

Copyright 2016 Intel Corporation

Licensed under the Apache License, Version 2.0 (the "License");
you may not use this project except in compliance with the License.
You may obtain a copy of the License at

    http://www.apache.org/licenses/LICENSE-2.0

Unless required by applicable law or agreed to in writing, software
distributed under the License is distributed on an "AS IS" BASIS,
WITHOUT WARRANTIES OR CONDITIONS OF ANY KIND, either express or implied.
See the License for the specific language governing permissions and
limitations under the License.<|MERGE_RESOLUTION|>--- conflicted
+++ resolved
@@ -41,6 +41,8 @@
 
 1. Windows 10 (Visual Studio 2015 Update 2)
 2. Ubuntu 14.04.03 LTS x64 (GCC 4.9 toolchain)
+3. Ostro OS
+
 
 Neither libuvc nor V4L2 backends have been validated on Ubuntu 12.04 LTS or Ubuntu 15.10, and several attempts to bring cameras up on these platforms have been problematic due to the requirement of a patched uvcvideo driver. It may be possible to compile and run the library on other platforms. Please file an issue or submit a pull request if the library has been successfully ported to a platform.
 
@@ -70,12 +72,8 @@
 | F200 | 2.60.0.0 |
 | SR300 | 3.15.0.0 |
 | LR200 | 2.0.71.18 |
-<<<<<<< HEAD
-| ZR300 | 2.0.71.18; 1.22; 1.19.0.0 IAP 8 |
+| ZR300 | Camera - 2.0.71.18, Adapter board - 1.23, Motion module 1.20.0.0 IAP 9 |
 | DS5 B0 | TBD |
-=======
-| ZR300 | Camera - 2.0.71.18, Adapter board - 1.23, Motion module 1.20.0.0 IAP 9 |
->>>>>>> 7ca973a5
 
 # Installation Guide
 
