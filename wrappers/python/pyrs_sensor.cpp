--- conflicted
+++ resolved
@@ -115,7 +115,6 @@
     py::class_<rs2::fisheye_sensor, rs2::sensor> fisheye_sensor(m, "fisheye_sensor"); // No docstring in C++
     fisheye_sensor.def(py::init<rs2::sensor>(), "sensor"_a);
 
-<<<<<<< HEAD
     py::class_<rs2::safety_sensor, rs2::sensor> safety_sensor(m, "safety_sensor"); // No docstring in C++
     safety_sensor.def(py::init<rs2::sensor>(), "sensor"_a)
         .def("get_safety_preset", &rs2::safety_sensor::get_safety_preset, "get safety preset at index", "index"_a, py::call_guard<py::gil_scoped_release>())
@@ -126,29 +125,6 @@
         .def("set_safety_interface_config", &rs2::safety_sensor::set_safety_interface_config,
             "set safety interface config", "safety_interface_config"_a, py::call_guard<py::gil_scoped_release>());
 
-    py::class_<rs2::calibrated_sensor, rs2::sensor> cal_sensor( m, "calibrated_sensor" );
-    cal_sensor.def(py::init<rs2::sensor>(), "sensor"_a)
-        .def("override_intrinsics",
-            &rs2::calibrated_sensor::override_intrinsics,
-            "intrinsics"_a,
-            py::call_guard< py::gil_scoped_release >())
-        .def("override_extrinsics",
-            &rs2::calibrated_sensor::override_extrinsics,
-            "extrinsics"_a,
-            py::call_guard< py::gil_scoped_release >())
-        .def("get_dsm_params",
-            &rs2::calibrated_sensor::get_dsm_params,
-            py::call_guard< py::gil_scoped_release >())
-        .def("override_dsm_params",
-            &rs2::calibrated_sensor::override_dsm_params,
-            "dsm_params"_a,
-            py::call_guard< py::gil_scoped_release >())
-        .def("reset_calibration",
-            &rs2::calibrated_sensor::reset_calibration,
-            py::call_guard< py::gil_scoped_release >());
-    
-=======
->>>>>>> 2ee0ff55
     py::class_<rs2::max_usable_range_sensor, rs2::sensor> mur_sensor(m, "max_usable_range_sensor");
     mur_sensor.def(py::init<rs2::sensor>(), "sensor"_a)
         .def("get_max_usable_depth_range",
