/* License: Apache 2.0. See LICENSE file in root directory.
Copyright(c) 2017 Intel Corporation. All Rights Reserved. */

#include <pybind11/pybind11.h>

// convenience functions
#include <pybind11/operators.h>

// STL conversions
#include <pybind11/stl.h>
#include <pybind11/stl_bind.h>


// makes std::function conversions work
#include <pybind11/functional.h>

#include "core/options.h"   // Workaround for the missing DLL_EXPORT template
#include "core/info.h"   // Workaround for the missing DLL_EXPORT template
#include "../src/backend.h"
#include "pybackend_extras.h"
#include "../../third-party/stb_image_write.h"

#include <sstream>
#include <vector>

#define NAME pybackend2
#define SNAME "pybackend2"

namespace py = pybind11;
using namespace pybind11::literals;

using namespace librealsense;
using namespace pybackend2;


// Prevents expensive copies of pixel buffers into python
PYBIND11_MAKE_OPAQUE(std::vector<uint8_t>)

PYBIND11_MODULE(NAME, m) {


    py::enum_<platform::usb_spec>(m, "USB_TYPE")
        .value("USB1", platform::usb_spec::usb1_type)
        .value("USB1_1", platform::usb_spec::usb1_1_type)
        .value("USB2", platform::usb_spec::usb2_type)
        .value("USB2_1", platform::usb_spec::usb2_1_type)
        .value("USB3", platform::usb_spec::usb3_type)
        .value("USB3_1", platform::usb_spec::usb3_1_type)
        .value("USB3_2", platform::usb_spec::usb3_2_type);

    m.doc() = "Wrapper for the backend of librealsense";

    py::class_<platform::control_range> control_range(m, "control_range");
    control_range.def(py::init<>())
                 .def(py::init<int32_t, int32_t, int32_t, int32_t>(), "in_min"_a, "in_max"_a, "in_step"_a, "in_def"_a)
                 .def_readwrite("min", &platform::control_range::min)
                 .def_readwrite("max", &platform::control_range::max)
                 .def_readwrite("def", &platform::control_range::def)
                 .def_readwrite("step", &platform::control_range::step);

    py::class_<platform::time_service> time_service(m, "time_service");
    time_service.def("get_time", &platform::time_service::get_time);

    py::class_<platform::os_time_service, platform::time_service> os_time_service(m, "os_time_service");

#define BIND_RAW_RO_ARRAY(class, name, type, size) #name, [](const class &c) -> const std::array<type, size>& { return reinterpret_cast<const std::array<type, size>&>(c.name); }
#define BIND_RAW_RW_ARRAY(class, name, type, size) BIND_RAW_RO_ARRAY(class, name, type, size), [](class &c, const std::array<type, size> &arr) { for (int i=0; i<size; ++i) c.name[i] = arr[i]; }

    py::class_<platform::guid> guid(m, "guid");
    guid.def_readwrite("data1", &platform::guid::data1)
        .def_readwrite("data2", &platform::guid::data2)
        .def_readwrite("data3", &platform::guid::data3)
        .def_property(BIND_RAW_RW_ARRAY(platform::guid, data4, uint8_t, 8))
        .def("__init__", [](platform::guid &g, uint32_t d1, uint32_t d2, uint32_t d3, std::array<uint8_t, 8> d4)
            {
                new (&g) platform::guid();
                g.data1 = d1;
                g.data2 = d2;
                g.data3 = d3;
                for (int i=0; i<8; ++i) g.data4[i] = d4[i];
            }, "data1"_a, "data2"_a, "data3"_a, "data4"_a)
        .def("__init__", [](platform::guid &g, const std::string &str)
            {
                new (&g) platform::guid(stoguid(str));
            });

    py::class_<platform::extension_unit> extension_unit(m, "extension_unit");
    extension_unit.def(py::init<>())
                  .def("__init__", [](platform::extension_unit & xu, int s, uint8_t u, int n, platform::guid g)
                      {
                          new (&xu) platform::extension_unit { s, u, n, g };
                      }, "subdevice"_a, "unit"_a, "node"_a, "guid"_a)
                  .def_readwrite("subdevice", &platform::extension_unit::subdevice)
                  .def_readwrite("unit", &platform::extension_unit::unit)
                  .def_readwrite("node", &platform::extension_unit::node)
                  .def_readwrite("id", &platform::extension_unit::id);

    py::class_<platform::command_transfer, std::shared_ptr<platform::command_transfer>> command_transfer(m, "command_transfer");
    command_transfer.def("send_receive", &platform::command_transfer::send_receive, "data"_a, "timeout_ms"_a=5000, "require_response"_a=true);

    py::enum_<rs2_option> option(m, "option");
    option.value("backlight_compensation", RS2_OPTION_BACKLIGHT_COMPENSATION)
        .value("brightness", RS2_OPTION_BRIGHTNESS)
        .value("contrast", RS2_OPTION_CONTRAST)
        .value("exposure", RS2_OPTION_EXPOSURE)
        .value("gain", RS2_OPTION_GAIN)
        .value("gamma", RS2_OPTION_GAMMA)
        .value("hue", RS2_OPTION_HUE)
        .value("saturation", RS2_OPTION_SATURATION)
        .value("sharpness", RS2_OPTION_SHARPNESS)
        .value("white_balance", RS2_OPTION_WHITE_BALANCE)
        .value("enable_auto_exposure", RS2_OPTION_ENABLE_AUTO_EXPOSURE)
        .value("enable_auto_white_balance", RS2_OPTION_ENABLE_AUTO_WHITE_BALANCE)
        .value("visual_preset", RS2_OPTION_VISUAL_PRESET)
        .value("laser_power", RS2_OPTION_LASER_POWER)
        .value("accuracy", RS2_OPTION_ACCURACY)
        .value("motion_range", RS2_OPTION_MOTION_RANGE)
        .value("filter_option", RS2_OPTION_FILTER_OPTION)
        .value("confidence_threshold", RS2_OPTION_CONFIDENCE_THRESHOLD)
        .value("emitter_enabled", RS2_OPTION_EMITTER_ENABLED)
        .value("frames_queue_size", RS2_OPTION_FRAMES_QUEUE_SIZE)
        .value("total_frame_drops", RS2_OPTION_TOTAL_FRAME_DROPS)
        .value("auto_exposure_mode", RS2_OPTION_AUTO_EXPOSURE_MODE)
        .value("power_line_frequency", RS2_OPTION_POWER_LINE_FREQUENCY)
        .value("asic_temperature", RS2_OPTION_ASIC_TEMPERATURE)
        .value("error_polling_enabled", RS2_OPTION_ERROR_POLLING_ENABLED)
        .value("projector_temperature", RS2_OPTION_PROJECTOR_TEMPERATURE)
        .value("output_trigger_enabled", RS2_OPTION_OUTPUT_TRIGGER_ENABLED)
        .value("motion_module_temperature", RS2_OPTION_MOTION_MODULE_TEMPERATURE)
        .value("depth_units", RS2_OPTION_DEPTH_UNITS)
        .value("enable_motion_correction", RS2_OPTION_ENABLE_MOTION_CORRECTION)
        .value("auto_exposure_priority", RS2_OPTION_AUTO_EXPOSURE_PRIORITY)
        .value("color_scheme", RS2_OPTION_COLOR_SCHEME)
        .value("histogram_equalization_enabled", RS2_OPTION_HISTOGRAM_EQUALIZATION_ENABLED)
        .value("min_distance", RS2_OPTION_MIN_DISTANCE)
        .value("max_distance", RS2_OPTION_MAX_DISTANCE)
        .value("texture_source", RS2_OPTION_TEXTURE_SOURCE)
        .value("filter_magnitude", RS2_OPTION_FILTER_MAGNITUDE)
        .value("filter_smooth_alpha", RS2_OPTION_FILTER_SMOOTH_ALPHA)
        .value("filter_smooth_delta", RS2_OPTION_FILTER_SMOOTH_DELTA)
        .value("filter_holes_fill", RS2_OPTION_HOLES_FILL)
        .value("stereo_baseline", RS2_OPTION_STEREO_BASELINE)
        .value("auto_exposure_converge_step", RS2_OPTION_AUTO_EXPOSURE_CONVERGE_STEP)
        .value("inter_cam_sync_mode", RS2_OPTION_INTER_CAM_SYNC_MODE)
        .value("stream_filter", RS2_OPTION_STREAM_FILTER)
        .value("stream_format_filter", RS2_OPTION_STREAM_FORMAT_FILTER)
        .value("stream_index_filter", RS2_OPTION_STREAM_INDEX_FILTER)
        .value("emitter_on_off", RS2_OPTION_EMITTER_ON_OFF)
        .value("zero_order_point_x", RS2_OPTION_ZERO_ORDER_POINT_X) // Deprecated
        .value("zero_order_point_y", RS2_OPTION_ZERO_ORDER_POINT_Y) // Deprecated
        .value("lld_temperature", RS2_OPTION_LLD_TEMPERATURE)
        .value("mc_temperature", RS2_OPTION_MC_TEMPERATURE)
        .value("ma_temperature", RS2_OPTION_MA_TEMPERATURE)
        .value("hardware_preset", RS2_OPTION_HARDWARE_PRESET)
        .value("global_time_enabled", RS2_OPTION_GLOBAL_TIME_ENABLED)
        .value("apd_temperature", RS2_OPTION_APD_TEMPERATURE)
        .value("enable_mapping", RS2_OPTION_ENABLE_MAPPING)
        .value("enable_relocalization", RS2_OPTION_ENABLE_RELOCALIZATION)
        .value("enable_pose_jumping", RS2_OPTION_ENABLE_POSE_JUMPING)
        .value("enable_dynamic_calibration", RS2_OPTION_ENABLE_DYNAMIC_CALIBRATION)
        .value("enable_depth_offset", RS2_OPTION_DEPTH_OFFSET)
        .value("enable_led_power", RS2_OPTION_LED_POWER)
        .value("zero_order_enabled", RS2_OPTION_ZERO_ORDER_ENABLED) // Deprecated
        .value("enable_map_preservation", RS2_OPTION_ENABLE_MAP_PRESERVATION)
        .value("enable_freefall_detection", RS2_OPTION_FREEFALL_DETECTION_ENABLED)
        .value("exposure_time_receiver_APD", RS2_OPTION_AVALANCHE_PHOTO_DIODE)
        .value("post_processing_sharpening_level", RS2_OPTION_POST_PROCESSING_SHARPENING)
        .value("pre_processing_sharpening_level", RS2_OPTION_PRE_PROCESSING_SHARPENING)
        .value("edge_background_noise_level", RS2_OPTION_NOISE_FILTERING)
        .value("activate_pixel_invalidation", RS2_OPTION_INVALIDATION_BYPASS)
        .value("ambient_light_environment_level", RS2_OPTION_AMBIENT_LIGHT)
        .value("digital_gain", RS2_OPTION_DIGITAL_GAIN)
        .value("sensor_resolution_mode", RS2_OPTION_SENSOR_MODE)
        .value("emitter_always_on", RS2_OPTION_EMITTER_ALWAYS_ON)
        .value("thermal_compensation", RS2_OPTION_THERMAL_COMPENSATION)
        .value("host_performance", RS2_OPTION_HOST_PERFORMANCE)
        .value("hdr_enabled", RS2_OPTION_HDR_ENABLED)
        .value("sequence_name", RS2_OPTION_SEQUENCE_NAME)
        .value("sequence_size", RS2_OPTION_SEQUENCE_SIZE)
        .value("sequence_id", RS2_OPTION_SEQUENCE_ID)
        .value("humidity_temperature", RS2_OPTION_HUMIDITY_TEMPERATURE)
        .value("enable_max_usable_range", RS2_OPTION_ENABLE_MAX_USABLE_RANGE)
        .value("alternate_ir", RS2_OPTION_ALTERNATE_IR)
        .value("noise_estimation", RS2_OPTION_NOISE_ESTIMATION)
        .value("enable_ir_reflectivity", RS2_OPTION_ENABLE_IR_REFLECTIVITY)
        .value("auto_exposure_limit", RS2_OPTION_AUTO_EXPOSURE_LIMIT)
        .value("auto_gain_limit", RS2_OPTION_AUTO_GAIN_LIMIT)
        .value("auto_rx_sensitivity", RS2_OPTION_AUTO_RX_SENSITIVITY)
        .value("transmitter_frequency", RS2_OPTION_TRANSMITTER_FREQUENCY)
        .value("vertical_binning", RS2_OPTION_VERTICAL_BINNING)
        .value("receiver_sensitivity", RS2_OPTION_RECEIVER_SENSITIVITY)
<<<<<<< HEAD
        .value("exposure limit toggle", RS2_OPTION_AUTO_EXPOSURE_LIMIT_TOGGLE)
        .value("gain_limit_toggle", RS2_OPTION_AUTO_GAIN_LIMIT_TOGGLE)
        .value("emitter frequency", RS2_OPTION_EMITTER_FREQUENCY)
        .value("safety_preset_active_index", RS2_OPTION_SAFETY_PRESET_ACTIVE_INDEX)
        .value("safety_mode", RS2_OPTION_SAFETY_MODE)
=======
        .value("exposure_limit_toggle", RS2_OPTION_AUTO_EXPOSURE_LIMIT_TOGGLE)
        .value("gain_limit_toggle", RS2_OPTION_AUTO_GAIN_LIMIT_TOGGLE)
        .value("emitter_frequency", RS2_OPTION_EMITTER_FREQUENCY)
        .value("depth_auto_exposure_mode", RS2_OPTION_DEPTH_AUTO_EXPOSURE_MODE)
>>>>>>> 2c85f7f4
        .value("count", RS2_OPTION_COUNT);

    py::enum_<platform::power_state> power_state(m, "power_state");
    power_state.value("D0", platform::power_state::D0)
               .value("D3", platform::power_state::D3);
    power_state.export_values();

    py::class_<platform::stream_profile> stream_profile(m, "stream_profile");
    stream_profile.def_readwrite("width", &platform::stream_profile::width)
                  .def_readwrite("height", &platform::stream_profile::height)
                  .def_readwrite("fps", &platform::stream_profile::fps)
                  .def_readwrite("format", &platform::stream_profile::format)
//                  .def("stream_profile_tuple", &platform::stream_profile::stream_profile_tuple) // converstion operator to std::tuple
                  .def(py::self == py::self).def("__repr__", [](const platform::stream_profile &p) {
        std::stringstream ss;
        ss << "<" SNAME ".stream_profile: "
            << p.width
            << "x" << p.height << " @ " << p.fps << "fps "
            << std::hex << p.format << ">";
        return ss.str();
    });;

    // Bind std::vector<uint8_t> to act like a pythonic list
    py::bind_vector<std::vector<uint8_t>>(m, "VectorByte");

    py::class_<platform::frame_object> frame_object(m, "frame_object");
    frame_object.def_readwrite("frame_size", &platform::frame_object::frame_size)
                .def_readwrite("metadata_size", &platform::frame_object::metadata_size)
                .def_property_readonly("pixels", [](const platform::frame_object &f) { return std::vector<uint8_t>(static_cast<const uint8_t*>(f.pixels), static_cast<const uint8_t*>(f.pixels)+f.frame_size);})
                .def_property_readonly("metadata", [](const platform::frame_object &f) { return std::vector<uint8_t>(static_cast<const uint8_t*>(f.metadata), static_cast<const uint8_t*>(f.metadata)+f.metadata_size);})
                .def("save_png", [](const platform::frame_object &f, std::string fn, int w, int h, int bpp, int s)
                    {
                        stbi_write_png(fn.c_str(), w, h, bpp, f.pixels, s);
                    }, "filename"_a, "width"_a, "height"_a, "bytes_per_pixel"_a, "stride"_a)
                .def("save_png", [](const platform::frame_object &f, std::string fn, int w, int h, int bpp)
                    {
                        stbi_write_png(fn.c_str(), w, h, bpp, f.pixels, w*bpp);
                    }, "filename"_a, "width"_a, "height"_a, "bytes_per_pixel"_a);

    py::class_<platform::uvc_device_info> uvc_device_info(m, "uvc_device_info");
    uvc_device_info.def_readwrite("id", &platform::uvc_device_info::id, "To distinguish between different pins of the same device.")
                   .def_readwrite("vid", &platform::uvc_device_info::vid)
                   .def_readwrite("pid", &platform::uvc_device_info::pid)
                   .def_readwrite("mi", &platform::uvc_device_info::mi)
                   .def_readwrite("unique_id", &platform::uvc_device_info::unique_id)
                   .def_readwrite("device_path", &platform::uvc_device_info::device_path)
                   .def(py::self == py::self);

    py::class_<platform::usb_device_info> usb_device_info(m, "usb_device_info");
    usb_device_info.def_readwrite("id", &platform::usb_device_info::id)
                   .def_readwrite("vid", &platform::usb_device_info::vid)
                   .def_readwrite("pid", &platform::usb_device_info::pid)
                   .def_readwrite("mi", &platform::usb_device_info::mi)
                   .def_readwrite("unique_id", &platform::usb_device_info::unique_id);

    py::class_<platform::hid_device_info> hid_device_info(m, "hid_device_info");
    hid_device_info.def_readwrite("id", &platform::hid_device_info::id)
                   .def_readwrite("vid", &platform::hid_device_info::vid)
                   .def_readwrite("pid", &platform::hid_device_info::pid)
                   .def_readwrite("unique_id", &platform::hid_device_info::unique_id)
                   .def_readwrite("device_path", &platform::hid_device_info::device_path);

    py::class_<platform::hid_sensor> hid_sensor(m, "hid_sensor");
    hid_sensor.def_readwrite("name", &platform::hid_sensor::name);

    py::class_<platform::hid_sensor_input> hid_sensor_input(m, "hid_sensor_input");
    hid_sensor_input.def_readwrite("index", &platform::hid_sensor_input::index)
                    .def_readwrite("name", &platform::hid_sensor_input::name);

    py::class_<platform::callback_data> callback_data(m, "callback_data");
    callback_data.def_readwrite("sensor", &platform::callback_data::sensor)
                 .def_readwrite("sensor_input", &platform::callback_data::sensor_input)
                 .def_readwrite("value", &platform::callback_data::value);

    py::class_<platform::sensor_data> sensor_data(m, "sensor_data");
    sensor_data.def_readwrite("sensor", &platform::sensor_data::sensor)
               .def_readwrite("fo", &platform::sensor_data::fo);

    py::class_<platform::hid_profile> hid_profile(m, "hid_profile");
    hid_profile.def(py::init<>())
               .def_readwrite("sensor_name", &platform::hid_profile::sensor_name)
               .def_readwrite("frequency", &platform::hid_profile::frequency);

    py::enum_<platform::custom_sensor_report_field> custom_sensor_report_field(m, "custom_sensor_report_field");
    custom_sensor_report_field.value("minimum", platform::custom_sensor_report_field::minimum)
                              .value("maximum", platform::custom_sensor_report_field::maximum)
                              .value("name", platform::custom_sensor_report_field::name)
                              .value("size", platform::custom_sensor_report_field::size)
                              .value("unit_expo", platform::custom_sensor_report_field::unit_expo)
                              .value("units", platform::custom_sensor_report_field::units)
                              .value("value", platform::custom_sensor_report_field::value);
    custom_sensor_report_field.export_values();

    py::class_<platform::hid_sensor_data> hid_sensor_data(m, "hid_sensor_data");
    hid_sensor_data.def_readwrite("x", &platform::hid_sensor_data::x)
                   .def_property(BIND_RAW_RW_ARRAY(platform::hid_sensor_data, reserved1, char, 2))
                   .def_readwrite("y", &platform::hid_sensor_data::y)
                   .def_property(BIND_RAW_RW_ARRAY(platform::hid_sensor_data, reserved2, char, 2))
                   .def_readwrite("z", &platform::hid_sensor_data::z)
                   .def_property(BIND_RAW_RW_ARRAY(platform::hid_sensor_data, reserved3, char, 2))
                   .def_readwrite("ts_low", &platform::hid_sensor_data::ts_low)
                   .def_readwrite("ts_high", &platform::hid_sensor_data::ts_high);

    py::class_<platform::hid_device, std::shared_ptr<platform::hid_device>> hid_device(m, "hid_device");

    hid_device.def("open", &platform::hid_device::open, "hid_profiles"_a)
              .def("close", &platform::hid_device::close)
              .def("stop_capture", &platform::hid_device::stop_capture, py::call_guard<py::gil_scoped_release>())
              .def("start_capture", &platform::hid_device::start_capture, "callback"_a)
              .def("get_sensors", &platform::hid_device::get_sensors)
              .def("get_custom_report_data", &platform::hid_device::get_custom_report_data,
                   "custom_sensor_name"_a, "report_name"_a, "report_field"_a);

    py::class_<platform::multi_pins_hid_device, std::shared_ptr<platform::multi_pins_hid_device>, platform::hid_device> multi_pins_hid_device(m, "multi_pins_hid_device");

    multi_pins_hid_device.def(py::init<std::vector<std::shared_ptr<platform::hid_device>>&>())
                         .def("open", &platform::multi_pins_hid_device::open, "hid_profiles"_a)
                         .def("close", &platform::multi_pins_hid_device::close)
                         .def("stop_capture", &platform::multi_pins_hid_device::stop_capture, py::call_guard<py::gil_scoped_release>())
                         .def("start_capture", &platform::multi_pins_hid_device::start_capture, "callback"_a)
                         .def("get_sensors", &platform::multi_pins_hid_device::get_sensors)
                         .def("get_custom_report_data", &platform::multi_pins_hid_device::get_custom_report_data,
                              "custom_sensor_name"_a, "report_name"_a, "report_field"_a);

    py::class_<platform::uvc_device, std::shared_ptr<platform::uvc_device>> uvc_device(m, "uvc_device");

    py::class_<platform::retry_controls_work_around, std::shared_ptr<platform::retry_controls_work_around>, platform::uvc_device> retry_controls_work_around(m, "retry_controls_work_around");

    retry_controls_work_around.def(py::init<std::shared_ptr<platform::uvc_device>>())
        .def("probe_and_commit",
            [](platform::retry_controls_work_around& dev, const platform::stream_profile& profile,
                std::function<void(platform::frame_object)> callback) {
        dev.probe_and_commit(profile, [=](platform::stream_profile p,
            platform::frame_object fo, std::function<void()> next)
        {
            callback(fo);
            next();
        }, 4);
            }
            , "profile"_a, "callback"_a)
        .def("stream_on", [](platform::retry_controls_work_around& dev) {
                dev.stream_on([](const notification& n)
                {
                });
            })
        .def("start_callbacks", &platform::retry_controls_work_around::start_callbacks)
        .def("stop_callbacks", &platform::retry_controls_work_around::stop_callbacks)
        .def("get_usb_specification", &platform::retry_controls_work_around::get_usb_specification)
        .def("close", [](platform::retry_controls_work_around &dev, platform::stream_profile profile)
            {
                py::gil_scoped_release release;
                dev.close(profile);
            }, "profile"_a)
        .def("set_power_state", &platform::retry_controls_work_around::set_power_state, "state"_a)
        .def("get_power_state", &platform::retry_controls_work_around::get_power_state)
        .def("init_xu", &platform::retry_controls_work_around::init_xu, "xu"_a)
        .def("set_xu", [](platform::retry_controls_work_around &dev, const platform::extension_unit &xu, uint8_t ctrl, py::list l)
            {
                std::vector<uint8_t> data(l.size());
                for (int i = 0; i < l.size(); ++i)
                    data[i] = l[i].cast<uint8_t>();
                return dev.set_xu(xu, ctrl, data.data(), (int)data.size());
            }, "xu"_a, "ctrl"_a, "data"_a)
        .def("set_xu", [](platform::retry_controls_work_around &dev, const platform::extension_unit &xu, uint8_t ctrl, std::vector<uint8_t> &data)
            {
                return dev.set_xu(xu, ctrl, data.data(), (int)data.size());
            }, "xu"_a, "ctrl"_a, "data"_a)
        .def("get_xu", [](const platform::retry_controls_work_around &dev, const platform::extension_unit &xu, uint8_t ctrl, size_t len)
            {
                std::vector<uint8_t> data(len);
                dev.get_xu(xu, ctrl, data.data(), (int)len);
                py::list ret(len);
                for (size_t i = 0; i < len; ++i)
                    ret[i] = data[i];
                return ret;
            }, "xu"_a, "ctrl"_a, "len"_a)
        .def("get_xu_range", &platform::retry_controls_work_around::get_xu_range, "xu"_a, "ctrl"_a, "len"_a)
        .def("get_pu", [](platform::retry_controls_work_around& dev, rs2_option opt) {
                int val = 0;
                dev.get_pu(opt, val);
                return val;
            }, "opt"_a)
        .def("set_pu", &platform::retry_controls_work_around::set_pu, "opt"_a, "value"_a)
        .def("get_pu_range", &platform::retry_controls_work_around::get_pu_range, "opt"_a)
        .def("get_profiles", &platform::retry_controls_work_around::get_profiles)
        .def("lock", &platform::retry_controls_work_around::lock)
        .def("unlock", &platform::retry_controls_work_around::unlock)
        .def("get_device_location", &platform::retry_controls_work_around::get_device_location);

    //py::class_<platform::usb_device, platform::command_transfer, std::shared_ptr<platform::usb_device>> usb_device(m, "usb_device");

    py::class_<platform::backend, std::shared_ptr<platform::backend>> backend(m, "backend");
    backend.def("create_uvc_device", &platform::backend::create_uvc_device, "info"_a)
        .def("query_uvc_devices", &platform::backend::query_uvc_devices)
        .def("create_usb_device", &platform::backend::create_usb_device, "info"_a)
        .def("query_usb_devices", &platform::backend::query_usb_devices)
        .def("create_hid_device", &platform::backend::create_hid_device, "info"_a)
        .def("query_hid_devices", &platform::backend::query_hid_devices)
        .def("create_time_service", &platform::backend::create_time_service);

    py::class_<platform::multi_pins_uvc_device, std::shared_ptr<platform::multi_pins_uvc_device>, platform::uvc_device> multi_pins_uvc_device(m, "multi_pins_uvc_device");
    multi_pins_uvc_device.def(py::init<std::vector<std::shared_ptr<platform::uvc_device>>&>())
        .def("probe_and_commit",
            [](platform::multi_pins_uvc_device& dev, const platform::stream_profile& profile,
                std::function<void(platform::frame_object)> callback) {
        dev.probe_and_commit(profile, [=](platform::stream_profile p,
            platform::frame_object fo, std::function<void()> next)
        {
            callback(fo);
            next();
        }, 4);
    }
            , "profile"_a, "callback"_a)
        .def("stream_on", [](platform::multi_pins_uvc_device& dev) {
        dev.stream_on([](const notification& n)
        {
        });
    })
        .def("start_callbacks", &platform::multi_pins_uvc_device::start_callbacks)
        .def("stop_callbacks", &platform::multi_pins_uvc_device::stop_callbacks)
        .def("get_usb_specification", &platform::multi_pins_uvc_device::get_usb_specification)
        .def("close", [](platform::multi_pins_uvc_device &dev, platform::stream_profile profile)
    {
        py::gil_scoped_release release;
        dev.close(profile);
    }, "profile"_a)
        .def("set_power_state", &platform::multi_pins_uvc_device::set_power_state, "state"_a)
        .def("get_power_state", &platform::multi_pins_uvc_device::get_power_state)
        .def("init_xu", &platform::multi_pins_uvc_device::init_xu, "xu"_a)
        .def("set_xu", [](platform::multi_pins_uvc_device &dev, const platform::extension_unit &xu, uint8_t ctrl, py::list l)
    {
        std::vector<uint8_t> data(l.size());
        for (int i = 0; i < l.size(); ++i)
            data[i] = l[i].cast<uint8_t>();
        return dev.set_xu(xu, ctrl, data.data(), (int)data.size());
    }, "xu"_a, "ctrl"_a, "data"_a)
        .def("set_xu", [](platform::multi_pins_uvc_device &dev, const platform::extension_unit &xu, uint8_t ctrl, std::vector<uint8_t> &data)
    {
        return dev.set_xu(xu, ctrl, data.data(), (int)data.size());
    }, "xu"_a, "ctrl"_a, "data"_a)
        .def("get_xu", [](const platform::multi_pins_uvc_device &dev, const platform::extension_unit &xu, uint8_t ctrl, size_t len)
    {
        std::vector<uint8_t> data(len);
        dev.get_xu(xu, ctrl, data.data(), (int)len);
        py::list ret(len);
        for (size_t i = 0; i < len; ++i)
            ret[i] = data[i];
        return ret;
    }, "xu"_a, "ctrl"_a, "len"_a)
        .def("get_xu_range", &platform::multi_pins_uvc_device::get_xu_range, "xu"_a, "ctrl"_a, "len"_a)
        .def("get_pu", [](platform::multi_pins_uvc_device& dev, rs2_option opt) {
        int val = 0;
        dev.get_pu(opt, val);
        return val;
    }, "opt"_a)
        .def("set_pu", &platform::multi_pins_uvc_device::set_pu, "opt"_a, "value"_a)
        .def("get_pu_range", &platform::multi_pins_uvc_device::get_pu_range, "opt"_a)
        .def("get_profiles", &platform::multi_pins_uvc_device::get_profiles)
        .def("lock", &platform::multi_pins_uvc_device::lock)
        .def("unlock", &platform::multi_pins_uvc_device::unlock)
        .def("get_device_location", &platform::multi_pins_uvc_device::get_device_location);


    /*py::enum_<command> command_py(m, "command");
    command_py.value("enable_advanced_mode", command::enable_advanced_mode)
              .value("advanced_mode_enabled", command::advanced_mode_enabled)
              .value("reset", command::reset)
              .value("set_advanced", command::set_advanced)
              .value("get_advanced", command::get_advanced);*/

    m.def("create_backend", &platform::create_backend, py::return_value_policy::move);
    m.def("encode_command", [](uint8_t opcode, uint32_t p1, uint32_t p2, uint32_t p3, uint32_t p4, py::list l)
        {
            std::vector<uint8_t> data(l.size());
            for (int i = 0; i < l.size(); ++i)
                data[i] = l[i].cast<uint8_t>();
            return encode_command(static_cast<command>(opcode), p1, p2, p3, p4, data);
        }, "opcode"_a, "p1"_a=0, "p2"_a=0, "p3"_a=0, "p4"_a=0, "data"_a = py::list(0));
}

// Workaroud for failure to export template <typename T> class recordable
void librealsense::option::create_snapshot(std::shared_ptr<option>& snapshot) const {}
void librealsense::info_container::create_snapshot(std::shared_ptr<librealsense::info_interface> &) const {}
void librealsense::info_container::register_info(rs2_camera_info info, const std::string& val){}
void librealsense::info_container::update_info(rs2_camera_info info, const std::string& val) {}
void librealsense::info_container::enable_recording(std::function<void(const info_interface&)> record_action){}
void librealsense::info_container::update(std::shared_ptr<extension_snapshot> ext){}
bool librealsense::info_container::supports_info(rs2_camera_info info) const { return false; }
const std::string& librealsense::info_container::get_info(enum rs2_camera_info) const { static std::string s = ""; return s; }
std::vector<rs2_option> librealsense::options_container::get_supported_options(void)const { return{}; }<|MERGE_RESOLUTION|>--- conflicted
+++ resolved
@@ -189,18 +189,12 @@
         .value("transmitter_frequency", RS2_OPTION_TRANSMITTER_FREQUENCY)
         .value("vertical_binning", RS2_OPTION_VERTICAL_BINNING)
         .value("receiver_sensitivity", RS2_OPTION_RECEIVER_SENSITIVITY)
-<<<<<<< HEAD
-        .value("exposure limit toggle", RS2_OPTION_AUTO_EXPOSURE_LIMIT_TOGGLE)
-        .value("gain_limit_toggle", RS2_OPTION_AUTO_GAIN_LIMIT_TOGGLE)
-        .value("emitter frequency", RS2_OPTION_EMITTER_FREQUENCY)
-        .value("safety_preset_active_index", RS2_OPTION_SAFETY_PRESET_ACTIVE_INDEX)
-        .value("safety_mode", RS2_OPTION_SAFETY_MODE)
-=======
         .value("exposure_limit_toggle", RS2_OPTION_AUTO_EXPOSURE_LIMIT_TOGGLE)
         .value("gain_limit_toggle", RS2_OPTION_AUTO_GAIN_LIMIT_TOGGLE)
         .value("emitter_frequency", RS2_OPTION_EMITTER_FREQUENCY)
-        .value("depth_auto_exposure_mode", RS2_OPTION_DEPTH_AUTO_EXPOSURE_MODE)
->>>>>>> 2c85f7f4
+		.value("depth_auto_exposure_mode", RS2_OPTION_DEPTH_AUTO_EXPOSURE_MODE)
+        .value("safety_preset_active_index", RS2_OPTION_SAFETY_PRESET_ACTIVE_INDEX)
+        .value("safety_mode", RS2_OPTION_SAFETY_MODE)
         .value("count", RS2_OPTION_COUNT);
 
     py::enum_<platform::power_state> power_state(m, "power_state");
