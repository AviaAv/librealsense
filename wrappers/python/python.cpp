--- conflicted
+++ resolved
@@ -592,15 +592,9 @@
     disparity_transform.def(py::init<bool>(), "transform_to_disparity"_a=true);
 
     /* rs_export.hpp */
-<<<<<<< HEAD
-    py::class_<rs2::save_to_ply, rs2::filter> save_to_ply(m, "save_to_ply");
-    save_to_ply.def(py::init<std::string, rs2::pointcloud>(), "filename"_a = "RealSense Pointcloud ", "pc"_a = rs2::pointcloud());
-    //TODO - Fix Linux/Python3_6 .def_readonly_static("option_ignore_color", &rs2::save_to_ply::OPTION_IGNORE_COLOR);
-=======
     // py::class_<rs2::save_to_ply, rs2::filter> save_to_ply(m, "save_to_ply");
     // save_to_ply.def(py::init<std::string, rs2::pointcloud>(), "filename"_a = "RealSense Pointcloud ", "pc"_a = rs2::pointcloud())
     //            .def_readonly_static("option_ignore_color", &rs2::save_to_ply::OPTION_IGNORE_COLOR);
->>>>>>> 3ff5e521
 
     py::class_<rs2::save_single_frameset, rs2::filter> save_single_frameset(m, "save_single_frameset");
     save_single_frameset.def(py::init<std::string>(), "filename"_a = "RealSense Frameset ");
