cmake_minimum_required(VERSION 3.10)

project(RealsensePythonWrappers)

set(PYRS_CPP
    pyrealsense2.cpp
    c_files.cpp
    pyrs_advanced_mode.cpp
    pyrs_context.cpp
    pyrs_device.cpp
    pyrs_export.cpp
    pyrs_frame.cpp
    pyrs_internal.cpp
    pyrs_options.cpp
    pyrs_pipeline.cpp
    pyrs_processing.cpp
    pyrs_record_playback.cpp
    pyrs_sensor.cpp
    pyrs_types.cpp
    pyrsutil.cpp
    ../../common/metadata-helper.cpp
)

pybind11_add_module(pyrealsense2 SHARED pyrealsense2.h ${PYRS_CPP})

set(CMAKECONFIG_PY_INSTALL_DIR "${CMAKE_INSTALL_LIBDIR}/cmake/pyrealsense2")

target_link_libraries(pyrealsense2 PRIVATE ${DEPENDENCIES})
set_target_properties(pyrealsense2 PROPERTIES VERSION
    ${REALSENSE_VERSION_STRING} SOVERSION "${REALSENSE_VERSION_MAJOR}.${REALSENSE_VERSION_MINOR}")
set_target_properties( pyrealsense2
    PROPERTIES
        FOLDER Library/Python
    )

set(RAW_RS
    pybackend.cpp
    pybackend_extras.h
    pybackend_extras.cpp
    ../../src/types.h
    ../../src/types.cpp
    ../../src/log.cpp
    ../../src/backend.h
    ../../src/backend.cpp
    ../../src/frame.cpp
    ../../src/environment.cpp
    ../../src/to-string.cpp
    ../../src/core/options-registry.cpp
)

if(UNIX)
    list(APPEND RAW_RS
        ../../src/libusb/interface-libusb.cpp
        ../../src/libusb/device-libusb.cpp
        ../../src/libusb/messenger-libusb.cpp
        ../../src/libusb/enumerator-libusb.cpp
        ../../src/libusb/request-libusb.cpp
        ../../src/libusb/context-libusb.cpp
    )
endif()

if(WIN32)
    list(APPEND RAW_RS
        ../../src/win/win-helpers.cpp
        ../../src/winusb/interface-winusb.cpp
        ../../src/winusb/device-winusb.cpp
        ../../src/winusb/messenger-winusb.cpp
        ../../src/winusb/enumerator-winusb.cpp
        ../../src/winusb/request-winusb.cpp
    )
endif()

if(${BACKEND} STREQUAL RS2_USE_V4L2_BACKEND)
    list(APPEND RAW_RS
        ../../src/linux/backend-v4l2.cpp
        ../../src/linux/backend-hid.cpp
    )
endif()

if(${BACKEND} STREQUAL RS2_USE_WMF_BACKEND)
    list(APPEND RAW_RS
        ../../src/win/win-helpers.cpp
        ../../src/mf/mf-uvc.cpp
        ../../src/mf/mf-hid.cpp
        ../../src/mf/mf-backend.cpp
    )
endif()

if(${FORCE_RSUSB_BACKEND})
    list(APPEND RAW_RS
        ../../src/rsusb-backend/rsusb-backend.h
        ../../src/rsusb-backend/rsusb-backend.cpp
        ../../src/uvc/uvc-device.cpp
        ../../src/uvc/uvc-parser.cpp
        ../../src/uvc/uvc-streamer.cpp
        ../../src/hid/hid-device.cpp
        ../../src/hid/hid-device.h
    )
    if(APPLE)
        list(APPEND RAW_RS
            ../../third-party/hidapi/hidapi.cpp
            ../../third-party/hidapi/hidapi.h
        )
    endif()
endif()

if(${BUILD_EASYLOGGINGPP})
    list(APPEND RAW_RS
        ../../third-party/easyloggingpp/src/easylogging++.h
        ../../third-party/easyloggingpp/src/easylogging++.cc
    )
endif()

if(${BACKEND} STREQUAL RS2_USE_WINUSB_UVC_BACKEND)
    list(APPEND RAW_RS
        ../../src/win7/rsusb-backend-windows.h
        ../../src/win7/rsusb-backend-windows.cpp
    )
endif()

if(${BACKEND} STREQUAL RS2_USE_LIBUVC_BACKEND)
    list(APPEND RAW_RS
        ../../src/libuvc/rsusb-backend-linux.h
        ../../src/libuvc/rsusb-backend-linux.cpp
    )
endif()

if( BUILD_LEGACY_PYBACKEND )
<<<<<<< HEAD
pybind11_add_module(pybackend2 SHARED ${RAW_RS})

if(USE_EXTERNAL_USB)
    add_dependencies(pybackend2 libusb)
endif()
target_link_libraries(pybackend2 PRIVATE rsutils usb ${CMAKE_THREAD_LIBS_INIT})
set_target_properties(pybackend2 PROPERTIES
                        VERSION     ${REALSENSE_VERSION_STRING}
                        SOVERSION   ${REALSENSE_VERSION_MAJOR})
set_target_properties( pybackend2
    PROPERTIES
        FOLDER Library/Python
    )
target_include_directories(pybackend2 PRIVATE ${PROJECT_SOURCE_DIR}/include)

if(${FORCE_RSUSB_BACKEND})
if(APPLE)
    target_include_directories(pybackend2 PRIVATE ${PROJECT_SOURCE_DIR}/third-party/hidapi/)
endif()
endif()
=======
    pybind11_add_module(pybackend2 SHARED ${RAW_RS})

    if(USE_EXTERNAL_USB)
        add_dependencies(pybackend2 libusb)
    endif()
    target_link_libraries(pybackend2 PRIVATE rsutils usb ${CMAKE_THREAD_LIBS_INIT})
    set_target_properties(pybackend2 PROPERTIES
                            VERSION     ${REALSENSE_VERSION_STRING}
                            SOVERSION   ${REALSENSE_VERSION_MAJOR})
    set_target_properties( pybackend2
        PROPERTIES
            FOLDER Library/Python
        )
    target_include_directories(pybackend2 PRIVATE ${CMAKE_SOURCE_DIR}/include)

    if(${FORCE_RSUSB_BACKEND})
        if(APPLE)
            target_include_directories(pybackend2 PRIVATE ${CMAKE_SOURCE_DIR}/third-party/hidapi/)
        endif()
    endif()
>>>>>>> 8a06a710

    if(${BACKEND} STREQUAL RS2_USE_V4L2_BACKEND)
        if(UDEV_FOUND)
            target_sources( pybackend2
                PRIVATE
                    ../../src/linux/udev-device-watcher.cpp
                    ../../src/linux/udev-device-watcher.h
                )
            target_link_libraries( pybackend2 PRIVATE udev )
            target_compile_definitions( pybackend2 PRIVATE -DUSING_UDEV )
        endif()
    endif()

    install(TARGETS pybackend2 pyrealsense2
        EXPORT pyrealsense2Targets
        RUNTIME DESTINATION ${CMAKE_INSTALL_BINDIR}
        LIBRARY DESTINATION ${PYTHON_INSTALL_DIR}
        ARCHIVE DESTINATION ${PYTHON_INSTALL_DIR}
    )

    target_include_directories(pybackend2 PRIVATE ../../src)

else() # not BUILD_LEGACY_PYBACKEND

    install(TARGETS pyrealsense2
        RUNTIME DESTINATION ${CMAKE_INSTALL_BINDIR}
        LIBRARY DESTINATION ${PYTHON_INSTALL_DIR}
        ARCHIVE DESTINATION ${PYTHON_INSTALL_DIR}
    )

endif()  # BUILD_LEGACY_PYBACKEND

write_basic_package_version_file("${CMAKE_CURRENT_BINARY_DIR}/pyrealsense2ConfigVersion.cmake"
    VERSION ${REALSENSE_VERSION_STRING} COMPATIBILITY AnyNewerVersion)

configure_package_config_file(../../CMake/pyrealsense2Config.cmake.in pyrealsense2Config.cmake
    INSTALL_DESTINATION ${CMAKECONFIG_PY_INSTALL_DIR}
    INSTALL_PREFIX ${CMAKE_INSTALL_PREFIX}/bin
    PATH_VARS CMAKE_INSTALL_INCLUDEDIR
)

install(EXPORT pyrealsense2Targets
    FILE pyrealsense2Targets.cmake
    NAMESPACE pyrealsense2::
    DESTINATION "${CMAKE_INSTALL_LIBDIR}/cmake/pyrealsense2")

install(FILES "${CMAKE_BINARY_DIR}/wrappers/python/pyrealsense2Config.cmake"
    DESTINATION ${CMAKECONFIG_PY_INSTALL_DIR}
)

install(FILES "${CMAKE_BINARY_DIR}/wrappers/python/pyrealsense2ConfigVersion.cmake"
    DESTINATION ${CMAKECONFIG_PY_INSTALL_DIR}
)

install(FILES pyrealsense2/__init__.py
    DESTINATION ${PYTHON_INSTALL_DIR}
)

target_include_directories(pyrealsense2 PRIVATE ../../src)

if (BUILD_PYTHON_DOCS)
    add_subdirectory(docs)
endif()<|MERGE_RESOLUTION|>--- conflicted
+++ resolved
@@ -126,28 +126,6 @@
 endif()
 
 if( BUILD_LEGACY_PYBACKEND )
-<<<<<<< HEAD
-pybind11_add_module(pybackend2 SHARED ${RAW_RS})
-
-if(USE_EXTERNAL_USB)
-    add_dependencies(pybackend2 libusb)
-endif()
-target_link_libraries(pybackend2 PRIVATE rsutils usb ${CMAKE_THREAD_LIBS_INIT})
-set_target_properties(pybackend2 PROPERTIES
-                        VERSION     ${REALSENSE_VERSION_STRING}
-                        SOVERSION   ${REALSENSE_VERSION_MAJOR})
-set_target_properties( pybackend2
-    PROPERTIES
-        FOLDER Library/Python
-    )
-target_include_directories(pybackend2 PRIVATE ${PROJECT_SOURCE_DIR}/include)
-
-if(${FORCE_RSUSB_BACKEND})
-if(APPLE)
-    target_include_directories(pybackend2 PRIVATE ${PROJECT_SOURCE_DIR}/third-party/hidapi/)
-endif()
-endif()
-=======
     pybind11_add_module(pybackend2 SHARED ${RAW_RS})
 
     if(USE_EXTERNAL_USB)
@@ -161,14 +139,13 @@
         PROPERTIES
             FOLDER Library/Python
         )
-    target_include_directories(pybackend2 PRIVATE ${CMAKE_SOURCE_DIR}/include)
+    target_include_directories(pybackend2 PRIVATE ${PROJECT_SOURCE_DIR}/include)
 
     if(${FORCE_RSUSB_BACKEND})
         if(APPLE)
-            target_include_directories(pybackend2 PRIVATE ${CMAKE_SOURCE_DIR}/third-party/hidapi/)
+            target_include_directories(pybackend2 PRIVATE ${PROJECT_SOURCE_DIR}/third-party/hidapi/)
         endif()
     endif()
->>>>>>> 8a06a710
 
     if(${BACKEND} STREQUAL RS2_USE_V4L2_BACKEND)
         if(UDEV_FOUND)
