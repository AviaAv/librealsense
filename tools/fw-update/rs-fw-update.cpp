// License: Apache 2.0. See LICENSE file in root directory.
// Copyright(c) 2024 Intel Corporation. All Rights Reserved.

#include <librealsense2/rs.hpp>

#include <rsutils/json.h>
#include <vector>
#include <map>
#include <string>
#include <cstring>
#include <iostream>
#include <fstream>
#include <thread>
#include <mutex>
#include <chrono>
#include <condition_variable>

#include <common/cli.h>

#define WAIT_FOR_DEVICE_TIMEOUT 15

#if _WIN32
#include <io.h>
#define ISATTY _isatty
#define FILENO _fileno
#else
#include <unistd.h>
#define ISATTY isatty
#define FILENO fileno
#endif

using rsutils::json;

std::condition_variable cv;
std::mutex mutex;
std::string selected_serial_number;

rs2::device new_device;
rs2::update_device new_fw_update_device;

bool done = false;

std::vector<uint8_t> read_fw_file(std::string file_path)
{
    std::vector<uint8_t> rv;

    std::ifstream file(file_path, std::ios::in | std::ios::binary | std::ios::ate);
    auto file_deleter = std::unique_ptr< std::ifstream, void (*)(std::ifstream*) >(&file,
        [](std::ifstream* file)
        {
            if (file)
                file->close();
        });
    if (file.is_open())
    {
        rv.resize(file.tellg());

        try
        {
            file.seekg(0, std::ios::beg);
            file.read((char*)rv.data(), rv.size());
        }
        catch (...)
        {
            // Nothing to do, file goodbit is false
        }
        if (!file.good())
        {
            std::cout << std::endl << "Error reading firmware file";
            rv.resize(0); // Signal error, don't use partial read data
        }

    }

    return rv;
}

void print_device_info(rs2::device d)
{
    std::map<rs2_camera_info, std::string> camera_info;

    for (int i = 0; i < RS2_CAMERA_INFO_COUNT; i++)
    {
        auto info = (rs2_camera_info)i;
        camera_info[info] = d.supports(info) ? d.get_info(info) : "unknown";
    }

    std::cout << d.get_description() <<
        ", update serial number: " << camera_info[RS2_CAMERA_INFO_FIRMWARE_UPDATE_ID] <<
        ", firmware version: " << camera_info[RS2_CAMERA_INFO_FIRMWARE_VERSION];

    if (d.supports(RS2_CAMERA_INFO_SMCU_FW_VERSION))
        std::cout << ", SMCU firmware version: " << camera_info[RS2_CAMERA_INFO_SMCU_FW_VERSION];

    std::cout << std::endl;
}

std::vector<uint8_t> read_firmware_data(bool is_set, const std::string& file_path)
{
    if (!is_set)
    {
        throw rs2::error("Firmware file must be selected");
    }

    std::vector<uint8_t> fw_image = read_fw_file(file_path);

    if (fw_image.size() == 0)
    {
        throw rs2::error("Failed to read firmware file");
    }

    return fw_image;
}


void update(rs2::update_device fwu_dev, std::vector< uint8_t > const& fw_image)
{
    std::cout << std::endl << "Firmware update started. Please don't disconnect device!" << std::endl << std::endl;

    if (ISATTY(FILENO(stdout)))
    {
        fwu_dev.update(fw_image, [&](const float progress)
            {
                printf("\rFirmware update progress: %d[%%]", (int)(progress * 100));
                std::cout.flush();
            });
    }
    else
    {
        fwu_dev.update(fw_image, [&](const float progress) {});
    }
    std::cout << std::endl << std::endl << "Firmware update done" << std::endl;
}

void list_devices(rs2::context ctx)
{
    auto devs = ctx.query_devices();
    if (devs.size() == 0)
    {
        std::cout << std::endl << "There are no connected devices" << std::endl;
        return;
    }

    std::cout << std::endl << "Connected devices:" << std::endl;


    int counter = 0;
    for (auto&& d : devs)
    {
        std::cout << ++counter << ") ";
        print_device_info(d);
    }
}


void waiting_for_device_to_reconnect(rs2::context& ctx, rs2::cli::value<std::string>& serial_number_arg)
{
    std::cout << std::endl << "Waiting for device to reconnect..." << std::endl;
    std::unique_lock<std::mutex> lk(mutex);
    cv.wait_for(lk, std::chrono::seconds(WAIT_FOR_DEVICE_TIMEOUT), [&] { return !done || new_device; });

    if (done)
    {
        auto devs = ctx.query_devices();
        for (auto&& d : devs)
        {
            auto sn = d.supports(RS2_CAMERA_INFO_SERIAL_NUMBER) ? d.get_info(RS2_CAMERA_INFO_SERIAL_NUMBER) : "unknown";
            if (serial_number_arg.isSet() && sn != selected_serial_number)
                continue;

            auto fw = d.supports(RS2_CAMERA_INFO_FIRMWARE_VERSION) ? d.get_info(RS2_CAMERA_INFO_FIRMWARE_VERSION) : "unknown";
            std::cout << std::endl << "Device " << sn << " successfully updated to FW: " << fw << std::endl;
        }
    }

}

int write_fw_to_mipi_device(rs2::context& ctx, rs2::cli::value<std::string>& serial_number_arg,
    const rs2::device& dev, const std::vector< uint8_t >& fw_image)
{
    // Write firmware to appropriate file descriptor
    std::cout << std::endl << "Update can take up to 2 minutes" << std::endl;
    std::ofstream fw_path_in_device(dev.get_info(RS2_CAMERA_INFO_DFU_DEVICE_PATH), std::ios::binary);
    auto file_deleter = std::unique_ptr< std::ofstream, void (*)(std::ofstream*) >(&fw_path_in_device,
        [](std::ofstream* file)
        {
            if (file)
                file->close();
        });
    if (fw_path_in_device)
    {
        auto upd = dev.as<rs2::updatable>();
        if ( !upd )
        {
            throw std::runtime_error("Device could not be used as updatable device");
        }
        // checking compatibility bewtween firmware and device
        if( !upd.check_firmware_compatibility( fw_image ) )
        {
            std::stringstream ss;
            ss << "This firmware version is not compatible with ";
            ss << dev.get_info( RS2_CAMERA_INFO_NAME ) << std::endl;
            std::cout << std::endl << ss.str() << std::endl;
            return EXIT_FAILURE;
        }

        bool burn_done = false;
        std::thread show_progress_thread(
            [&burn_done]()
            {
<<<<<<< HEAD
                for (int i = 0; i < 101 && !flush_done; ++i) // Show percentage [0-100]
=======
                for( int i = 0; i < 101 && !burn_done; ++i ) // Show percentage [0-100]
>>>>>>> 7726e153
                {
                    printf("%d%%\r", i);
                    std::cout.flush();
                    std::this_thread::sleep_for(std::chrono::seconds(1));
                }
<<<<<<< HEAD
            });
=======
            } );

>>>>>>> 7726e153
        try
        {
            fw_path_in_device.write(reinterpret_cast<const char*>(fw_image.data()), fw_image.size());
        }
        catch (...)
        {
            // Nothing to do, file goodbit is false
        }
        burn_done = true;
        show_progress_thread.join();
        printf("    \r"); // Delete progress, as it is not accurate, don't leave 85% when writing done
        if (!fw_path_in_device.good())
        {
            std::cout << std::endl << "Firmware Update failed - write to device error" << std::endl;
            return EXIT_FAILURE;
        }
    }
    else
    {
        std::cout << std::endl << "Firmware Update failed - wrong path or permissions missing" << std::endl;
        return EXIT_FAILURE;
    }
    std::cout << std::endl << "Firmware update done" << std::endl;

    done = true;

    waiting_for_device_to_reconnect(ctx, serial_number_arg);

    return EXIT_SUCCESS;
}

bool is_mipi_device(const rs2::device& dev)
{
    bool is_mipi_device = false;
    if (dev.supports(RS2_CAMERA_INFO_CONNECTION_TYPE))
    {
        std::string connection_type = dev.get_info(RS2_CAMERA_INFO_CONNECTION_TYPE);
        if (connection_type == "GMSL")
            is_mipi_device = true;
    }
    return is_mipi_device;
}

int main(int argc, char** argv)
try
{
    using rs2::cli;
    cli cmd("librealsense rs-fw-update tool");

    cli::flag list_devices_arg('l', "list_devices", "List all available devices");
    cli::flag recover_arg('r', "recover", "Recover all connected devices which are in recovery mode");
    cli::flag unsigned_arg('u', "unsigned", "Update unsigned firmware, available only for unlocked cameras");
    cli::value<std::string> backup_arg('b', "backup", "path", "", "Create a backup to the camera flash and saved it to the given path");
    cli::value<std::string> file_arg('f', "file", "path", "", "Path of the firmware image file");
    cli::value<std::string> serial_number_arg('s', "serial_number", "string", "", "The serial number of the device to be update, this is mandatory if more than one device is connected");

    cmd.default_log_level(RS2_LOG_SEVERITY_WARN);
    cmd.add(list_devices_arg);
    cmd.add(recover_arg);
    cmd.add(unsigned_arg);
    cmd.add(file_arg);
    cmd.add(serial_number_arg);
    cmd.add(backup_arg);

    auto settings = cmd.process(argc, argv);
    rs2::context ctx(settings.dump());

    if (!list_devices_arg.isSet() && !recover_arg.isSet() && !unsigned_arg.isSet() &&
        !backup_arg.isSet() && !file_arg.isSet() && !serial_number_arg.isSet())
    {
        std::cout << std::endl << "Nothing to do, run again with -h for help" << std::endl;
        list_devices(ctx);
        return EXIT_SUCCESS;
    }

    if (list_devices_arg.isSet())
    {
        list_devices(ctx);
        return EXIT_SUCCESS;
    }

    if (!file_arg.isSet() && !backup_arg.isSet())
    {
        std::cout << std::endl << "Nothing to do, run again with -h for help" << std::endl;
        return EXIT_FAILURE;
    }

    if (serial_number_arg.isSet())
    {
        selected_serial_number = serial_number_arg.getValue();
        std::cout << std::endl << "Search for device with serial number: " << selected_serial_number << std::endl;
    }


    std::string update_serial_number;

    // Recovery
    if (recover_arg.isSet())
    {
        std::vector<uint8_t> fw_image = read_firmware_data(file_arg.isSet(), file_arg.getValue());

        std::cout << std::endl << "Update to FW: " << file_arg.getValue() << std::endl;
        auto devs = ctx.query_devices();
        rs2::device recovery_device;

        for (auto&& d : devs)
        {
            if (!d.is< rs2::update_device >())
                continue;
            auto sn = d.get_info(RS2_CAMERA_INFO_FIRMWARE_UPDATE_ID);
            if (!selected_serial_number.empty() && sn != selected_serial_number)
                continue;
            if (recovery_device)
            {
                std::cout << std::endl << "More than one recovery device is connected; serial number must be specified" << std::endl << std::endl;
                return EXIT_FAILURE;
            }
            recovery_device = d;
        }
        if (!recovery_device)
        {
            std::cout << std::endl << "No recovery devices were found!" << std::endl << std::endl;
            return EXIT_FAILURE;
        }
        try
        {
            update_serial_number = recovery_device.get_info(RS2_CAMERA_INFO_FIRMWARE_UPDATE_ID);
            bool d457_recovery_device = strcmp(recovery_device.get_info(RS2_CAMERA_INFO_PRODUCT_ID), "BBCD") == 0;
            volatile bool recovery_device_found = false;
            ctx.set_devices_changed_callback([&](rs2::event_information& info) {
                for (auto&& d : info.get_new_devices())
                {
                    if (d.is< rs2::update_device >())
                        continue;
                    auto recovery_sn = d.get_info(RS2_CAMERA_INFO_FIRMWARE_UPDATE_ID);
                    if (recovery_sn == update_serial_number)
                    {
                        {
                            std::lock_guard< std::mutex > lk(mutex);
                            recovery_device_found = true;
                        }
                        cv.notify_one();
                        break;
                    }
                }
                });
            std::cout << std::endl << "Recovering device: " << std::endl;
            print_device_info(recovery_device);
            update(recovery_device, fw_image);
            std::cout << "Waiting for new device..." << std::endl;
            if (!d457_recovery_device)
            {
                std::unique_lock< std::mutex > lk(mutex);
                if (!recovery_device_found
                    && !cv.wait_for(lk, std::chrono::seconds(WAIT_FOR_DEVICE_TIMEOUT), [&]() {
                        return recovery_device_found;
                        }))
                {
                    std::cout << "... timed out!" << std::endl;
                    return EXIT_FAILURE;
                }
            }
            std::cout << std::endl << "Recovery done" << std::endl;
            if (d457_recovery_device)
            {
                std::cout << std::endl << "For GMSL device please reload d4xx driver:" << std::endl;
                std::cout << "sudo rmmod d4xx && sudo modprobe d4xx" << std::endl;
                std::cout << "or reboot the system" << std::endl;
            }
            return EXIT_SUCCESS;
        }
        catch (...)
        {
            std::cout << std::endl << "Failed to recover device" << std::endl;
            return EXIT_FAILURE;
        }
    }

    // Update device
    ctx.set_devices_changed_callback([&](rs2::event_information& info)
        {
            if (info.get_new_devices().size() == 0)
            {
                return;
            }

            for (auto&& d : info.get_new_devices())
            {
                std::lock_guard<std::mutex> lk(mutex);
                if (d.is<rs2::update_device>() && (d.get_info(RS2_CAMERA_INFO_FIRMWARE_UPDATE_ID) == update_serial_number))
                    new_fw_update_device = d;
                else
                    new_device = d;
            }
            if (new_fw_update_device || new_device)
                cv.notify_one();
        });

    auto devs = ctx.query_devices();

    if (!serial_number_arg.isSet() && devs.size() > 1)
    {
        std::cout << std::endl << "More than one device is connected, serial number must be selected" << std::endl << std::endl;
        return EXIT_FAILURE;
    }

    if (devs.size() == 1)
    {
        auto dev = devs[0];
        if (dev.is< rs2::update_device >() && !dev.is< rs2::updatable >())
        {
            std::cout << std::endl << "Device is in recovery mode, use -r to recover" << std::endl << std::endl;
            return EXIT_FAILURE;
        }
    }

    if (devs.size() == 0)
    {
        std::cout << std::endl << "No devices were found" << std::endl << std::endl;
        return EXIT_FAILURE;
    }

    bool device_found = false;

    for (auto&& d : devs)
    {
        if (!d.is< rs2::updatable >() || !d.supports(RS2_CAMERA_INFO_FIRMWARE_UPDATE_ID))
            continue;

        if (devs.size() != 1)
        {
            auto sn = d.get_info(d.supports(RS2_CAMERA_INFO_SERIAL_NUMBER) ? RS2_CAMERA_INFO_SERIAL_NUMBER
                : RS2_CAMERA_INFO_FIRMWARE_UPDATE_ID);
            if (sn != selected_serial_number)
                continue;
        }

        if (d.supports(RS2_CAMERA_INFO_USB_TYPE_DESCRIPTOR))
        {
            std::string usb_type = d.get_info(RS2_CAMERA_INFO_USB_TYPE_DESCRIPTOR);
            if (usb_type.find("2.") != std::string::npos) {
                std::cout << std::endl << "Warning! the camera is connected via USB 2 port, in case the process fails, connect the camera to a USB 3 port and try again" << std::endl;
            }
        }

        device_found = true;
        update_serial_number = d.get_info(RS2_CAMERA_INFO_FIRMWARE_UPDATE_ID);

        if (backup_arg.isSet())
        {
            std::cout << std::endl << "Trying to back-up device flash" << std::endl;

            std::vector< uint8_t > flash;
            if (ISATTY(FILENO(stdout)))
            {
                flash = d.as< rs2::updatable >().create_flash_backup([&](const float progress) {
                    printf("\rFlash backup progress: %d[%%]", (int)(progress * 100));
                    std::cout.flush();
                    });
            }
            else
                flash = d.as<rs2::updatable>().create_flash_backup([&](const float progress) {});

            if (flash.empty())
            {
                std::cout << std::endl << "Backup flash is not supported";
            }
            else
            {
                auto temp = backup_arg.getValue();
                std::ofstream file(temp.c_str(), std::ios::binary);
                auto file_deleter = std::unique_ptr< std::ofstream, void (*)(std::ofstream*) >(&file,
                    [](std::ofstream* file)
                    {
                        if (file)
                            file->close();
                    });
                try
                {
                    file.write((const char*)flash.data(), flash.size());
                }
                catch (...)
                {
                    // Nothing to do, file goodbit is false
                }
                if (!file.good())
                {
                    std::cout << std::endl << "Creating backup file failed";
                }
            }
        }

        // FW DFU
        if (file_arg.isSet())
        {
            std::vector<uint8_t> fw_image = read_firmware_data(file_arg.isSet(), file_arg.getValue());

            std::cout << std::endl << "Updating device FW: " << std::endl;
            print_device_info(d);

            // If device is D457 connected by MIPI connector
            if (is_mipi_device(d) && !unsigned_arg.isSet())
            {
<<<<<<< HEAD
                // if( unsigned_arg.isSet() )
                // {
                //     std::cout << std::endl << "Only signed FW is currently supported for MIPI devices" << std::endl;
                //     return EXIT_FAILURE;
                // }

                return write_fw_to_mipi_device(ctx, serial_number_arg, d, fw_image);
=======
                return write_fw_to_mipi_device(ctx, serial_number_arg, d, fw_image );
>>>>>>> 7726e153
            }

            if (unsigned_arg.isSet())
            {

                std::cout << std::endl << "Unsigned Firmware update started. Please don't disconnect device!" << std::endl << std::endl;

                if (ISATTY(FILENO(stdout)))
                {
                    d.as<rs2::updatable>().update_unsigned(fw_image, [&](const float progress)
                        {
                            printf("\rUnsigned Firmware update progress: %d[%%]", (int)(progress * 100));
                            std::cout.flush();
                        });
                }
                else
                    d.as<rs2::updatable>().update_unsigned(fw_image, [&](const float progress) {});

                std::cout << std::endl << std::endl << "Unsigned Firmware update done" << std::endl;

                done = true;
            }
            else
            {
                auto upd = d.as<rs2::updatable>();

                if ( !upd )
                {
                    throw std::runtime_error("Device could not be used as updatable device");
                }
                // checking compatibility bewtween firmware and device
                if (!upd.check_firmware_compatibility(fw_image))
                {
                    std::stringstream ss;
                    ss << "This firmware version is not compatible with ";
                    ss << d.get_info(RS2_CAMERA_INFO_NAME) << std::endl;
                    std::cout << std::endl << ss.str() << std::endl;
                    return EXIT_FAILURE;
                }

                upd.enter_update_state();

                // Some devices may immediately get in an update state?
                if (d.is< rs2::update_device >())
                {
                    new_fw_update_device = d;
                }
                else
                {
                    std::unique_lock<std::mutex> lk(mutex);
                    if (!cv.wait_for(lk, std::chrono::seconds(WAIT_FOR_DEVICE_TIMEOUT), [&] { return new_fw_update_device; }))
                    {
                        std::cout << std::endl << "Failed to locate a device in FW update mode" << std::endl;
                        return EXIT_FAILURE;
                    }
                }

                new_device = rs2::device();  // otherwise the wait will exit right away
                update(new_fw_update_device, fw_image);

                done = true;
                break;
            }
        }
    }

    if (!device_found)
    {
        if (serial_number_arg.isSet())
            std::cout << std::endl << "Couldn't find the requested serial number" << std::endl;
        else if (devs.size() == 1)
        {
            std::cout << std::endl << "Nothing to do, run again with -h for help" << std::endl;
        }
        return EXIT_FAILURE;
    }

    waiting_for_device_to_reconnect(ctx, serial_number_arg);


    return EXIT_SUCCESS;
}
catch (const rs2::error& e)
{
    std::cerr << "RealSense error calling " << e.get_failed_function() << "(" << e.get_failed_args() << "):\n    " << e.what() << std::endl;
    return EXIT_FAILURE;
}
catch (const std::exception& e)
{
    std::cerr << e.what() << std::endl;
    return EXIT_FAILURE;
}
catch (...)
{
    std::cerr << "some error" << std::endl;
    return EXIT_FAILURE;
}<|MERGE_RESOLUTION|>--- conflicted
+++ resolved
@@ -180,14 +180,14 @@
 {
     // Write firmware to appropriate file descriptor
     std::cout << std::endl << "Update can take up to 2 minutes" << std::endl;
-    std::ofstream fw_path_in_device(dev.get_info(RS2_CAMERA_INFO_DFU_DEVICE_PATH), std::ios::binary);
-    auto file_deleter = std::unique_ptr< std::ofstream, void (*)(std::ofstream*) >(&fw_path_in_device,
-        [](std::ofstream* file)
-        {
-            if (file)
-                file->close();
-        });
-    if (fw_path_in_device)
+    std::ofstream fw_path_in_device( dev.get_info( RS2_CAMERA_INFO_DFU_DEVICE_PATH ), std::ios::binary );
+    auto file_deleter = std::unique_ptr< std::ofstream, void ( * )( std::ofstream * ) >( &fw_path_in_device,
+                                                                                         []( std::ofstream * file )
+                                                                                         {
+                                                                                             if( file )
+                                                                                                 file->close();
+                                                                                         } );
+    if( fw_path_in_device )
     {
         auto upd = dev.as<rs2::updatable>();
         if ( !upd )
@@ -208,22 +208,14 @@
         std::thread show_progress_thread(
             [&burn_done]()
             {
-<<<<<<< HEAD
-                for (int i = 0; i < 101 && !flush_done; ++i) // Show percentage [0-100]
-=======
                 for( int i = 0; i < 101 && !burn_done; ++i ) // Show percentage [0-100]
->>>>>>> 7726e153
-                {
-                    printf("%d%%\r", i);
+                {
+                    printf( "%d%%\r", i );
                     std::cout.flush();
-                    std::this_thread::sleep_for(std::chrono::seconds(1));
-                }
-<<<<<<< HEAD
-            });
-=======
+                    std::this_thread::sleep_for( std::chrono::seconds( 1 ) );
+                }
             } );
 
->>>>>>> 7726e153
         try
         {
             fw_path_in_device.write(reinterpret_cast<const char*>(fw_image.data()), fw_image.size());
@@ -234,8 +226,8 @@
         }
         burn_done = true;
         show_progress_thread.join();
-        printf("    \r"); // Delete progress, as it is not accurate, don't leave 85% when writing done
-        if (!fw_path_in_device.good())
+        printf( "    \r" ); // Delete progress, as it is not accurate, don't leave 85% when writing done
+        if( ! fw_path_in_device.good() )
         {
             std::cout << std::endl << "Firmware Update failed - write to device error" << std::endl;
             return EXIT_FAILURE;
@@ -525,19 +517,9 @@
             print_device_info(d);
 
             // If device is D457 connected by MIPI connector
-            if (is_mipi_device(d) && !unsigned_arg.isSet())
-            {
-<<<<<<< HEAD
-                // if( unsigned_arg.isSet() )
-                // {
-                //     std::cout << std::endl << "Only signed FW is currently supported for MIPI devices" << std::endl;
-                //     return EXIT_FAILURE;
-                // }
-
-                return write_fw_to_mipi_device(ctx, serial_number_arg, d, fw_image);
-=======
+            if( is_mipi_device( d ) && !unsigned_arg.isSet())
+            {
                 return write_fw_to_mipi_device(ctx, serial_number_arg, d, fw_image );
->>>>>>> 7726e153
             }
 
             if (unsigned_arg.isSet())
@@ -569,7 +551,7 @@
                     throw std::runtime_error("Device could not be used as updatable device");
                 }
                 // checking compatibility bewtween firmware and device
-                if (!upd.check_firmware_compatibility(fw_image))
+                if( !upd.check_firmware_compatibility( fw_image ) )
                 {
                     std::stringstream ss;
                     ss << "This firmware version is not compatible with ";
