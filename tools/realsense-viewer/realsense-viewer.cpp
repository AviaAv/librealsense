--- conflicted
+++ resolved
@@ -296,7 +296,6 @@
     std::vector<device> connected_devs;
     std::mutex m;
 
-<<<<<<< HEAD
     if (argc == 2)
     {
         try
@@ -308,7 +307,7 @@
             error_message = e.what();
         }
     }
-=======
+
 #if 1
     // Configure the logger
     el::Configurations conf;
@@ -338,7 +337,6 @@
     // Remove the default logger (which will log to standard out/err) or it'll still be active
     el::Helpers::uninstallLogDispatchCallback< el::base::DefaultLogDispatchCallback >( "DefaultLogDispatchCallback" );
 #endif
->>>>>>> ac027124
 
     window.on_file_drop = [&](std::string filename)
     {
