--- conflicted
+++ resolved
@@ -158,11 +158,7 @@
 
 if (IMPORT_DEPTH_CAM_FW)
     add_definitions(-DINTERNAL_FW)
-<<<<<<< HEAD
-    set(RS_VIEWER_LIBS ${RS_VIEWER_LIBS} uvc_fw)
-=======
     target_link_libraries(realsense-viewer fw)
->>>>>>> 31ccceac
 endif()
 
 if(BUILD_NETWORK_DEVICE)
