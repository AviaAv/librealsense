--- conflicted
+++ resolved
@@ -2,11 +2,7 @@
 
 # This script makes sure every API header can be included in isolation
 
-<<<<<<< HEAD
-for filename in $(find ../include/librealsense2 -name *.hpp -not -path "../include/librealsense2/utilities/**" -not -path "../include/librealsense2/dds/**"); do
-=======
 for filename in $(find ../include/librealsense2 -name *.hpp); do
->>>>>>> 12d0a08b
     echo Checking that $filename is self-contained
     rm 1.cpp
     echo "#include \"$filename\"" >> 1.cpp
@@ -16,11 +12,7 @@
     echo
 done
 
-<<<<<<< HEAD
-for filename in $(find ../include/librealsense2 -name *.h -not -path "../include/librealsense2/utilities/**" -not -path "../include/librealsense2/dds/**"); do
-=======
 for filename in $(find ../include/librealsense2 -name *.h); do
->>>>>>> 12d0a08b
     echo Checking that $filename is self-contained
     rm 1.c
     echo "#include \"$filename\"" >> 1.c
