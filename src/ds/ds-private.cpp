--- conflicted
+++ resolved
@@ -1,12 +1,8 @@
 //// License: Apache 2.0. See LICENSE file in root directory.
 //// Copyright(c) 2022 Intel Corporation. All Rights Reserved.
 
-<<<<<<< HEAD
-#include "ds5/ds5-private.h"
+#include "d400/d400-private.h"
 #include "ds6/ds6-private.h"
-=======
-#include "d400/d400-private.h"
->>>>>>> 5a73c274
 
 using namespace std;
 
@@ -15,118 +11,14 @@
 {
     namespace ds
     {
-<<<<<<< HEAD
-        ds_rect_resolutions width_height_to_ds_rect_resolutions(uint32_t width, uint32_t height)
-=======
         d400_rect_resolutions width_height_to_d400_rect_resolutions(uint32_t width, uint32_t height)
->>>>>>> 5a73c274
         {
             for (auto& elem : resolutions_list)
             {
                 if (uint32_t(elem.second.x) == width && uint32_t(elem.second.y) == height)
                     return elem.first;
             }
-<<<<<<< HEAD
-            return max_ds_rect_resolutions;
-=======
             return max_d400_rect_resolutions;
-        }
-
-        rs2_intrinsics get_intrinsic_by_resolution_coefficients_table(const std::vector<uint8_t>& raw_data, uint32_t width, uint32_t height)
-        {
-            auto table = check_calib<ds::coefficients_table>(raw_data);
-
-            LOG_DEBUG(endl
-                << "baseline = " << table->baseline << " mm" << endl
-                << "Rect params:  \t fX\t\t fY\t\t ppX\t\t ppY \n"
-                << intrinsics_string(res_1920_1080)
-                << intrinsics_string(res_1280_720)
-                << intrinsics_string(res_640_480)
-                << intrinsics_string(res_848_480)
-                << intrinsics_string(res_424_240)
-                << intrinsics_string(res_640_360)
-                << intrinsics_string(res_320_240)
-                << intrinsics_string(res_480_270)
-                << intrinsics_string(res_1280_800)
-                << intrinsics_string(res_960_540));
-
-            auto resolution = width_height_to_d400_rect_resolutions(width, height);
-
-            if (width == 848 && height == 100) // Special 848x100 resolution is available in some firmware versions
-                // for this resolution we use the same base-intrinsics as for 848x480 and adjust them later
-            {
-                resolution = width_height_to_d400_rect_resolutions(width, 480);
-            }
-
-            if (resolution < max_d400_rect_resolutions)
-            {
-                rs2_intrinsics intrinsics;
-                intrinsics.width = resolutions_list[resolution].x;
-                intrinsics.height = resolutions_list[resolution].y;
-
-                auto rect_params = static_cast<const float4>(table->rect_params[resolution]);
-                // DS5U - assume ideal intrinsic params
-                if ((rect_params.x == rect_params.y) && (rect_params.z == rect_params.w))
-                {
-                    rect_params.x = rect_params.y = intrinsics.width * 1.5f;
-                    rect_params.z = intrinsics.width * 0.5f;
-                    rect_params.w = intrinsics.height * 0.5f;
-                }
-                intrinsics.fx = rect_params[0];
-                intrinsics.fy = rect_params[1];
-                intrinsics.ppx = rect_params[2];
-                intrinsics.ppy = rect_params[3];
-                intrinsics.model = RS2_DISTORTION_BROWN_CONRADY;
-                memset(intrinsics.coeffs, 0, sizeof(intrinsics.coeffs));  // All coefficients are zeroed since rectified depth is defined as CS origin
-
-                // In case of the special 848x100 resolution adjust the intrinsics
-                if (width == 848 && height == 100)
-                {
-                    intrinsics.height = 100;
-                    intrinsics.ppy -= 190;
-                }
-
-                return intrinsics;
-            }
-            else
-            {
-                // Intrinsics not found in the calibration table - use the generic calculation
-                d400_rect_resolutions resolution = res_1920_1080;
-                rs2_intrinsics intrinsics;
-                intrinsics.width = width;
-                intrinsics.height = height;
-
-                auto rect_params = static_cast<const float4>(table->rect_params[resolution]);
-                // DS5U - assume ideal intrinsic params
-                if ((rect_params.x == rect_params.y) && (rect_params.z == rect_params.w))
-                {
-                    rect_params.x = rect_params.y = intrinsics.width * 1.5f;
-                    rect_params.z = intrinsics.width * 0.5f;
-                    rect_params.w = intrinsics.height * 0.5f;
-                }
-
-                // Special resolution for auto-calibration requires special treatment...
-                if (width == 256 && height == 144)
-                {
-                    intrinsics.fx = rect_params[0];
-                    intrinsics.fy = rect_params[1];
-                    intrinsics.ppx = rect_params[2] - 832;
-                    intrinsics.ppy = rect_params[3] - 468;
-                }
-                else
-                {
-                    intrinsics.fx = rect_params[0] * width / resolutions_list[resolution].x;
-                    intrinsics.fy = rect_params[1] * height / resolutions_list[resolution].y;
-                    intrinsics.ppx = rect_params[2] * width / resolutions_list[resolution].x;
-                    intrinsics.ppy = rect_params[3] * height / resolutions_list[resolution].y;
-                }
-
-                intrinsics.model = RS2_DISTORTION_BROWN_CONRADY;
-                memset(intrinsics.coeffs, 0, sizeof(intrinsics.coeffs));  // All coefficients are zeroed since rectified depth is defined as CS origin
-
-                return intrinsics;
-            }
->>>>>>> 5a73c274
         }
 
         rs2_intrinsics get_intrinsic_fisheye_table(const std::vector<uint8_t>& raw_data, uint32_t width, uint32_t height)
