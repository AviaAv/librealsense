--- conflicted
+++ resolved
@@ -1,12 +1,7 @@
 //// License: Apache 2.0. See LICENSE file in root directory.
 //// Copyright(c) 2022 Intel Corporation. All Rights Reserved.
 
-<<<<<<< HEAD
-#include "d400/d400-private.h"
-#include "d500/d500-private.h"
-=======
 #include "ds-private.h"
->>>>>>> 2c85f7f4
 
 using namespace std;
 
