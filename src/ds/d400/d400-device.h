--- conflicted
+++ resolved
@@ -65,24 +65,17 @@
         bool check_fw_compatibility(const std::vector<uint8_t>& image) const override;
     protected:
         std::shared_ptr<ds_device_common> _ds_device_common;
-        virtual void register_interleaved_y16_processing_block(synthetic_sensor& depth_sensor) const;
 
         std::vector<uint8_t> get_d400_raw_calibration_table(ds::d400_calibration_table_id table_id) const;
-<<<<<<< HEAD
-        virtual ds::d400_caps parse_device_capabilities() const;
-=======
->>>>>>> 2c85f7f4
+        ds::ds_caps parse_device_capabilities() const;
         std::vector<uint8_t> get_new_calibration_table() const;
 
         bool is_camera_in_advanced_mode() const;
 
         float get_stereo_baseline_mm() const;
 
-<<<<<<< HEAD
-=======
         ds::ds_caps parse_device_capabilities( const std::vector<uint8_t> &gvd_buf ) const;
 
->>>>>>> 2c85f7f4
         //TODO - add these to device class as pure virtual methods
         command get_firmware_logs_command() const;
         command get_flash_logs_command() const;
