// License: Apache 2.0. See LICENSE file in root directory.
// Copyright(c) 2016-24 Intel Corporation. All Rights Reserved.

#include <librealsense2/h/rs_internal.h>
#include <src/device.h>
#include <src/image.h>
#include <src/metadata-parser.h>
#include <src/metadata.h>
#include <src/backend.h>

#include "d400-device.h"
#include "d400-private.h"
#include "d400-options.h"
#include "d400-info.h"
#include "ds/ds-timestamp.h"
#include <src/stream.h>
#include <src/environment.h>
#include <src/depth-sensor.h>
#include "d400-color.h"
#include "d400-nonmonochrome.h"
#include <src/platform/platform-utils.h>

#include <src/ds/features/amplitude-factor-feature.h>
#include <src/ds/features/emitter-frequency-feature.h>
#include <src/ds/features/auto-exposure-roi-feature.h>
#include <src/ds/features/remove-ir-pattern-feature.h>

#include <src/proc/depth-formats-converter.h>
#include <src/proc/y8i-to-y8y8.h>
#include <src/proc/y8i-to-y8y8-mipi.h>
#include <src/proc/y12i-to-y16y16.h>
#include <src/proc/y12i-to-y16y16-mipi.h>
#include <src/proc/color-formats-converter.h>

#include <src/hdr-config.h>
#include <src/ds/ds-thermal-monitor.h>
#include <common/fw/firmware-version.h>
#include <src/fw-update/fw-update-unsigned.h>

#include <rsutils/type/fourcc.h>
using rsutils::type::fourcc;

#include <rsutils/string/hexdump.h>
#include <regex>
#include <iterator>

#include <src/ds/features/auto-exposure-limit-feature.h>
#include <src/ds/features/gain-limit-feature.h>

#include <src/context.h> // D436 - remove when removing avoidance of updating FW via viewer

#ifdef HWM_OVER_XU
constexpr bool hw_mon_over_xu = true;
#else
constexpr bool hw_mon_over_xu = false;
#endif

namespace librealsense
{
    std::map<fourcc::value_type, rs2_format> d400_depth_fourcc_to_rs2_format = {
        {fourcc('Y','U','Y','2'), RS2_FORMAT_YUYV},
        {fourcc('Y','U','Y','V'), RS2_FORMAT_YUYV},
        {fourcc('U','Y','V','Y'), RS2_FORMAT_UYVY},
        {fourcc('G','R','E','Y'), RS2_FORMAT_Y8},
        {fourcc('Y','8','I',' '), RS2_FORMAT_Y8I},
        {fourcc('W','1','0',' '), RS2_FORMAT_W10},
        {fourcc('Y','1','6',' '), RS2_FORMAT_Y16},
        {fourcc('Y','1','2','I'), RS2_FORMAT_Y12I},
        {fourcc('Z','1','6',' '), RS2_FORMAT_Z16},
        {fourcc('R','G','B','2'), RS2_FORMAT_BGR8},
        {fourcc('M','J','P','G'), RS2_FORMAT_MJPEG},
        {fourcc('B','Y','R','2'), RS2_FORMAT_RAW16}

    };
    std::map<fourcc::value_type, rs2_stream> d400_depth_fourcc_to_rs2_stream = {
        {fourcc('Y','U','Y','2'), RS2_STREAM_COLOR},
        {fourcc('Y','U','Y','V'), RS2_STREAM_COLOR},
        {fourcc('U','Y','V','Y'), RS2_STREAM_INFRARED},
        {fourcc('G','R','E','Y'), RS2_STREAM_INFRARED},
        {fourcc('Y','8','I',' '), RS2_STREAM_INFRARED},
        {fourcc('W','1','0',' '), RS2_STREAM_INFRARED},
        {fourcc('Y','1','6',' '), RS2_STREAM_INFRARED},
        {fourcc('Y','1','2','I'), RS2_STREAM_INFRARED},
        {fourcc('R','G','B','2'), RS2_STREAM_INFRARED},
        {fourcc('Z','1','6',' '), RS2_STREAM_DEPTH},
        {fourcc('Z','1','6','H'), RS2_STREAM_DEPTH},
        {fourcc('B','Y','R','2'), RS2_STREAM_COLOR},
        {fourcc('M','J','P','G'), RS2_STREAM_COLOR}
    };

    std::vector<uint8_t> d400_device::send_receive_raw_data(const std::vector<uint8_t>& input)
    {
        return _hw_monitor->send(input);
    }
    
    std::vector<uint8_t> d400_device::build_command(uint32_t opcode,
        uint32_t param1,
        uint32_t param2,
        uint32_t param3,
        uint32_t param4,
        uint8_t const * data,
        size_t dataLength) const
    {
        return _hw_monitor->build_command(opcode, param1, param2, param3, param4, data, dataLength);
    }

    void d400_device::hardware_reset()
    {
        command cmd(ds::HWRST);
        cmd.require_response = false;
        _hw_monitor->send(cmd);
    }

    void d400_device::enter_update_state() const
    {
<<<<<<< HEAD
        // preparing HWM command
        command cmd(ds::DFU);
        cmd.param1 = 1;
        cmd.require_response = false;

        _ds_device_common->enter_update_state(cmd);
=======
        if (_pid == ds::RS436_PID && !get_context()->get_settings().nested("enable-d436-fw-update").default_value(false))
            throw std::runtime_error("D436 FW cannot be updated at this stage.");

        _ds_device_common->enter_update_state();
>>>>>>> 20dae964
    }

    std::vector<uint8_t> d400_device::backup_flash( rs2_update_progress_callback_sptr callback )
    {
        return _ds_device_common->backup_flash(callback);
    }

    void d400_device::update_flash(const std::vector<uint8_t>& image, rs2_update_progress_callback_sptr callback, int update_mode)
    {
        _ds_device_common->update_flash(image, callback, update_mode);
    }

    bool d400_device::check_fw_compatibility( const std::vector< uint8_t > & image ) const
    {
        // check if the given FW size matches the expected FW size
        if( ( image.size() != signed_fw_size ) )
            throw librealsense::invalid_value_exception(
                rsutils::string::from() << "Unsupported firmware binary image provided - " << image.size() << " bytes" );

        std::string fw_version = ds::extract_firmware_version_string( image );

        auto it = ds::d400_device_to_fw_min_version.find( _pid );
        if( it == ds::d400_device_to_fw_min_version.end() )
        {
            throw librealsense::invalid_value_exception(
                rsutils::string::from()
                << "Min and Max firmware versions have not been defined for this device: "
                << std::hex << _pid );
        }
        bool result = ( firmware_version( fw_version ) >= firmware_version( it->second ) );
        if( ! result )
            LOG_ERROR( "Firmware version isn't compatible" << fw_version );

        return result;
    }

    std::string d400_device::get_opcode_string(int opcode) const
    {
        return ds::d400_hwmon_response().hwmon_error2str(opcode);
    }

    class d400_depth_sensor
        : public synthetic_sensor
        , public video_sensor_interface
        , public depth_stereo_sensor
        , public roi_sensor_base
    {
    public:
        explicit d400_depth_sensor(d400_device* owner,
            std::shared_ptr<uvc_sensor> uvc_sensor)
            : synthetic_sensor(ds::DEPTH_STEREO, uvc_sensor, owner, d400_depth_fourcc_to_rs2_format,
                d400_depth_fourcc_to_rs2_stream),
            _owner(owner),
            _depth_units(-1),
            _hdr_cfg(nullptr)
        { }

        processing_blocks get_recommended_processing_blocks() const override
        {
            return get_ds_depth_recommended_proccesing_blocks();
        };

        rs2_intrinsics get_intrinsics(const stream_profile& profile) const override
        {
            rs2_intrinsics result;

            if (ds::try_get_d400_intrinsic_by_resolution_new(*_owner->_new_calib_table_raw,
                profile.width, profile.height, &result))
            {
                return result;
            }
            else 
            {
                return get_d400_intrinsic_by_resolution(
                    *_owner->_coefficients_table_raw,
                    ds::d400_calibration_table_id::coefficients_table_id,
                    profile.width, profile.height);
            }
        }

        void set_frame_metadata_modifier(on_frame_md callback) override
        {
            _metadata_modifier = callback;
            auto s = get_raw_sensor().get();
            auto uvc = As< librealsense::uvc_sensor >(s);
            if(uvc)
                uvc->set_frame_metadata_modifier(callback);
        }

        void open(const stream_profiles& requests) override
        {
            group_multiple_fw_calls(*this, [&]() {
                _depth_units = get_option(RS2_OPTION_DEPTH_UNITS).query();
                set_frame_metadata_modifier([&](frame_additional_data& data) {data.depth_units = _depth_units.load(); });

                synthetic_sensor::open(requests);

                // Activate Thermal Compensation tracking
                if (supports_option(RS2_OPTION_THERMAL_COMPENSATION))
                    _owner->_thermal_monitor->update(true);
                }); //group_multiple_fw_calls
        }

        void close() override
        {
            // Deactivate Thermal Compensation tracking
            if (supports_option(RS2_OPTION_THERMAL_COMPENSATION))
                _owner->_thermal_monitor->update(false);

            synthetic_sensor::close();
        }

        rs2_intrinsics get_color_intrinsics(const stream_profile& profile) const
        {
            if( _owner->_pid == ds::RS405_PID )
                return ds::get_d405_color_stream_intrinsic( *_owner->_color_calib_table_raw,
                                                            profile.width,
                                                            profile.height );

            return get_d400_intrinsic_by_resolution( *_owner->_color_calib_table_raw,
                                                     ds::d400_calibration_table_id::rgb_calibration_id,
                                                     profile.width,
                                                     profile.height );
        }

        /*
        Infrared profiles are initialized with the following logic:
        - If device has color sensor (D415 / D435), infrared profile is chosen with Y8 format
        - If device does not have color sensor:
           * if it is a rolling shutter device (D400 / D410 / D415 / D405), infrared profile is chosen with RGB8 format
           * for other devices (D420 / D430), infrared profile is chosen with Y8 format
        */
        stream_profiles init_stream_profiles() override
        {
            auto lock = environment::get_instance().get_extrinsics_graph().lock();

            auto&& results = synthetic_sensor::init_stream_profiles();

            for (auto&& p : results)
            {
                // Register stream types
                if (p->get_stream_type() == RS2_STREAM_DEPTH)
                {
                    assign_stream(_owner->_depth_stream, p);
                }
                else if (p->get_stream_type() == RS2_STREAM_INFRARED && p->get_stream_index() < 2)
                {
                    assign_stream(_owner->_left_ir_stream, p);
                }
                else if (p->get_stream_type() == RS2_STREAM_INFRARED  && p->get_stream_index() == 2)
                {
                    assign_stream(_owner->_right_ir_stream, p);
                }
                else if (p->get_stream_type() == RS2_STREAM_COLOR)
                {
                    assign_stream(_owner->_color_stream, p);
                }
                auto&& vid_profile = dynamic_cast<video_stream_profile_interface*>(p.get());

                // used when color stream comes from depth sensor (as in D405)
                if (p->get_stream_type() == RS2_STREAM_COLOR)
                {
                    const auto&& profile = to_profile(p.get());
                    std::weak_ptr<d400_depth_sensor> wp =
                        std::dynamic_pointer_cast<d400_depth_sensor>(this->shared_from_this());
                    vid_profile->set_intrinsics([profile, wp]()
                        {
                            auto sp = wp.lock();
                            if (sp)
                                return sp->get_color_intrinsics(profile);
                            else
                                return rs2_intrinsics{};
                        });
                }
                // Register intrinsics
                else if (p->get_format() != RS2_FORMAT_Y16) // Y16 format indicate unrectified images, no intrinsics are available for these
                {
                    const auto&& profile = to_profile(p.get());
                    std::weak_ptr<d400_depth_sensor> wp =
                        std::dynamic_pointer_cast<d400_depth_sensor>(this->shared_from_this());
                    vid_profile->set_intrinsics([profile, wp]()
                    {
                        auto sp = wp.lock();
                        if (sp)
                            return sp->get_intrinsics(profile);
                        else
                            return rs2_intrinsics{};
                    });
                }
            }

            return results;
        }

        float get_depth_scale() const override
        {
            if (_depth_units < 0)
                _depth_units = get_option(RS2_OPTION_DEPTH_UNITS).query();
            return _depth_units;
        }

        void set_depth_scale(float val)
        {
            _depth_units = val;
            set_frame_metadata_modifier([&](frame_additional_data& data) {data.depth_units = _depth_units.load(); });
        }

        void init_hdr_config(const option_range& exposure_range, const option_range& gain_range)
        {
            _hdr_cfg = std::make_shared<hdr_config>(*(_owner->_hw_monitor), get_raw_sensor(),
                exposure_range, gain_range, ds::d400_hwmon_response::opcodes::NO_DATA_TO_RETURN);
        }

        std::shared_ptr<hdr_config> get_hdr_config() { return _hdr_cfg; }

        float get_stereo_baseline_mm() const override { return _owner->get_stereo_baseline_mm(); }

        float get_preset_max_value() const override
        {
            float preset_max_value = RS2_RS400_VISUAL_PRESET_COUNT - 1;
            switch (_owner->_pid)
            {
            case ds::RS400_PID:
            case ds::RS410_PID:
            case ds::RS415_PID:
            case ds::RS460_PID:
                preset_max_value = static_cast<float>(RS2_RS400_VISUAL_PRESET_REMOVE_IR_PATTERN);
                break;
            default:
                preset_max_value = static_cast<float>(RS2_RS400_VISUAL_PRESET_MEDIUM_DENSITY);
            }
            return preset_max_value;
        }

    protected:
        const d400_device* _owner;
        mutable std::atomic<float> _depth_units;
        float _stereo_baseline_mm;
        std::shared_ptr<hdr_config> _hdr_cfg;
    };

    class ds5u_depth_sensor : public d400_depth_sensor
    {
    public:
        explicit ds5u_depth_sensor(ds5u_device* owner,
            std::shared_ptr<uvc_sensor> uvc_sensor)
            : d400_depth_sensor(owner, uvc_sensor), _owner(owner)
        {}

        stream_profiles init_stream_profiles() override
        {
            auto lock = environment::get_instance().get_extrinsics_graph().lock();

            auto&& results = synthetic_sensor::init_stream_profiles();

            for (auto&& p : results)
            {
                // Register stream types
                if (p->get_stream_type() == RS2_STREAM_DEPTH)
                {
                    assign_stream(_owner->_depth_stream, p);
                }
                else if (p->get_stream_type() == RS2_STREAM_INFRARED && p->get_stream_index() < 2)
                {
                    assign_stream(_owner->_left_ir_stream, p);
                }
                else if (p->get_stream_type() == RS2_STREAM_INFRARED  && p->get_stream_index() == 2)
                {
                    assign_stream(_owner->_right_ir_stream, p);
                }
                else if (p->get_stream_type() == RS2_STREAM_COLOR)
                {
                    assign_stream(_owner->_color_stream, p);
                }
                auto&& video = dynamic_cast<video_stream_profile_interface*>(p.get());

                // Register intrinsics
                if (p->get_format() != RS2_FORMAT_Y16) // Y16 format indicate unrectified images, no intrinsics are available for these
                {
                    const auto&& profile = to_profile(p.get());
                    std::weak_ptr<d400_depth_sensor> wp = std::dynamic_pointer_cast<d400_depth_sensor>(this->shared_from_this());
                    video->set_intrinsics([profile, wp]()
                    {
                        auto sp = wp.lock();
                        if (sp)
                            return sp->get_intrinsics(profile);
                        else
                            return rs2_intrinsics{};
                    });
                }
            }

            return results;
        }

    private:
        const ds5u_device* _owner;
    };

    bool d400_device::is_camera_in_advanced_mode() const
    {
        return _ds_device_common->is_camera_in_advanced_mode();
    }

    float d400_device::get_stereo_baseline_mm() const
    {
        using namespace ds;
        auto table = check_calib<d400_coefficients_table>(*_coefficients_table_raw);
        return fabs(table->baseline);
    }

    std::vector<uint8_t> d400_device::get_d400_raw_calibration_table(ds::d400_calibration_table_id table_id) const
    {
        command cmd(ds::GETINTCAL, static_cast<int>(table_id));
        return _hw_monitor->send(cmd);
    }

    std::vector<uint8_t> d400_device::get_new_calibration_table() const
    {
        if (_fw_version >= firmware_version("5.11.9.5"))
        {
            command cmd(ds::RECPARAMSGET);
            return _hw_monitor->send(cmd);
        }
        return {};
    }

    ds::ds_caps d400_device::parse_device_capabilities( const std::vector<uint8_t> &gvd_buf ) const
    {
        using namespace ds;

        // Opaque retrieval
        ds_caps val{ds_caps::CAP_UNDEFINED};
        if (gvd_buf[active_projector])  // DepthActiveMode
            val |= ds_caps::CAP_ACTIVE_PROJECTOR;
        if (gvd_buf[rgb_sensor])                           // WithRGB
            val |= ds_caps::CAP_RGB_SENSOR;
        if (gvd_buf[imu_sensor])
        {
            val |= ds_caps::CAP_IMU_SENSOR;
            if (gvd_buf[imu_acc_chip_id] == I2C_IMU_BMI055_ID_ACC)
            {
                val |= ds_caps::CAP_BMI_055;
                LOG_DEBUG("The IMU sensor is for PID " << std::hex << _pid << " has been identified as BMI055" << std::dec);
            }
            else if (gvd_buf[imu_acc_chip_id] == I2C_IMU_BMI085_ID_ACC)
            {
                val |= ds_caps::CAP_BMI_085;
                LOG_DEBUG("The IMU sensor is for PID " << std::hex << _pid << " has been identified as BMI085" << std::dec);
            }
            else if (gvd_buf[imu_acc_chip_id] == I2C_IMU_BMI088_ID_ACC)
            {
                val |= ds_caps::CAP_BMI_088;
                LOG_DEBUG("The IMU sensor is for PID " << std::hex << _pid << " has been identified as BMI088" << std::dec);
            }
            else if (d400_hid_bmi_055_pid.end() != d400_hid_bmi_055_pid.find(_pid))
            {
                val |= ds_caps::CAP_BMI_055;
                LOG_DEBUG("The IMU sensor is for PID " << std::hex << _pid << " has been identified as BMI055" << std::dec);
            }
            else if (d400_hid_bmi_085_pid.end() != d400_hid_bmi_085_pid.find(_pid))
            {
                val |= ds_caps::CAP_BMI_085;
                LOG_DEBUG("The IMU sensor is for PID " << std::hex << _pid << " has been identified as BMI085" << std::dec);
            }
            else
                LOG_WARNING("The IMU sensor is undefined for PID " << std::hex << _pid << " and imu_chip_id: " << gvd_buf[imu_acc_chip_id] << std::dec);
        }
        if (0xFF != (gvd_buf[fisheye_sensor_lb] & gvd_buf[fisheye_sensor_hb]))
            val |= ds_caps::CAP_FISHEYE_SENSOR;
        if (0x1 == gvd_buf[depth_sensor_type])
            val |= ds_caps::CAP_ROLLING_SHUTTER;  // e.g. ASRC
        if (0x2 == gvd_buf[depth_sensor_type])
            val |= ds_caps::CAP_GLOBAL_SHUTTER;   // e.g. AWGC
        // Option INTER_CAM_SYNC_MODE is not enabled in D405
        if (_pid != ds::RS405_PID)
            val |= ds_caps::CAP_INTERCAM_HW_SYNC;
        if (gvd_buf[ip65_sealed_offset] == 0x1)
            val |= ds_caps::CAP_IP65;
        if (gvd_buf[ir_filter_offset] == 0x1)
            val |= ds_caps::CAP_IR_FILTER;
        return val;
    }

    std::shared_ptr<synthetic_sensor> d400_device::create_depth_device(std::shared_ptr<context> ctx,
        const std::vector<platform::uvc_device_info>& all_device_infos)
    {
        using namespace ds;

        std::vector<std::shared_ptr<platform::uvc_device>> depth_devices;
        auto depth_devs_info = filter_by_mi( all_device_infos, 0 );

        for (auto&& info : depth_devs_info) // Filter just mi=0, DEPTH
        {
            auto depth_uvc_device = get_backend()->create_uvc_device(info);
            if (depth_uvc_device)
                depth_devices.push_back(depth_uvc_device);
        }

        if (depth_devs_info.empty() || depth_devices.empty())
        {
            throw backend_exception("cannot access depth sensor", RS2_EXCEPTION_TYPE_BACKEND);
        }

        std::unique_ptr< frame_timestamp_reader > timestamp_reader_backup( new ds_timestamp_reader() );
        frame_timestamp_reader* timestamp_reader_from_metadata;
        if (!val_in_range(all_device_infos.front().pid, { RS457_PID, RS430_GMSL_PID, RS415_GMSL_PID }))
            timestamp_reader_from_metadata = new ds_timestamp_reader_from_metadata(std::move(timestamp_reader_backup));
        else
            timestamp_reader_from_metadata = new ds_timestamp_reader_from_metadata_mipi(std::move(timestamp_reader_backup));
        
        std::unique_ptr<frame_timestamp_reader> timestamp_reader_metadata(timestamp_reader_from_metadata);
        auto enable_global_time_option = std::shared_ptr<global_time_option>(new global_time_option());

        auto raw_depth_ep = std::make_shared<uvc_sensor>("Raw Depth Sensor", std::make_shared<platform::multi_pins_uvc_device>(depth_devices),
            std::unique_ptr<frame_timestamp_reader>(new global_timestamp_reader(std::move(timestamp_reader_metadata), _tf_keeper, enable_global_time_option)), this);

        raw_depth_ep->register_xu(depth_xu); // make sure the XU is initialized every time we power the camera

        auto depth_ep = std::make_shared<d400_depth_sensor>(this, raw_depth_ep);

        depth_ep->register_info(RS2_CAMERA_INFO_PHYSICAL_PORT, filter_by_mi(all_device_infos, 0).front().device_path);

        depth_ep->register_option(RS2_OPTION_GLOBAL_TIME_ENABLED, enable_global_time_option);

        depth_ep->register_processing_block(processing_block_factory::create_id_pbf(RS2_FORMAT_Y8, RS2_STREAM_INFRARED, 1));
        depth_ep->register_processing_block(processing_block_factory::create_id_pbf(RS2_FORMAT_Z16, RS2_STREAM_DEPTH));

        depth_ep->register_processing_block({ {RS2_FORMAT_W10} }, { {RS2_FORMAT_RAW10, RS2_STREAM_INFRARED, 1} }, []() { return std::make_shared<w10_converter>(RS2_FORMAT_RAW10); });
        depth_ep->register_processing_block({ {RS2_FORMAT_W10} }, { {RS2_FORMAT_Y10BPACK, RS2_STREAM_INFRARED, 1} }, []() { return std::make_shared<w10_converter>(RS2_FORMAT_Y10BPACK); });

        return depth_ep;
    }

    d400_device::d400_device( std::shared_ptr< const d400_info > const & dev_info )
        : backend_device(dev_info), global_time_interface(),
          auto_calibrated(),
          _device_capabilities(ds::ds_caps::CAP_UNDEFINED),
          _depth_stream(new stream(RS2_STREAM_DEPTH)),
          _left_ir_stream(new stream(RS2_STREAM_INFRARED, 1)),
          _right_ir_stream(new stream(RS2_STREAM_INFRARED, 2)),
          _color_stream(nullptr)
    {
        _depth_device_idx = add_sensor( create_depth_device( dev_info->get_context(), dev_info->get_group().uvc_devices ) );
        init( dev_info->get_context(), dev_info->get_group() );
    }

    void d400_device::init(std::shared_ptr<context> ctx,
        const platform::backend_device_group& group)
    {
        using namespace ds;

        auto raw_sensor = get_raw_depth_sensor();
        _pid = group.uvc_devices.front().pid;

        _is_mipi_device = val_in_range(_pid, { RS457_PID, RS430_GMSL_PID, RS415_GMSL_PID });

        _color_calib_table_raw = [this]()
        {
            return get_d400_raw_calibration_table(d400_calibration_table_id::rgb_calibration_id);
        };

        if (((hw_mon_over_xu) && (RS400_IMU_PID != _pid)) || (!group.usb_devices.size()))
        {
            _hw_monitor = std::make_shared<hw_monitor>(
                std::make_shared<locked_transfer>(
                    std::make_shared<command_transfer_over_xu>( *raw_sensor, depth_xu, DS5_HWMONITOR ),
                    raw_sensor ), std::make_shared<ds::d400_hwmon_response>());
        }
        else
        {
            if( !_is_mipi_device)
                _hw_monitor = std::make_shared< hw_monitor >(
                    std::make_shared< locked_transfer >(
                        get_backend()->create_usb_device( group.usb_devices.front() ),
                        raw_sensor ), std::make_shared<ds::d400_hwmon_response>());
        }
        set_hw_monitor_for_auto_calib(_hw_monitor);


        _ds_device_common = std::make_shared<ds_device_common>(this, _hw_monitor, (_is_mipi_device) ? true : false);
        

        // Define Left-to-Right extrinsics calculation (lazy)
        // Reference CS - Right-handed; positive [X,Y,Z] point to [Left,Up,Forward] accordingly.
        _left_right_extrinsics = std::make_shared< rsutils::lazy< rs2_extrinsics > >(
            [this]()
            {
                rs2_extrinsics ext = identity_matrix();
                auto table = check_calib<d400_coefficients_table>(*_coefficients_table_raw);
                ext.translation[0] = 0.001f * table->baseline; // mm to meters
                return ext;
            });

        environment::get_instance().get_extrinsics_graph().register_same_extrinsics(*_depth_stream, *_left_ir_stream);
        environment::get_instance().get_extrinsics_graph().register_extrinsics(*_depth_stream, *_right_ir_stream, _left_right_extrinsics);

        register_stream_to_extrinsic_group(*_depth_stream, 0);
        register_stream_to_extrinsic_group(*_left_ir_stream, 0);
        register_stream_to_extrinsic_group(*_right_ir_stream, 0);

        _coefficients_table_raw = [this]() { return get_d400_raw_calibration_table(d400_calibration_table_id::coefficients_table_id); };
        _new_calib_table_raw = [this]() { return get_new_calibration_table(); };

        std::string device_name = (rs400_sku_names.end() != rs400_sku_names.find(_pid)) ? rs400_sku_names.at(_pid) : "RS4xx";

        std::vector<uint8_t> gvd_buff(HW_MONITOR_BUFFER_SIZE);

        auto& depth_sensor = get_depth_sensor();
        auto raw_depth_sensor = get_raw_depth_sensor();

        using namespace platform;

        // minimal firmware version in which hdr feature is supported
        firmware_version hdr_firmware_version("5.12.8.100");

        std::string optic_serial, asic_serial, pid_hex_str, usb_type_str;
        bool advanced_mode, usb_modality;
        group_multiple_fw_calls(depth_sensor, [&]() {

            _hw_monitor->get_gvd(gvd_buff.size(), gvd_buff.data(), GVD);

            std::string fwv;
            _ds_device_common->get_fw_details( gvd_buff, optic_serial, asic_serial, fwv );

            _fw_version = firmware_version(fwv);

            _recommended_fw_version = firmware_version(D4XX_RECOMMENDED_FIRMWARE_VERSION);
            if (_fw_version >= firmware_version("5.10.4.0"))
                _device_capabilities = parse_device_capabilities( gvd_buff );
        
            //D457 Development
            advanced_mode = is_camera_in_advanced_mode();
            auto _usb_mode = usb3_type;
            usb_type_str = usb_spec_names.at(_usb_mode);
            usb_modality = (_fw_version >= firmware_version("5.9.8.0"));
            if (usb_modality)
            {
                _usb_mode = raw_depth_sensor->get_usb_specification();
                if (usb_spec_names.count(_usb_mode) && (usb_undefined != _usb_mode))
                    usb_type_str = usb_spec_names.at(_usb_mode);
                else  // Backend fails to provide USB descriptor  - occurs with RS3 build. Requires further work
                    usb_modality = false;
            }

            if (!_is_mipi_device)
            {
                depth_sensor.register_processing_block(
                    { {RS2_FORMAT_Y8I} },
                    { {RS2_FORMAT_Y8, RS2_STREAM_INFRARED, 1} , {RS2_FORMAT_Y8, RS2_STREAM_INFRARED, 2} },
                    []() { return std::make_shared<y8i_to_y8y8>(); }
                ); // L+R

                depth_sensor.register_processing_block(
                    { RS2_FORMAT_Y12I },
                    { {RS2_FORMAT_Y16, RS2_STREAM_INFRARED, 1}, {RS2_FORMAT_Y16, RS2_STREAM_INFRARED, 2} },
                    []() {return std::make_shared<y12i_to_y16y16>(); }
                );
            }
            else
            {
                depth_sensor.register_processing_block(
                    { {RS2_FORMAT_Y8I} },
                    { {RS2_FORMAT_Y8, RS2_STREAM_INFRARED, 1} , {RS2_FORMAT_Y8, RS2_STREAM_INFRARED, 2} },
                    []() { return std::make_shared<y8i_to_y8y8_mipi>(); }
                ); // L+R

                 depth_sensor.register_processing_block(
                    { RS2_FORMAT_Y12I },
                    { {RS2_FORMAT_Y16, RS2_STREAM_INFRARED, 1}, {RS2_FORMAT_Y16, RS2_STREAM_INFRARED, 2} },
                    []() {return std::make_shared<y12i_to_y16y16_mipi>(); }
                );
            }
            

            pid_hex_str = rsutils::string::from() << std::uppercase << rsutils::string::hexdump( _pid );

            if ((_pid == RS416_PID || _pid == RS416_RGB_PID) && _fw_version >= firmware_version("5.12.0.1"))
            {
                depth_sensor.register_option(RS2_OPTION_HARDWARE_PRESET,
                    std::make_shared<uvc_xu_option<uint8_t>>( raw_depth_sensor, depth_xu, DS5_HARDWARE_PRESET,
                        "Hardware pipe configuration" ) );
                depth_sensor.register_option(RS2_OPTION_LED_POWER,
                    std::make_shared<uvc_xu_option<uint16_t>>( raw_depth_sensor, depth_xu, DS5_LED_PWR,
                        "Set the power level of the LED, with 0 meaning LED off"));
            }

            if (_fw_version >= firmware_version("5.6.3.0"))
            {
                _is_locked = _ds_device_common->is_locked( gvd_buff.data(), is_camera_locked_offset );
            }

            if (_fw_version >= firmware_version("5.5.8.0"))
            //if hw_monitor was created by usb replace it with xu
            // D400_IMU will remain using USB interface due to HW limitations
            {
                if (_is_mipi_device)
                {
                    depth_sensor.register_option(RS2_OPTION_ASIC_TEMPERATURE,
                        std::make_shared<asic_temperature_option_mipi>(_hw_monitor,
                            RS2_OPTION_ASIC_TEMPERATURE));
                }
                else
                {
                    depth_sensor.register_option(RS2_OPTION_OUTPUT_TRIGGER_ENABLED,
                        std::make_shared<uvc_xu_option<uint8_t>>( raw_depth_sensor, depth_xu, DS5_EXT_TRIGGER,
                            "Generate trigger from the camera to external device once per frame"));

                    depth_sensor.register_option(RS2_OPTION_ASIC_TEMPERATURE,
                        std::make_shared< asic_and_projector_temperature_options >( raw_depth_sensor,
                                                                                    RS2_OPTION_ASIC_TEMPERATURE ) );

                    // D457 dev - get_xu fails for D457 - error polling id not defined
                    auto error_control = std::make_shared<uvc_xu_option<uint8_t>>( raw_depth_sensor, depth_xu,
                                                                                   DS5_ERROR_REPORTING, "Error reporting");

                    _polling_error_handler = std::make_shared<polling_error_handler>(1000,
                        error_control,
                        raw_depth_sensor->get_notifications_processor(),
                        std::make_shared< ds_notification_decoder >( d400_fw_error_report ) );

                    depth_sensor.register_option(RS2_OPTION_ERROR_POLLING_ENABLED, std::make_shared<polling_errors_disable>(_polling_error_handler));
                }
            }

            if ((val_in_range(_pid, { RS455_PID })) && (_fw_version >= firmware_version("5.12.11.0")))
            {
                auto thermal_compensation_toggle = std::make_shared<protected_xu_option<uint8_t>>( raw_depth_sensor, depth_xu,
                    ds::DS5_THERMAL_COMPENSATION, "Toggle Thermal Compensation Mechanism");

                auto temperature_sensor = depth_sensor.get_option_handler(RS2_OPTION_ASIC_TEMPERATURE);

                _thermal_monitor = std::make_shared<ds_thermal_monitor>(temperature_sensor, thermal_compensation_toggle);

                depth_sensor.register_option(RS2_OPTION_THERMAL_COMPENSATION,
                std::make_shared<thermal_compensation>(_thermal_monitor,thermal_compensation_toggle));
            }

            auto ir_filter_mask = ds_caps::CAP_IR_FILTER;
            if (val_in_range(_pid, { RS435_RGB_PID, RS435I_PID, RS455_PID }) &&
                (_device_capabilities & ir_filter_mask) == ir_filter_mask &&
                is_capability_supports(ds_caps::CAP_IR_FILTER, gvd_buff[gvd_version_offset]))
            {
                update_device_name(device_name, ds_caps::CAP_IR_FILTER);
            }

            auto ip65_mask = ds_caps::CAP_IP65;
            if (val_in_range(_pid, { RS455_PID })&&
                (_device_capabilities & ip65_mask) == ip65_mask &&
                is_capability_supports(ds_caps::CAP_IP65, gvd_buff[gvd_version_offset]))
            {
                update_device_name(device_name, ds_caps::CAP_IP65);
            }

            std::shared_ptr<option> exposure_option = nullptr;
            std::shared_ptr<option> gain_option = nullptr;
            std::shared_ptr<hdr_option> hdr_enabled_option = nullptr;

            //EXPOSURE AND GAIN - preparing uvc options
            auto uvc_xu_exposure_option = std::make_shared<uvc_xu_option<uint32_t>>( raw_depth_sensor,
                depth_xu,
                DS5_EXPOSURE,
                "Depth Exposure (usec)");
            option_range exposure_range = uvc_xu_exposure_option->get_range();
            auto uvc_pu_gain_option = std::make_shared<uvc_pu_option>( raw_depth_sensor, RS2_OPTION_GAIN);
            option_range gain_range = uvc_pu_gain_option->get_range();

            //AUTO EXPOSURE
            auto enable_auto_exposure = std::make_shared<uvc_xu_option<uint8_t>>( raw_depth_sensor,
                depth_xu,
                DS5_ENABLE_AUTO_EXPOSURE,
                "Enable Auto Exposure");
            depth_sensor.register_option(RS2_OPTION_ENABLE_AUTO_EXPOSURE, enable_auto_exposure);

            // register HDR options
            if (_fw_version >= hdr_firmware_version)
            {
                auto d400_depth = As<d400_depth_sensor, synthetic_sensor>(&get_depth_sensor());
                d400_depth->init_hdr_config(exposure_range, gain_range);
                auto&& hdr_cfg = d400_depth->get_hdr_config();

                // values from 4 to 14 - for internal use
                // value 15 - saved for emiter on off subpreset
                option_range hdr_id_range = { 0.f /*min*/, 3.f /*max*/, 1.f /*step*/, 1.f /*default*/ };
                auto hdr_id_option = std::make_shared<hdr_option>(hdr_cfg, RS2_OPTION_SEQUENCE_NAME, hdr_id_range,
                    std::map<float, std::string>{ {0.f, "0"}, { 1.f, "1" }, { 2.f, "2" }, { 3.f, "3" } });
                depth_sensor.register_option(RS2_OPTION_SEQUENCE_NAME, hdr_id_option);

                option_range hdr_sequence_size_range = { 2.f /*min*/, 2.f /*max*/, 1.f /*step*/, 2.f /*default*/ };
                auto hdr_sequence_size_option = std::make_shared<hdr_option>(hdr_cfg, RS2_OPTION_SEQUENCE_SIZE, hdr_sequence_size_range,
                    std::map<float, std::string>{ { 2.f, "2" } });
                depth_sensor.register_option(RS2_OPTION_SEQUENCE_SIZE, hdr_sequence_size_option);

                option_range hdr_sequ_id_range = { 0.f /*min*/, 2.f /*max*/, 1.f /*step*/, 0.f /*default*/ };
                auto hdr_sequ_id_option = std::make_shared<hdr_option>(hdr_cfg, RS2_OPTION_SEQUENCE_ID, hdr_sequ_id_range,
                    std::map<float, std::string>{ {0.f, "UVC"}, { 1.f, "1" }, { 2.f, "2" } });
                depth_sensor.register_option(RS2_OPTION_SEQUENCE_ID, hdr_sequ_id_option);

                option_range hdr_enable_range = { 0.f /*min*/, 1.f /*max*/, 1.f /*step*/, 0.f /*default*/ };
                hdr_enabled_option = std::make_shared<hdr_option>(hdr_cfg, RS2_OPTION_HDR_ENABLED, hdr_enable_range);
                depth_sensor.register_option(RS2_OPTION_HDR_ENABLED, hdr_enabled_option);

                //EXPOSURE AND GAIN - preparing hdr options
                auto hdr_exposure_option = std::make_shared<hdr_option>(hdr_cfg, RS2_OPTION_EXPOSURE, exposure_range);
                auto hdr_gain_option = std::make_shared<hdr_option>(hdr_cfg, RS2_OPTION_GAIN, gain_range);

                //EXPOSURE AND GAIN - preparing hybrid options
                auto hdr_conditional_exposure_option = std::make_shared<hdr_conditional_option>(hdr_cfg, uvc_xu_exposure_option, hdr_exposure_option);
                auto hdr_conditional_gain_option = std::make_shared<hdr_conditional_option>(hdr_cfg, uvc_pu_gain_option, hdr_gain_option);

                exposure_option = hdr_conditional_exposure_option;
                gain_option = hdr_conditional_gain_option;

                std::vector<std::pair<std::shared_ptr<option>, std::string>> options_and_reasons = { std::make_pair(hdr_enabled_option,
                        "Auto Exposure cannot be set while HDR is enabled") };
                depth_sensor.register_option(RS2_OPTION_ENABLE_AUTO_EXPOSURE,
                    std::make_shared<gated_option>(
                        enable_auto_exposure,
                        options_and_reasons));
            }
            else
            {
                exposure_option = uvc_xu_exposure_option;
                gain_option = uvc_pu_gain_option;
            }

            // DEPTH AUTO EXPOSURE MODE
            if ((val_in_range(_pid, { RS455_PID })) && (_fw_version >= firmware_version("5.15.0.0")))
            {
                auto depth_auto_exposure_mode = std::make_shared<uvc_xu_option<uint8_t>>( raw_depth_sensor,
                    depth_xu,
                    DS5_DEPTH_AUTO_EXPOSURE_MODE,
                    "Depth Auto Exposure Mode",
                    std::map<float, std::string>{
                    { (float)RS2_DEPTH_AUTO_EXPOSURE_REGULAR, "Regular" },
                    { (float)RS2_DEPTH_AUTO_EXPOSURE_ACCELERATED, "Accelerated" } } , false);

                depth_sensor.register_option(
                    RS2_OPTION_DEPTH_AUTO_EXPOSURE_MODE, depth_auto_exposure_mode );
            }

            //EXPOSURE
            depth_sensor.register_option(RS2_OPTION_EXPOSURE,
                std::make_shared<auto_disabling_control>(
                    exposure_option,
                    enable_auto_exposure));

            //GAIN
            depth_sensor.register_option(RS2_OPTION_GAIN,
                std::make_shared<auto_disabling_control>(
                    gain_option,
                    enable_auto_exposure));

            // Alternating laser pattern is applicable for global shutter/active SKUs
            auto mask = ds_caps::CAP_GLOBAL_SHUTTER | ds_caps::CAP_ACTIVE_PROJECTOR;
            // Alternating laser pattern should be set and query in a different way according to the firmware version
            if ((_fw_version >= firmware_version("5.11.3.0")) && ((_device_capabilities & mask) == mask))
            {
                bool is_fw_version_using_id = (_fw_version >= firmware_version("5.12.8.100"));
                auto alternating_emitter_opt = std::make_shared<alternating_emitter_option>(*_hw_monitor, is_fw_version_using_id, ds::d400_hwmon_response::opcodes::NO_DATA_TO_RETURN);
                auto emitter_always_on_opt = std::make_shared<emitter_always_on_option>( _hw_monitor, ds::LASERONCONST, ds::LASERONCONST );

                if ((_fw_version >= firmware_version("5.12.1.0")) && ((_device_capabilities & ds_caps::CAP_GLOBAL_SHUTTER) == ds_caps::CAP_GLOBAL_SHUTTER))
                {
                    std::vector<std::pair<std::shared_ptr<option>, std::string>> options_and_reasons = { std::make_pair(alternating_emitter_opt,
                        "Emitter always ON cannot be set while Emitter ON/OFF is enabled") };
                    depth_sensor.register_option(RS2_OPTION_EMITTER_ALWAYS_ON,
                        std::make_shared<gated_option>(
                            emitter_always_on_opt,
                            options_and_reasons));
                }

                if (_fw_version >= hdr_firmware_version)
                {
                    std::vector<std::pair<std::shared_ptr<option>, std::string>> options_and_reasons = { std::make_pair(hdr_enabled_option, "Emitter ON/OFF cannot be set while HDR is enabled"),
                            std::make_pair(emitter_always_on_opt, "Emitter ON/OFF cannot be set while Emitter always ON is enabled") };
                    depth_sensor.register_option(RS2_OPTION_EMITTER_ON_OFF,
                        std::make_shared<gated_option>(
                            alternating_emitter_opt,
                            options_and_reasons
                            ));
                }
                else if ((_fw_version >= firmware_version("5.12.1.0")) && ((_device_capabilities & ds_caps::CAP_GLOBAL_SHUTTER) == ds_caps::CAP_GLOBAL_SHUTTER))
                {
                    std::vector<std::pair<std::shared_ptr<option>, std::string>> options_and_reasons = { std::make_pair(emitter_always_on_opt,
                        "Emitter ON/OFF cannot be set while Emitter always ON is enabled") };
                    depth_sensor.register_option(RS2_OPTION_EMITTER_ON_OFF,
                        std::make_shared<gated_option>(
                            alternating_emitter_opt,
                            options_and_reasons));
                }
                else
                {
                    depth_sensor.register_option(RS2_OPTION_EMITTER_ON_OFF, alternating_emitter_opt);
                }

            }

            if ((_device_capabilities & ds_caps::CAP_INTERCAM_HW_SYNC) == ds_caps::CAP_INTERCAM_HW_SYNC)
            {
                if (_fw_version >= firmware_version("5.12.12.100") && (_device_capabilities & ds_caps::CAP_GLOBAL_SHUTTER) == ds_caps::CAP_GLOBAL_SHUTTER)
                {
                    depth_sensor.register_option(RS2_OPTION_INTER_CAM_SYNC_MODE,
                        std::make_shared<external_sync_mode>(*_hw_monitor, raw_depth_sensor, 3));
                }
                else if (_fw_version >= firmware_version("5.12.4.0") && (_device_capabilities & ds_caps::CAP_GLOBAL_SHUTTER) == ds_caps::CAP_GLOBAL_SHUTTER)
                {
                    depth_sensor.register_option(RS2_OPTION_INTER_CAM_SYNC_MODE,
                        std::make_shared<external_sync_mode>(*_hw_monitor, raw_depth_sensor, 2));
                }
                else if (_fw_version >= firmware_version("5.9.15.1"))
                {
                    depth_sensor.register_option(RS2_OPTION_INTER_CAM_SYNC_MODE,
                        std::make_shared<external_sync_mode>(*_hw_monitor, raw_depth_sensor, 1));
                }
            }

            if (!_is_mipi_device)
            {
                depth_sensor.register_option( RS2_OPTION_STEREO_BASELINE,
                                              std::make_shared< const_value_option >(
                                                  "Distance in mm between the stereo imagers",
                                                  rsutils::lazy< float >( [this]() { return get_stereo_baseline_mm(); } ) ) );
            }

            if (advanced_mode && _fw_version >= firmware_version("5.6.3.0"))
            {
                auto depth_scale = std::make_shared<depth_scale_option>(*_hw_monitor);
                auto depth_sensor = As<d400_depth_sensor, synthetic_sensor>(&get_depth_sensor());
                assert(depth_sensor);

                depth_scale->add_observer([depth_sensor](float val)
                {
                    depth_sensor->set_depth_scale(val);
                });

                depth_sensor->register_option(RS2_OPTION_DEPTH_UNITS, depth_scale);
            }
            else
            {
                float default_depth_units = 0.001f; //meters
                // default depth units is different for D405
                if (_pid == RS405_PID)
                    default_depth_units = 0.0001f;  //meters
                depth_sensor.register_option(RS2_OPTION_DEPTH_UNITS, std::make_shared<const_value_option>("Number of meters represented by a single depth unit",
                        rsutils::lazy< float >( [default_depth_units]() { return default_depth_units; } ) ) );
            }
        }); //group_multiple_fw_calls

        
        // REGISTER METADATA
        if (!_is_mipi_device)
        {
            register_metadata(depth_sensor, hdr_firmware_version);
        }
        else
        {
            // used for mipi device
            register_metadata_mipi(depth_sensor, hdr_firmware_version);
        }
        //mipi

        register_info(RS2_CAMERA_INFO_NAME, device_name);
        register_info(RS2_CAMERA_INFO_SERIAL_NUMBER, optic_serial);
        register_info(RS2_CAMERA_INFO_ASIC_SERIAL_NUMBER, asic_serial);
        register_info(RS2_CAMERA_INFO_FIRMWARE_UPDATE_ID, asic_serial);
        register_info(RS2_CAMERA_INFO_FIRMWARE_VERSION, _fw_version);
        register_info(RS2_CAMERA_INFO_PHYSICAL_PORT, group.uvc_devices.front().device_path);
        register_info(RS2_CAMERA_INFO_DEBUG_OP_CODE, std::to_string(static_cast<int>(fw_cmd::GLD)));
        register_info(RS2_CAMERA_INFO_ADVANCED_MODE, ((advanced_mode) ? "YES" : "NO"));
        register_info(RS2_CAMERA_INFO_PRODUCT_ID, pid_hex_str);
        register_info(RS2_CAMERA_INFO_PRODUCT_LINE, "D400");
        register_info(RS2_CAMERA_INFO_RECOMMENDED_FIRMWARE_VERSION, _recommended_fw_version);
        register_info(RS2_CAMERA_INFO_CAMERA_LOCKED, _is_locked ? "YES" : "NO");
        register_info(RS2_CAMERA_INFO_DFU_DEVICE_PATH, group.uvc_devices.front().dfu_device_path);

        if (usb_modality)
        {
            register_info(RS2_CAMERA_INFO_CONNECTION_TYPE, "USB");
            register_info(RS2_CAMERA_INFO_USB_TYPE_DESCRIPTOR, usb_type_str);
        }
        else
            register_info(RS2_CAMERA_INFO_CONNECTION_TYPE, "GMSL");

        std::string curr_version= _fw_version;

        register_features();

        auto_calibrated::add_depth_write_observer( [this]()
        { 
            _coefficients_table_raw.reset();
            _new_calib_table_raw.reset();
        } );
    }

    void d400_device::register_features()
    {
        firmware_version fw_ver = firmware_version( get_info( RS2_CAMERA_INFO_FIRMWARE_VERSION ) );
        auto pid = get_pid();

        if( (_is_mipi_device || pid == ds::RS455_PID) && fw_ver >= firmware_version( 5, 14, 0, 0 ) )
            register_feature( std::make_shared< emitter_frequency_feature >( get_depth_sensor() ) );

        if( fw_ver >= firmware_version( 5, 11, 9, 0 ) )
            register_feature( std::make_shared< amplitude_factor_feature >() );

        if( fw_ver >= firmware_version( 5, 9, 10, 0 ) ) // TODO - add PID here? Now checked at advanced_mode
            register_feature( std::make_shared< remove_ir_pattern_feature >() );

        register_feature( std::make_shared< auto_exposure_roi_feature >( get_depth_sensor(), _hw_monitor ) );

        if( !_is_mipi_device && fw_ver >= firmware_version( 5, 12, 10, 11 ) )
        {
            register_feature(
                std::make_shared< auto_exposure_limit_feature >( get_depth_sensor(), d400_device::_hw_monitor ) );
            register_feature( std::make_shared< gain_limit_feature >( get_depth_sensor(), d400_device::_hw_monitor ) );
        }
    }

    void d400_device::register_metadata(const synthetic_sensor &depth_sensor, const firmware_version& hdr_firmware_version) const
    {
        depth_sensor.register_metadata(RS2_FRAME_METADATA_FRAME_TIMESTAMP, make_uvc_header_parser(&platform::uvc_header::timestamp));

        // attributes of md_capture_timing
        auto md_prop_offset = metadata_raw_mode_offset +
            offsetof(md_depth_mode, depth_y_mode) +
            offsetof(md_depth_y_normal_mode, intel_capture_timing);

        depth_sensor.register_metadata(RS2_FRAME_METADATA_FRAME_COUNTER, make_attribute_parser(&md_capture_timing::frame_counter, md_capture_timing_attributes::frame_counter_attribute, md_prop_offset));
        depth_sensor.register_metadata(RS2_FRAME_METADATA_SENSOR_TIMESTAMP, make_rs400_sensor_ts_parser(make_uvc_header_parser(&platform::uvc_header::timestamp),
            make_attribute_parser(&md_capture_timing::sensor_timestamp, md_capture_timing_attributes::sensor_timestamp_attribute, md_prop_offset)));

        // attributes of md_capture_stats
        md_prop_offset = metadata_raw_mode_offset +
            offsetof(md_depth_mode, depth_y_mode) +
            offsetof(md_depth_y_normal_mode, intel_capture_stats);

        depth_sensor.register_metadata(RS2_FRAME_METADATA_WHITE_BALANCE, make_attribute_parser(&md_capture_stats::white_balance, md_capture_stat_attributes::white_balance_attribute, md_prop_offset));

        // attributes of md_depth_control
        md_prop_offset = metadata_raw_mode_offset +
            offsetof(md_depth_mode, depth_y_mode) +
            offsetof(md_depth_y_normal_mode, intel_depth_control);


        depth_sensor.register_metadata(RS2_FRAME_METADATA_GAIN_LEVEL, make_attribute_parser(&md_depth_control::manual_gain, md_depth_control_attributes::gain_attribute, md_prop_offset));
        depth_sensor.register_metadata(RS2_FRAME_METADATA_ACTUAL_EXPOSURE, make_attribute_parser(&md_depth_control::manual_exposure, md_depth_control_attributes::exposure_attribute, md_prop_offset));
        depth_sensor.register_metadata(RS2_FRAME_METADATA_AUTO_EXPOSURE, make_attribute_parser(&md_depth_control::auto_exposure_mode, md_depth_control_attributes::ae_mode_attribute, md_prop_offset));

        depth_sensor.register_metadata(RS2_FRAME_METADATA_FRAME_LASER_POWER, make_attribute_parser(&md_depth_control::laser_power, md_depth_control_attributes::laser_pwr_attribute, md_prop_offset));
        depth_sensor.register_metadata(RS2_FRAME_METADATA_FRAME_LASER_POWER_MODE, make_attribute_parser(&md_depth_control::emitterMode, md_depth_control_attributes::emitter_mode_attribute, md_prop_offset,
            [](const rs2_metadata_type& param) { return param == 1 ? 1 : 0; })); // starting at version 2.30.1 this control is superceeded by RS2_FRAME_METADATA_FRAME_EMITTER_MODE
        depth_sensor.register_metadata(RS2_FRAME_METADATA_EXPOSURE_PRIORITY, make_attribute_parser(&md_depth_control::exposure_priority, md_depth_control_attributes::exposure_priority_attribute, md_prop_offset));
        depth_sensor.register_metadata(RS2_FRAME_METADATA_EXPOSURE_ROI_LEFT, make_attribute_parser(&md_depth_control::exposure_roi_left, md_depth_control_attributes::roi_attribute, md_prop_offset));
        depth_sensor.register_metadata(RS2_FRAME_METADATA_EXPOSURE_ROI_RIGHT, make_attribute_parser(&md_depth_control::exposure_roi_right, md_depth_control_attributes::roi_attribute, md_prop_offset));
        depth_sensor.register_metadata(RS2_FRAME_METADATA_EXPOSURE_ROI_TOP, make_attribute_parser(&md_depth_control::exposure_roi_top, md_depth_control_attributes::roi_attribute, md_prop_offset));
        depth_sensor.register_metadata(RS2_FRAME_METADATA_EXPOSURE_ROI_BOTTOM, make_attribute_parser(&md_depth_control::exposure_roi_bottom, md_depth_control_attributes::roi_attribute, md_prop_offset));
        depth_sensor.register_metadata(RS2_FRAME_METADATA_FRAME_EMITTER_MODE, make_attribute_parser(&md_depth_control::emitterMode, md_depth_control_attributes::emitter_mode_attribute, md_prop_offset));
        depth_sensor.register_metadata(RS2_FRAME_METADATA_FRAME_LED_POWER, make_attribute_parser(&md_depth_control::ledPower, md_depth_control_attributes::led_power_attribute, md_prop_offset));

        // md_configuration - will be used for internal validation only
        md_prop_offset = metadata_raw_mode_offset + offsetof(md_depth_mode, depth_y_mode) + offsetof(md_depth_y_normal_mode, intel_configuration);

        depth_sensor.register_metadata((rs2_frame_metadata_value)RS2_FRAME_METADATA_HW_TYPE, make_attribute_parser(&md_configuration::hw_type, md_configuration_attributes::hw_type_attribute, md_prop_offset));
        depth_sensor.register_metadata((rs2_frame_metadata_value)RS2_FRAME_METADATA_SKU_ID, make_attribute_parser(&md_configuration::sku_id, md_configuration_attributes::sku_id_attribute, md_prop_offset));
        depth_sensor.register_metadata((rs2_frame_metadata_value)RS2_FRAME_METADATA_FORMAT, make_attribute_parser(&md_configuration::format, md_configuration_attributes::format_attribute, md_prop_offset));
        depth_sensor.register_metadata((rs2_frame_metadata_value)RS2_FRAME_METADATA_WIDTH, make_attribute_parser(&md_configuration::width, md_configuration_attributes::width_attribute, md_prop_offset));
        depth_sensor.register_metadata((rs2_frame_metadata_value)RS2_FRAME_METADATA_HEIGHT, make_attribute_parser(&md_configuration::height, md_configuration_attributes::height_attribute, md_prop_offset));
        depth_sensor.register_metadata((rs2_frame_metadata_value)RS2_FRAME_METADATA_ACTUAL_FPS, std::make_shared<ds_md_attribute_actual_fps>());

        if (_fw_version >= firmware_version("5.12.7.0"))
        {
            depth_sensor.register_metadata(RS2_FRAME_METADATA_GPIO_INPUT_DATA, make_attribute_parser(&md_configuration::gpioInputData, md_configuration_attributes::gpio_input_data_attribute, md_prop_offset));
        }

        if (_fw_version >= hdr_firmware_version)
        {
            // attributes of md_capture_timing
            auto md_prop_offset = metadata_raw_mode_offset + offsetof(md_depth_mode, depth_y_mode) + offsetof(md_depth_y_normal_mode, intel_configuration);

            depth_sensor.register_metadata(RS2_FRAME_METADATA_SEQUENCE_SIZE,
                make_attribute_parser(&md_configuration::sub_preset_info,
                    md_configuration_attributes::sub_preset_info_attribute, md_prop_offset,
                    [](const rs2_metadata_type& param) {
                        // bit mask and offset used to get data from bitfield
                        return (param & md_configuration::SUB_PRESET_BIT_MASK_SEQUENCE_SIZE)
                            >> md_configuration::SUB_PRESET_BIT_OFFSET_SEQUENCE_SIZE;
                    }));

            depth_sensor.register_metadata(RS2_FRAME_METADATA_SEQUENCE_ID,
                make_attribute_parser(&md_configuration::sub_preset_info,
                    md_configuration_attributes::sub_preset_info_attribute, md_prop_offset,
                    [](const rs2_metadata_type& param) {
                        // bit mask and offset used to get data from bitfield
                        return (param & md_configuration::SUB_PRESET_BIT_MASK_SEQUENCE_ID)
                            >> md_configuration::SUB_PRESET_BIT_OFFSET_SEQUENCE_ID;
                    }));

            depth_sensor.register_metadata(RS2_FRAME_METADATA_SEQUENCE_NAME,
                make_attribute_parser(&md_configuration::sub_preset_info,
                    md_configuration_attributes::sub_preset_info_attribute, md_prop_offset,
                    [](const rs2_metadata_type& param) {
                        // bit mask and offset used to get data from bitfield
                        return (param & md_configuration::SUB_PRESET_BIT_MASK_ID)
                            >> md_configuration::SUB_PRESET_BIT_OFFSET_ID;
                    }));
        }
    }

    void d400_device::register_metadata_mipi(const synthetic_sensor &depth_sensor, const firmware_version& hdr_firmware_version) const
    {
        depth_sensor.register_metadata(RS2_FRAME_METADATA_FRAME_TIMESTAMP, make_uvc_header_parser(&platform::uvc_header::timestamp));

        // frame counter
        depth_sensor.register_metadata(RS2_FRAME_METADATA_FRAME_COUNTER, make_uvc_header_parser(&platform::uvc_header_mipi::frame_counter));

        // attributes of md_mipi_depth_control structure
        auto md_prop_offset = offsetof(metadata_mipi_depth_raw, depth_mode);

        // timestamp metadata field alignment with FW was implemented on FW version 5.16.3.3
        if ( _fw_version >= firmware_version( "5.16.3.3" ) ) 
        {
            // optical_timestamp contains value of exposure/2
            depth_sensor.register_metadata(RS2_FRAME_METADATA_SENSOR_TIMESTAMP,
                                       make_rs400_sensor_ts_parser(make_uvc_header_parser(&platform::uvc_header::timestamp),
                                                                   make_attribute_parser(&md_mipi_depth_mode::optical_timestamp,
                                                                                         md_mipi_depth_control_attributes::optical_timestamp_attribute,
                                                                                         md_prop_offset)));

        }
        else  // keep backward compatible with previous behavior
        {  
            depth_sensor.register_metadata(RS2_FRAME_METADATA_SENSOR_TIMESTAMP,
                                           make_attribute_parser(&md_mipi_depth_mode::optical_timestamp,
                                                                 md_mipi_depth_control_attributes::optical_timestamp_attribute,
                                                                 md_prop_offset));
        }

        depth_sensor.register_metadata(RS2_FRAME_METADATA_ACTUAL_EXPOSURE,
                                       make_attribute_parser(&md_mipi_depth_mode::exposure_time,
                                                             md_mipi_depth_control_attributes::exposure_time_attribute,
                                                             md_prop_offset));
        depth_sensor.register_metadata(RS2_FRAME_METADATA_EXPOSURE_PRIORITY,  // instead of MANUAL_EXPOSURE - not in enum yet
                                       make_attribute_parser(&md_mipi_depth_mode::manual_exposure,
                                                             md_mipi_depth_control_attributes::manual_exposure_attribute,
                                                             md_prop_offset));
        depth_sensor.register_metadata(RS2_FRAME_METADATA_FRAME_LASER_POWER,
                                       make_attribute_parser(&md_mipi_depth_mode::laser_power,
                                                             md_mipi_depth_control_attributes::laser_power_attribute,
                                                             md_prop_offset));
        depth_sensor.register_metadata(RS2_FRAME_METADATA_TRIGGER,
                                       make_attribute_parser(&md_mipi_depth_mode::trigger,
                                                             md_mipi_depth_control_attributes::trigger_attribute,
                                                             md_prop_offset));
        depth_sensor.register_metadata(RS2_FRAME_METADATA_FRAME_EMITTER_MODE,
                                       make_attribute_parser(&md_mipi_depth_mode::projector_mode,
                                                             md_mipi_depth_control_attributes::projector_mode_attribute,
                                                             md_prop_offset));
        depth_sensor.register_metadata(RS2_FRAME_METADATA_PRESET,
                                       make_attribute_parser(&md_mipi_depth_mode::preset,
                                                             md_mipi_depth_control_attributes::preset_attribute,
                                                             md_prop_offset));

        depth_sensor.register_metadata(RS2_FRAME_METADATA_GAIN_LEVEL,
                                       make_attribute_parser(&md_mipi_depth_mode::manual_gain,
                                                             md_mipi_depth_control_attributes::manual_gain_attribute,
                                                             md_prop_offset));
        depth_sensor.register_metadata(RS2_FRAME_METADATA_AUTO_EXPOSURE,
                                       make_attribute_parser(&md_mipi_depth_mode::auto_exposure_mode,
                                                             md_mipi_depth_control_attributes::auto_exposure_mode_attribute,
                                                             md_prop_offset));
        depth_sensor.register_metadata(RS2_FRAME_METADATA_INPUT_WIDTH,
                                       make_attribute_parser(&md_mipi_depth_mode::input_width,
                                                             md_mipi_depth_control_attributes::input_width_attribute,
                                                             md_prop_offset));
        depth_sensor.register_metadata(RS2_FRAME_METADATA_INPUT_HEIGHT,
                                       make_attribute_parser(&md_mipi_depth_mode::input_height,
                                                             md_mipi_depth_control_attributes::input_height_attribute,
                                                             md_prop_offset));
        depth_sensor.register_metadata(RS2_FRAME_METADATA_SUB_PRESET_INFO,
                                       make_attribute_parser(&md_mipi_depth_mode::sub_preset_info,
                                                             md_mipi_depth_control_attributes::sub_preset_info_attribute,
                                                             md_prop_offset));
        depth_sensor.register_metadata(RS2_FRAME_METADATA_CALIB_INFO,
                                       make_attribute_parser(&md_mipi_depth_mode::calib_info,
                                                             md_mipi_depth_control_attributes::calibration_info_attribute,
                                                             md_prop_offset));
        depth_sensor.register_metadata(RS2_FRAME_METADATA_CRC,
                                       make_attribute_parser(&md_mipi_depth_mode::crc,
                                                             md_mipi_depth_control_attributes::crc_attribute,
                                                             md_prop_offset));

        if (_fw_version >= hdr_firmware_version)
        {
            depth_sensor.register_metadata(RS2_FRAME_METADATA_SEQUENCE_SIZE,
                make_attribute_parser(&md_mipi_depth_mode::sub_preset_info,
                    md_configuration_attributes::sub_preset_info_attribute, md_prop_offset,
                    [](const rs2_metadata_type& param) {
                        // bit mask and offset used to get data from bitfield
                        return (param & md_configuration::SUB_PRESET_BIT_MASK_SEQUENCE_SIZE)
                            >> md_configuration::SUB_PRESET_BIT_OFFSET_SEQUENCE_SIZE;
                    }));

            depth_sensor.register_metadata(RS2_FRAME_METADATA_SEQUENCE_ID,
                make_attribute_parser(&md_mipi_depth_mode::sub_preset_info,
                    md_configuration_attributes::sub_preset_info_attribute, md_prop_offset,
                    [](const rs2_metadata_type& param) {
                        // bit mask and offset used to get data from bitfield
                        return (param & md_configuration::SUB_PRESET_BIT_MASK_SEQUENCE_ID)
                            >> md_configuration::SUB_PRESET_BIT_OFFSET_SEQUENCE_ID;
                    }));

            depth_sensor.register_metadata(RS2_FRAME_METADATA_SEQUENCE_NAME,
                make_attribute_parser(&md_mipi_depth_mode::sub_preset_info,
                    md_configuration_attributes::sub_preset_info_attribute, md_prop_offset,
                    [](const rs2_metadata_type& param) {
                        // bit mask and offset used to get data from bitfield
                        return (param & md_configuration::SUB_PRESET_BIT_MASK_ID)
                            >> md_configuration::SUB_PRESET_BIT_OFFSET_ID;
                    }));
        }
    }

    // Check if need change camera name due to number modifications on one device PID.
    void update_device_name(std::string& device_name, const ds::ds_caps cap)
    {
        switch (cap)
        {
        case ds::ds_caps::CAP_IR_FILTER:
            device_name += "F"; // Adding "F" to end of device name if it has IR filter.
            break;

        case ds::ds_caps::CAP_IP65:
            device_name = std::regex_replace(device_name, std::regex("D455"), "D456"); // Change device name from D455 to D456.
            break;

        default:
            throw invalid_value_exception("capability '" + ds::ds_capabilities_names.at(cap) + "' is not supported for device name update");
            break;
        }
    }

    platform::usb_spec d400_device::get_usb_spec() const
    {
        if( supports_info( RS2_CAMERA_INFO_USB_TYPE_DESCRIPTOR ) )
        {
            auto it = platform::usb_name_to_spec.find( get_info( RS2_CAMERA_INFO_USB_TYPE_DESCRIPTOR ) );
            if( it != platform::usb_name_to_spec.end() )
                return it->second;
        }
        return platform::usb_undefined;
    }


    rs2_format d400_device::get_ir_format() const
    {
        auto const format_conversion = get_format_conversion();
        return ( format_conversion == format_conversion::raw ) ? RS2_FORMAT_Y8I : RS2_FORMAT_Y8;
    }


    double d400_device::get_device_time_ms()
    {
        //// TODO: Refactor the following query with an extension.
        //if (dynamic_cast<const platform::playback_backend*>(&(get_context()->get_backend())) != nullptr)
        //{
        //    throw not_implemented_exception("device time not supported for backend.");
        //}

        if (!_hw_monitor)
            throw wrong_api_call_sequence_exception("_hw_monitor is not initialized yet");

        command cmd(ds::MRD, ds::REGISTER_CLOCK_0, ds::REGISTER_CLOCK_0 + 4);
        auto res = _hw_monitor->send(cmd);

        if (res.size() < sizeof(uint32_t))
        {
            LOG_DEBUG("size(res):" << res.size());
            throw std::runtime_error("Not enough bytes returned from the firmware!");
        }
        uint32_t dt = *(uint32_t*)res.data();
        double ts = dt * TIMESTAMP_USEC_TO_MSEC;
        return ts;
    }

    command d400_device::get_firmware_logs_command() const
    {
        return command{ ds::GLD, 0x1f4 };
    }

    command d400_device::get_flash_logs_command() const
    {
        return command{ ds::FRB, 0x17a000, 0x3f8 };
    }

    std::shared_ptr<synthetic_sensor> ds5u_device::create_ds5u_depth_device(std::shared_ptr<context> ctx,
        const std::vector<platform::uvc_device_info>& all_device_infos)
    {
        using namespace ds;

        std::vector<std::shared_ptr<platform::uvc_device>> depth_devices;
        for( auto & info : filter_by_mi( all_device_infos, 0 ) )  // Filter just mi=0, DEPTH
            depth_devices.push_back( get_backend()->create_uvc_device( info ) );

        std::unique_ptr< frame_timestamp_reader > d400_timestamp_reader_backup( new ds_timestamp_reader() );
        std::unique_ptr<frame_timestamp_reader> d400_timestamp_reader_metadata(new ds_timestamp_reader_from_metadata(std::move(d400_timestamp_reader_backup)));

        auto enable_global_time_option = std::shared_ptr<global_time_option>(new global_time_option());
        auto raw_depth_ep = std::make_shared<uvc_sensor>(ds::DEPTH_STEREO, std::make_shared<platform::multi_pins_uvc_device>(depth_devices), std::unique_ptr<frame_timestamp_reader>(new global_timestamp_reader(std::move(d400_timestamp_reader_metadata), _tf_keeper, enable_global_time_option)), this);
        auto depth_ep = std::make_shared<ds5u_depth_sensor>(this, raw_depth_ep);

        depth_ep->register_option(RS2_OPTION_GLOBAL_TIME_ENABLED, enable_global_time_option);

        raw_depth_ep->register_xu(depth_xu); // make sure the XU is initialized every time we power the camera

        depth_ep->register_processing_block({ {RS2_FORMAT_W10} }, { {RS2_FORMAT_RAW10, RS2_STREAM_INFRARED, 1} }, []() { return std::make_shared<w10_converter>(RS2_FORMAT_RAW10); });
        depth_ep->register_processing_block({ {RS2_FORMAT_W10} }, { {RS2_FORMAT_Y10BPACK, RS2_STREAM_INFRARED, 1} }, []() { return std::make_shared<w10_converter>(RS2_FORMAT_Y10BPACK); });

        depth_ep->register_processing_block(processing_block_factory::create_pbf_vector<uyvy_converter>(RS2_FORMAT_UYVY, map_supported_color_formats(RS2_FORMAT_UYVY), RS2_STREAM_INFRARED));


        return depth_ep;
    }

    ds5u_device::ds5u_device( std::shared_ptr< const d400_info > const & dev_info )
        : d400_device(dev_info), device(dev_info)
    {
        using namespace ds;

        // Override the basic d400 sensor with the development version
        _depth_device_idx = assign_sensor(create_ds5u_depth_device( dev_info->get_context(), dev_info->get_group().uvc_devices), _depth_device_idx);

        init( dev_info->get_context(), dev_info->get_group() );

        auto& depth_ep = get_depth_sensor();

        // Inhibit specific unresolved options
        depth_ep.unregister_option(RS2_OPTION_OUTPUT_TRIGGER_ENABLED);
        depth_ep.unregister_option(RS2_OPTION_ERROR_POLLING_ENABLED);
        depth_ep.unregister_option(RS2_OPTION_ASIC_TEMPERATURE);
        depth_ep.unregister_option(RS2_OPTION_ENABLE_AUTO_WHITE_BALANCE);

        // Enable laser etc.
        auto pid = dev_info->get_group().uvc_devices.front().pid;
        if (pid != RS_USB2_PID)
        {
            auto depth_ep = get_raw_depth_sensor();
            auto emitter_enabled = std::make_shared<emitter_option>(depth_ep);
            depth_ep->register_option(RS2_OPTION_EMITTER_ENABLED, emitter_enabled);

            auto laser_power = std::make_shared<uvc_xu_option<uint16_t>>(depth_ep,
                depth_xu,
                DS5_LASER_POWER,
                "Manual laser power in mw. applicable only when laser power mode is set to Manual" );
            depth_ep->register_option(RS2_OPTION_LASER_POWER,
                                       std::make_shared< auto_disabling_control >( laser_power,
                                                                                   emitter_enabled,
                                                                                   std::vector< float >{ 0.f, 2.f },
                                                                                   1.f ) );

            depth_ep->register_option(RS2_OPTION_PROJECTOR_TEMPERATURE,
                std::make_shared< asic_and_projector_temperature_options >( depth_ep,
                                                                            RS2_OPTION_PROJECTOR_TEMPERATURE ) );
        }
    }
}<|MERGE_RESOLUTION|>--- conflicted
+++ resolved
@@ -113,19 +113,15 @@
 
     void d400_device::enter_update_state() const
     {
-<<<<<<< HEAD
+        if (_pid == ds::RS436_PID && !get_context()->get_settings().nested("enable-d436-fw-update").default_value(false))
+            throw std::runtime_error("D436 FW cannot be updated at this stage.");
+
         // preparing HWM command
         command cmd(ds::DFU);
         cmd.param1 = 1;
         cmd.require_response = false;
 
         _ds_device_common->enter_update_state(cmd);
-=======
-        if (_pid == ds::RS436_PID && !get_context()->get_settings().nested("enable-d436-fw-update").default_value(false))
-            throw std::runtime_error("D436 FW cannot be updated at this stage.");
-
-        _ds_device_common->enter_update_state();
->>>>>>> 20dae964
     }
 
     std::vector<uint8_t> d400_device::backup_flash( rs2_update_progress_callback_sptr callback )
