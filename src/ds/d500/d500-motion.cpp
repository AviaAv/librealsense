// License: Apache 2.0. See LICENSE file in root directory.
// Copyright(c) 2022 Intel Corporation. All Rights Reserved.

#include "d500-motion.h"

#include <mutex>
#include <chrono>
#include <vector>
#include <map>
#include <iterator>
#include <cstddef>

#include <src/metadata.h>
#include "ds/ds-timestamp.h"
#include "ds/ds-options.h"
#include "d500-info.h"
#include "d500-private.h"
#include "stream.h"
#include "proc/motion-transform.h"
#include "proc/auto-exposure-processor.h"
#include "backend.h"
#include <src/metadata-parser.h>

using namespace librealsense;
namespace librealsense
{
    

    rs2_motion_device_intrinsic d500_motion::get_motion_intrinsics(rs2_stream stream) const
    {
        return _ds_motion_common->get_motion_intrinsics(stream);
    }

    double d500_motion::get_gyro_default_scale() const
    {
<<<<<<< HEAD
        return get_info( RS2_CAMERA_INFO_NAME ) == ds::rs500_sku_names.at( ds::D585S_PID );
=======
        // D500 devices output physical data in 0.1 [deg/sec] units.
        return 0.1;
>>>>>>> 9ded7baf
    }

    std::shared_ptr<synthetic_sensor> d500_motion::create_hid_device( std::shared_ptr<context> ctx,
                                                                      const std::vector<platform::hid_device_info>& all_hid_infos )
    {
        return _ds_motion_common->create_hid_device( ctx, all_hid_infos, _tf_keeper );
    }

    d500_motion::d500_motion( std::shared_ptr< const d500_info > const & dev_info )
        : device( dev_info )
        , d500_device( dev_info )
    {
        using namespace ds;

        std::vector<platform::hid_device_info> hid_infos = dev_info->get_group().hid_devices;

        _ds_motion_common = std::make_shared<ds_motion_common>(this, _fw_version,
            _device_capabilities, _hw_monitor); 
        _ds_motion_common->init_motion(hid_infos.empty(), *_depth_stream);
                
        initialize_fisheye_sensor( dev_info->get_context(), dev_info->get_group() );

        // Try to add HID endpoint
        auto hid_ep = create_hid_device( dev_info->get_context(), dev_info->get_group().hid_devices );
        if (hid_ep)
        {
            _motion_module_device_idx = static_cast<uint8_t>(add_sensor(hid_ep));

            // HID metadata attributes
            hid_ep->get_raw_sensor()->register_metadata(RS2_FRAME_METADATA_FRAME_TIMESTAMP, make_hid_header_parser(&hid_header::timestamp));
        }
    }

    void d500_motion::initialize_fisheye_sensor(std::shared_ptr<context> ctx, const platform::backend_device_group& group)
    {
        using namespace ds;
        
        bool is_fisheye_avaialable = false;
        auto fisheye_infos = _ds_motion_common->init_fisheye(group, is_fisheye_avaialable);

        if (!is_fisheye_avaialable)
            return;

        std::unique_ptr< frame_timestamp_reader > ds_timestamp_reader_backup( new ds_timestamp_reader() );
        std::unique_ptr<frame_timestamp_reader> ds_timestamp_reader_metadata(new ds_timestamp_reader_from_metadata(std::move(ds_timestamp_reader_backup)));
        auto enable_global_time_option = std::shared_ptr<global_time_option>(new global_time_option());
        auto raw_fisheye_ep
            = std::make_shared< uvc_sensor >( "FishEye Sensor",
                                              get_backend()->create_uvc_device( fisheye_infos.front() ),
                                              std::unique_ptr< frame_timestamp_reader >( new global_timestamp_reader(
                                                  std::move( ds_timestamp_reader_metadata ),
                                                  _tf_keeper,
                                                  enable_global_time_option ) ),
                                              this );
        auto fisheye_ep = std::make_shared<ds_fisheye_sensor>(raw_fisheye_ep, this);

        _ds_motion_common->assign_fisheye_ep(raw_fisheye_ep, fisheye_ep, enable_global_time_option);

        register_fisheye_options();

        register_fisheye_metadata();

        // Add fisheye endpoint
        _fisheye_device_idx = add_sensor(fisheye_ep);
    }

    void d500_motion::register_fisheye_options()
    {
        _ds_motion_common->register_fisheye_options();
    }

    void d500_motion::register_fisheye_metadata()
    {
        _ds_motion_common->register_fisheye_metadata();
    }

    void d500_motion::register_stream_to_extrinsic_group(const stream_interface& stream, uint32_t group_index)
    {
        device::register_stream_to_extrinsic_group(stream, group_index);
    }
}<|MERGE_RESOLUTION|>--- conflicted
+++ resolved
@@ -14,7 +14,6 @@
 #include "ds/ds-timestamp.h"
 #include "ds/ds-options.h"
 #include "d500-info.h"
-#include "d500-private.h"
 #include "stream.h"
 #include "proc/motion-transform.h"
 #include "proc/auto-exposure-processor.h"
@@ -33,12 +32,8 @@
 
     double d500_motion::get_gyro_default_scale() const
     {
-<<<<<<< HEAD
-        return get_info( RS2_CAMERA_INFO_NAME ) == ds::rs500_sku_names.at( ds::D585S_PID );
-=======
         // D500 devices output physical data in 0.1 [deg/sec] units.
         return 0.1;
->>>>>>> 9ded7baf
     }
 
     std::shared_ptr<synthetic_sensor> d500_motion::create_hid_device( std::shared_ptr<context> ctx,
