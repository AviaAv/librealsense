--- conflicted
+++ resolved
@@ -6,7 +6,6 @@
 
 namespace librealsense
 {
-<<<<<<< HEAD
     rgb_tnr_option::rgb_tnr_option(std::shared_ptr<hw_monitor> hwm, sensor_base* ep)
         : _hwm(hwm), _sensor(ep)
     {
@@ -46,17 +45,12 @@
         return *_range;
     }
 
-    temperature_option::temperature_option(std::shared_ptr<hw_monitor> hwm, sensor_base* ep, 
-        temperature_component component, const char* description)
-        : _hwm(hwm), _sensor(ep), _component(component), _description(description)
-=======
     temperature_option::temperature_option( std::shared_ptr< hw_monitor > hwm,
                                             temperature_component component,
                                             const char * description )
         : _hwm( hwm )
         , _component( component )
         , _description( description )
->>>>>>> 12f5a7e7
     {
         _range = [this]()
         {
