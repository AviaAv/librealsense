// License: Apache 2.0. See LICENSE file in root directory.
// Copyright(c) 2022-4 Intel Corporation. All Rights Reserved.

#include "metadata-parser.h"
#include "metadata.h"
#include <src/backend.h>
#include <src/platform/platform-utils.h>

#include "d500-device.h"
#include "d500-private.h"
#include "d500-options.h"
#include "d500-info.h"
#include <src/ds/ds-options.h>
#include <src/ds/ds-timestamp.h>
#include <src/ds/ds-thermal-monitor.h>
#include <src/depth-sensor.h>
#include "stream.h"
#include "environment.h"

#include <src/ds/features/amplitude-factor-feature.h>
#include <src/ds/features/auto-exposure-roi-feature.h>

#include "proc/depth-formats-converter.h"
#include "proc/y8i-to-y8y8.h"
#include "proc/y16i-to-y10msby10msb.h"

#include <rsutils/type/fourcc.h>
using rs_fourcc = rsutils::type::fourcc;

#include <rsutils/string/hexdump.h>
#include <rsutils/version.h>

#include <vector>
#include <string>

#include <src/ds/d500/d500-debug-protocol-calibration-engine.h>

#ifdef HWM_OVER_XU
constexpr bool hw_mon_over_xu = true;
#else
constexpr bool hw_mon_over_xu = false;
#endif

namespace librealsense
{
    std::map<uint32_t, rs2_format> d500_depth_fourcc_to_rs2_format = {
        {rs_fourcc('Y','U','Y','2'), RS2_FORMAT_YUYV},
        {rs_fourcc('Y','U','Y','V'), RS2_FORMAT_YUYV},
        {rs_fourcc('U','Y','V','Y'), RS2_FORMAT_UYVY},
        {rs_fourcc('G','R','E','Y'), RS2_FORMAT_Y8},
        {rs_fourcc('Y','8','I',' '), RS2_FORMAT_Y8I},
        {rs_fourcc('W','1','0',' '), RS2_FORMAT_W10},
        {rs_fourcc('Y','1','6',' '), RS2_FORMAT_Y16},
        {rs_fourcc('Y','1','2','I'), RS2_FORMAT_Y12I},
        {rs_fourcc('Y','1','6','I'), RS2_FORMAT_Y16I},
        {rs_fourcc('Z','1','6',' '), RS2_FORMAT_Z16},
        {rs_fourcc('Z','1','6','H'), RS2_FORMAT_Z16H},
        {rs_fourcc('R','G','B','2'), RS2_FORMAT_BGR8},
        {rs_fourcc('M','J','P','G'), RS2_FORMAT_MJPEG},
        {rs_fourcc('B','Y','R','2'), RS2_FORMAT_RAW16}

    };
    std::map<uint32_t, rs2_stream> d500_depth_fourcc_to_rs2_stream = {
        {rs_fourcc('Y','U','Y','2'), RS2_STREAM_COLOR},
        {rs_fourcc('Y','U','Y','V'), RS2_STREAM_COLOR},
        {rs_fourcc('U','Y','V','Y'), RS2_STREAM_INFRARED},
        {rs_fourcc('G','R','E','Y'), RS2_STREAM_INFRARED},
        {rs_fourcc('Y','8','I',' '), RS2_STREAM_INFRARED},
        {rs_fourcc('W','1','0',' '), RS2_STREAM_INFRARED},
        {rs_fourcc('Y','1','6',' '), RS2_STREAM_INFRARED},
        {rs_fourcc('Y','1','2','I'), RS2_STREAM_INFRARED},
        {rs_fourcc('Y','1','6','I'), RS2_STREAM_INFRARED},
        {rs_fourcc('R','G','B','2'), RS2_STREAM_INFRARED},
        {rs_fourcc('Z','1','6',' '), RS2_STREAM_DEPTH},
        {rs_fourcc('Z','1','6','H'), RS2_STREAM_DEPTH},
        {rs_fourcc('B','Y','R','2'), RS2_STREAM_COLOR},
        {rs_fourcc('M','J','P','G'), RS2_STREAM_COLOR}
    };

    std::vector<uint8_t> d500_device::send_receive_raw_data(const std::vector<uint8_t>& input)
    {
        return _hw_monitor->send(input);
    }
    
    std::vector<uint8_t> d500_device::build_command(uint32_t opcode,
        uint32_t param1,
        uint32_t param2,
        uint32_t param3,
        uint32_t param4,
        uint8_t const * data,
        size_t dataLength) const
    {
        return _hw_monitor->build_command(opcode, param1, param2, param3, param4, data, dataLength);
    }

    void d500_device::hardware_reset()
    {
        command cmd(ds::HWRST);
        cmd.require_response = false;
        _hw_monitor->send(cmd);
    }

    void d500_device::enter_update_state() const
    {
        _ds_device_common->enter_update_state();
    }

    void d500_device::enter_update_safety_mcu_state() const
    {
        // Stop all data streaming/exchange pipes with HW
        stop_activity();

        using namespace std;
        using namespace std::chrono;

        try
        {
            LOG_INFO("entering to safety mcu update state, device disconnect is expected");
            command cmd(ds::DFU);
            cmd.param1 = 2;

            cmd.require_response = false;

            _hw_monitor->send(cmd);

            // We allow 6 seconds because on Linux the removal status is updated at a 5 seconds rate.
            const int MAX_ITERATIONS_FOR_DEVICE_DISCONNECTED_LOOP = DISCONNECT_PERIOD_MS / DELAY_FOR_RETRIES;
            for (auto i = 0; i < MAX_ITERATIONS_FOR_DEVICE_DISCONNECTED_LOOP; i++)
            {
                // If the device was detected as removed we assume the device is entering update
                // mode Note: if no device status callback is registered we will wait the whole time
                // and it is OK
                if (!is_valid())
                {
                    this_thread::sleep_for(milliseconds(DELAY_FOR_CONNECTION));
                    return;
                }

                this_thread::sleep_for(milliseconds(DELAY_FOR_RETRIES));
            }

            if (device_changed_notifications_on())
                LOG_WARNING("Timeout waiting for device disconnect after DFU command!");
        }
        catch (std::exception& e)
        {
            LOG_WARNING(e.what());
        }
        catch (...)
        {
            LOG_ERROR("Unknown error during entering DFU state");
        }
    }

    std::vector<uint8_t> d500_device::backup_flash( rs2_update_progress_callback_sptr callback )
    {
        // No flash backup process for D500 device
        return std::vector< uint8_t >{};
    }

    void d500_device::update_flash(const std::vector<uint8_t>& image, rs2_update_progress_callback_sptr callback, int update_mode)
    {
        throw not_implemented_exception("D500 device does not support unsigned FW update");
    }

    class d500_depth_sensor : public synthetic_sensor, public video_sensor_interface, public depth_stereo_sensor, public roi_sensor_base
    {
    public:
        explicit d500_depth_sensor(d500_device* owner,
            std::shared_ptr<uvc_sensor> uvc_sensor)
            : synthetic_sensor(ds::DEPTH_STEREO, uvc_sensor, owner, d500_depth_fourcc_to_rs2_format, 
                d500_depth_fourcc_to_rs2_stream),
            _owner(owner),
            _depth_units(-1)
        { }

        processing_blocks get_recommended_processing_blocks() const override
        {
            return get_ds_depth_recommended_proccesing_blocks();
        };

        rs2_intrinsics get_intrinsics(const stream_profile& profile) const override
        {
            return get_d500_intrinsic_by_resolution(
                *_owner->_coefficients_table_raw,
                ds::d500_calibration_table_id::depth_calibration_id,
                profile.width, profile.height, _owner->_is_symmetrization_enabled);
        }

        void set_frame_metadata_modifier(on_frame_md callback) override
        {
            _metadata_modifier = callback;
            auto s = get_raw_sensor().get();
            auto uvc = As< librealsense::uvc_sensor >(s);
            if(uvc)
                uvc->set_frame_metadata_modifier(callback);
        }

        void open(const stream_profiles& requests) override
        {
            group_multiple_fw_calls(*this, [&]() {
                _depth_units = get_option(RS2_OPTION_DEPTH_UNITS).query();
                set_frame_metadata_modifier([&](frame_additional_data& data) {data.depth_units = _depth_units.load(); });

                synthetic_sensor::open(requests);

                if( _owner && _owner->_thermal_monitor )
                    _owner->_thermal_monitor->update( true );
            }); //group_multiple_fw_calls
        }

        void close() override
        {
            if( _owner && _owner->_thermal_monitor )
                _owner->_thermal_monitor->update( false );

            synthetic_sensor::close();
        }

        rs2_intrinsics get_color_intrinsics(const stream_profile& profile) const
        {
            return get_d500_intrinsic_by_resolution(
                *_owner->_color_calib_table_raw,
                ds::d500_calibration_table_id::rgb_calibration_id,
                profile.width, profile.height);
        }

        /*
        Infrared profiles are initialized with the following logic:
        - If device has color sensor (D415 / D435), infrared profile is chosen with Y8 format
        - If device does not have color sensor:
           * if it is a rolling shutter device (D400 / D410 / D415 / D405), infrared profile is chosen with RGB8 format
           * for other devices (D420 / D430), infrared profile is chosen with Y8 format
        */
        stream_profiles init_stream_profiles() override
        {
            auto lock = environment::get_instance().get_extrinsics_graph().lock();

            auto&& results = synthetic_sensor::init_stream_profiles();

            for (auto&& p : results)
            {
                // Register stream types
                if (p->get_stream_type() == RS2_STREAM_DEPTH)
                {
                    assign_stream(_owner->_depth_stream, p);
                }
                else if (p->get_stream_type() == RS2_STREAM_INFRARED && p->get_stream_index() < 2)
                {
                    assign_stream(_owner->_left_ir_stream, p);
                }
                else if (p->get_stream_type() == RS2_STREAM_INFRARED  && p->get_stream_index() == 2)
                {
                    assign_stream(_owner->_right_ir_stream, p);
                }
                else if (p->get_stream_type() == RS2_STREAM_COLOR)
                {
                    assign_stream(_owner->_color_stream, p);
                }
                auto&& vid_profile = dynamic_cast<video_stream_profile_interface*>(p.get());

                // used when color stream comes from depth sensor (as in D405)
                if (p->get_stream_type() == RS2_STREAM_COLOR)
                {
                    const auto&& profile = to_profile(p.get());
                    std::weak_ptr<d500_depth_sensor> wp =
                        std::dynamic_pointer_cast<d500_depth_sensor>(this->shared_from_this());
                    vid_profile->set_intrinsics([profile, wp]()
                        {
                            auto sp = wp.lock();
                            if (sp)
                                return sp->get_color_intrinsics(profile);
                            else
                                return rs2_intrinsics{};
                        });
                }
                // Register intrinsics
                else if (p->get_format() != RS2_FORMAT_Y16) // Y16 format indicate unrectified images, no intrinsics are available for these
                {
                    const auto&& profile = to_profile(p.get());
                    std::weak_ptr<d500_depth_sensor> wp =
                        std::dynamic_pointer_cast<d500_depth_sensor>(this->shared_from_this());
                    vid_profile->set_intrinsics([profile, wp]()
                    {
                        auto sp = wp.lock();
                        if (sp)
                            return sp->get_intrinsics(profile);
                        else
                            return rs2_intrinsics{};
                    });
                }
            }

            return results;
        }

        float get_depth_scale() const override
        {
            if (_depth_units < 0)
                _depth_units = get_option(RS2_OPTION_DEPTH_UNITS).query();
            return _depth_units;
        }

        void set_depth_scale(float val)
        {
            _depth_units = val;
            set_frame_metadata_modifier([&](frame_additional_data& data) {data.depth_units = _depth_units.load(); });
        }

        float get_stereo_baseline_mm() const override { return _owner->get_stereo_baseline_mm(); }

        float get_preset_max_value() const override
        {
            return static_cast<float>(RS2_RS400_VISUAL_PRESET_MEDIUM_DENSITY);
        }

    protected:
        const d500_device* _owner;
        mutable std::atomic<float> _depth_units;
        float _stereo_baseline_mm;
    };

    bool d500_device::is_camera_in_advanced_mode() const
    {
        return _ds_device_common->is_camera_in_advanced_mode();
    }

    float d500_device::get_stereo_baseline_mm() const // to be d500 adapted
    {
        using namespace ds;
        auto table = check_calib<d500_coefficients_table>(*_coefficients_table_raw);
        return fabs(table->baseline);
    }

    std::vector<uint8_t> d500_device::get_d500_raw_calibration_table(ds::d500_calibration_table_id table_id) const // to be d500 adapted
    {
        using namespace ds;
        command cmd(GET_HKR_CONFIG_TABLE, 
            static_cast<int>(d500_calib_location::d500_calib_flash_memory),
            static_cast<int>(table_id),
            static_cast<int>(d500_calib_type::d500_calib_dynamic));
        return _hw_monitor->send(cmd);
    }

    std::vector<uint8_t> d500_device::get_new_calibration_table() const // to be d500 adapted
    {
        command cmd(ds::RECPARAMSGET);
        return _hw_monitor->send(cmd);
    }

    // The GVD structure is currently only partialy parsed
    // Once all the fields are enabled in FW, other required fields will be parsed, as required
    ds::ds_caps d500_device::parse_device_capabilities( const std::vector<uint8_t> &gvd_buf ) const 
    {
        using namespace ds;

        // Opaque retrieval
        ds_caps val{ds_caps::CAP_UNDEFINED};
        if (gvd_buf[active_projector])  // DepthActiveMode
            val |= ds_caps::CAP_ACTIVE_PROJECTOR;
        if (gvd_buf[rgb_sensor])                           // WithRGB
            val |= ds_caps::CAP_RGB_SENSOR;
        if (gvd_buf[imu_sensor])
        {
            val |= ds_caps::CAP_IMU_SENSOR;
            if (gvd_buf[imu_acc_chip_id] == I2C_IMU_BMI055_ID_ACC)
                val |= ds_caps::CAP_BMI_055;
            else if (gvd_buf[imu_acc_chip_id] == I2C_IMU_BMI085_ID_ACC)
                val |= ds_caps::CAP_BMI_085;
            else if (d500_hid_bmi_085_pid.end() != d500_hid_bmi_085_pid.find(_pid))
                val |= ds_caps::CAP_BMI_085;
            else
                LOG_WARNING("The IMU sensor is undefined for PID " << std::hex << _pid << " and imu_chip_id: " << gvd_buf[imu_acc_chip_id] << std::dec);
        }
        if (0xFF != (gvd_buf[fisheye_sensor_lb] & gvd_buf[fisheye_sensor_hb]))
            val |= ds_caps::CAP_FISHEYE_SENSOR;
        if (0x1 == gvd_buf[depth_sensor_type])
            val |= ds_caps::CAP_ROLLING_SHUTTER;  // e.g. ASRC
        if (0x2 == gvd_buf[depth_sensor_type])
            val |= ds_caps::CAP_GLOBAL_SHUTTER;   // e.g. AWGC
        val |= ds_caps::CAP_INTERCAM_HW_SYNC;

        return val;
    }

    std::shared_ptr<synthetic_sensor> d500_device::create_depth_device(std::shared_ptr<context> ctx,
        const std::vector<platform::uvc_device_info>& all_device_infos)
    {
        using namespace ds;

        std::vector<std::shared_ptr<platform::uvc_device>> depth_devices;
        auto depth_devs_info = filter_by_mi( all_device_infos, 0 );

        if ( depth_devs_info.empty() )
        {
            throw backend_exception("cannot access depth sensor", RS2_EXCEPTION_TYPE_BACKEND);
        }

        for( auto & info : depth_devs_info )  // Filter just mi=0, DEPTH
            depth_devices.push_back( get_backend()->create_uvc_device( info ) );

        std::unique_ptr< frame_timestamp_reader > timestamp_reader_backup( new ds_timestamp_reader() );
        std::unique_ptr<frame_timestamp_reader> timestamp_reader_metadata(new ds_timestamp_reader_from_metadata(std::move(timestamp_reader_backup)));
        auto enable_global_time_option = std::shared_ptr<global_time_option>(new global_time_option());
        auto raw_depth_ep = std::make_shared<uvc_sensor>("Raw Depth Sensor", std::make_shared<platform::multi_pins_uvc_device>(depth_devices),
            std::unique_ptr<frame_timestamp_reader>(new global_timestamp_reader(std::move(timestamp_reader_metadata), _tf_keeper, enable_global_time_option)), this);

        raw_depth_ep->register_xu(depth_xu); // make sure the XU is initialized every time we power the camera

        auto depth_ep = std::make_shared<d500_depth_sensor>(this, raw_depth_ep);

        depth_ep->register_info(RS2_CAMERA_INFO_PHYSICAL_PORT, filter_by_mi(all_device_infos, 0).front().device_path);

        depth_ep->register_option(RS2_OPTION_GLOBAL_TIME_ENABLED, enable_global_time_option);

        depth_ep->register_processing_block(processing_block_factory::create_id_pbf(RS2_FORMAT_Y8, RS2_STREAM_INFRARED, 1));
        depth_ep->register_processing_block(processing_block_factory::create_id_pbf(RS2_FORMAT_Z16, RS2_STREAM_DEPTH));

        depth_ep->register_processing_block({ {RS2_FORMAT_W10} }, { {RS2_FORMAT_RAW10, RS2_STREAM_INFRARED, 1} }, []() { return std::make_shared<w10_converter>(RS2_FORMAT_RAW10); });
        depth_ep->register_processing_block({ {RS2_FORMAT_W10} }, { {RS2_FORMAT_Y10BPACK, RS2_STREAM_INFRARED, 1} }, []() { return std::make_shared<w10_converter>(RS2_FORMAT_Y10BPACK); });

        return depth_ep;
    }

    d500_device::d500_device( std::shared_ptr< const d500_info > const & dev_info )
        : backend_device(dev_info), global_time_interface(),
          d500_auto_calibrated(std::make_shared<d500_debug_protocol_calibration_engine>(this), this),
          _device_capabilities(ds::ds_caps::CAP_UNDEFINED),
          _depth_stream(new stream(RS2_STREAM_DEPTH)),
          _left_ir_stream(new stream(RS2_STREAM_INFRARED, 1)),
          _right_ir_stream(new stream(RS2_STREAM_INFRARED, 2)),
          _color_stream(nullptr),
          _hw_monitor_response(std::make_shared<ds::d500_hwmon_response>())
    {
        _depth_device_idx
            = add_sensor( create_depth_device( dev_info->get_context(), dev_info->get_group().uvc_devices ) );
        init( dev_info->get_context(), dev_info->get_group() );
    }

    void d500_device::init(std::shared_ptr<context> ctx,
        const platform::backend_device_group& group)
    {
        using namespace ds;

        auto raw_sensor = get_raw_depth_sensor();
        _pid = group.uvc_devices.front().pid;

        _color_calib_table_raw = [this]()
        {
            return get_d500_raw_calibration_table(d500_calibration_table_id::rgb_calibration_id);
        };

        if (hw_mon_over_xu || (!group.usb_devices.size()))
        {
            _hw_monitor = std::make_shared<hw_monitor_extended_buffers>(
                std::make_shared<locked_transfer>(
                    std::make_shared<command_transfer_over_xu>( *raw_sensor, depth_xu, DS5_HWMONITOR ),
                    raw_sensor), _hw_monitor_response);
        }
        else
        {
            _hw_monitor = std::make_shared< hw_monitor_extended_buffers >(
                std::make_shared< locked_transfer >( get_backend()->create_usb_device( group.usb_devices.front() ),
                                                     raw_sensor ), _hw_monitor_response);
        }

        _ds_device_common = std::make_shared<ds_device_common>(this, _hw_monitor);

        // Define Left-to-Right extrinsics calculation (lazy)
        // Reference CS - Right-handed; positive [X,Y,Z] point to [Left,Up,Forward] accordingly.
        _left_right_extrinsics = std::make_shared< rsutils::lazy< rs2_extrinsics > >(
            [this]()
            {
                rs2_extrinsics ext = identity_matrix();
                auto table = check_calib<d500_coefficients_table>(*_coefficients_table_raw);
                ext.translation[0] = 0.001f * table->baseline; // mm to meters
                return ext;
            });

        environment::get_instance().get_extrinsics_graph().register_same_extrinsics(*_depth_stream, *_left_ir_stream);
        environment::get_instance().get_extrinsics_graph().register_extrinsics(*_depth_stream, *_right_ir_stream, _left_right_extrinsics);

        register_stream_to_extrinsic_group(*_depth_stream, 0);
        register_stream_to_extrinsic_group(*_left_ir_stream, 0);
        register_stream_to_extrinsic_group(*_right_ir_stream, 0);

        _coefficients_table_raw = [this]() { return get_d500_raw_calibration_table(d500_calibration_table_id::depth_calibration_id); };
        _new_calib_table_raw = [this]() { return get_new_calibration_table(); };

        std::string device_name = (rs500_sku_names.end() != rs500_sku_names.find(_pid)) ? rs500_sku_names.at(_pid) : "RS5xx";

        std::vector<uint8_t> gvd_buff(HW_MONITOR_BUFFER_SIZE);

        auto& depth_sensor = get_depth_sensor();
        auto raw_depth_sensor = get_raw_depth_sensor();

        d500_auto_calibrated::set_depth_sensor( &depth_sensor );

        using namespace platform;

        std::string pid_hex_str, usb_type_str;
        d500_gvd_parsed_fields gvd_parsed_fields;
        bool advanced_mode = false;
        bool usb_modality = true;
        group_multiple_fw_calls(depth_sensor, [&]() {
            
            // D500 device can get enumerated before the whole HW in the camera is ready.
            // Since GVD gather all information from all the HW, it might need some more time to finish all hand shakes.
            // on this case it will return HW_NOT_READY error code.
            // Note: D500 error codes list is different than D400.
<<<<<<< HEAD
            //       This will need a refactor on hw_monitor class to except the error code list from outside.
            //       Currently, we hard code the HW not ready error code

            const int HW_NOT_READY_ERR_CODE = -3;
            const std::set< int32_t > gvd_retry_errors{ HW_NOT_READY_ERR_CODE };
=======

            const std::set< int32_t > gvd_retry_errors{ _hw_monitor_response->HW_NOT_READY };
>>>>>>> 6cd93e80

            _hw_monitor->get_gvd( gvd_buff.size(),
                                  gvd_buff.data(),
                                  ds::fw_cmd::GVD,
                                  &gvd_retry_errors );

            get_gvd_details(gvd_buff, &gvd_parsed_fields);
            
            _device_capabilities = ds_caps::CAP_ACTIVE_PROJECTOR | ds_caps::CAP_RGB_SENSOR | ds_caps::CAP_IMU_SENSOR |
                ds_caps::CAP_BMI_085 | ds_caps::CAP_GLOBAL_SHUTTER | ds_caps::CAP_INTERCAM_HW_SYNC;

            _fw_version = rsutils::version(gvd_parsed_fields.fw_version);

            auto _usb_mode = usb3_type;
            usb_type_str = usb_spec_names.at(_usb_mode);
            _usb_mode = raw_depth_sensor->get_usb_specification();
            if (usb_spec_names.count(_usb_mode) && (usb_undefined != _usb_mode))
                usb_type_str = usb_spec_names.at(_usb_mode);
            else  // Backend fails to provide USB descriptor  - occurs with RS3 build. Requires further work
                usb_modality = false;

            _is_symmetrization_enabled = check_symmetrization_enabled();

            depth_sensor.register_processing_block(processing_block_factory::create_id_pbf(RS2_FORMAT_Z16H, RS2_STREAM_DEPTH));

            depth_sensor.register_processing_block(
                { {RS2_FORMAT_Y8I} },
                { {RS2_FORMAT_Y8, RS2_STREAM_INFRARED, 1} , {RS2_FORMAT_Y8, RS2_STREAM_INFRARED, 2} },
                []() { return std::make_shared<y8i_to_y8y8>(); }
            ); // L+R

            depth_sensor.register_processing_block(
                { RS2_FORMAT_Y16I },
                { {RS2_FORMAT_Y16, RS2_STREAM_INFRARED, 1}, {RS2_FORMAT_Y16, RS2_STREAM_INFRARED, 2} },
                []() {return std::make_shared<y16i_to_y10msby10msb>(); }
            );
                
            pid_hex_str = rsutils::string::from() << std::uppercase << rsutils::string::hexdump( _pid );

            _is_locked = _ds_device_common->is_locked( gvd_buff.data(), is_camera_locked_offset );


            //EXPOSURE AND GAIN - preparing uvc options
            auto exposure_option = std::make_shared<uvc_xu_option<uint32_t>>(raw_depth_sensor,
                depth_xu,
                DS5_EXPOSURE,
                "Depth Exposure (usec)");
            auto gain_option = std::make_shared<uvc_pu_option>(raw_depth_sensor, RS2_OPTION_GAIN);

            //AUTO EXPOSURE
            auto enable_auto_exposure = std::make_shared<uvc_xu_option<uint8_t>>(raw_depth_sensor,
                depth_xu,
                DS5_ENABLE_AUTO_EXPOSURE,
                "Enable Auto Exposure");
            depth_sensor.register_option(RS2_OPTION_ENABLE_AUTO_EXPOSURE, enable_auto_exposure);

            //EXPOSURE
            depth_sensor.register_option(RS2_OPTION_EXPOSURE,
                std::make_shared<auto_disabling_control>(
                    exposure_option,
                    enable_auto_exposure));

            //GAIN
            depth_sensor.register_option(RS2_OPTION_GAIN,
                std::make_shared<auto_disabling_control>(
                    gain_option,
                    enable_auto_exposure));

            if ((_device_capabilities & ds_caps::CAP_INTERCAM_HW_SYNC) == ds_caps::CAP_INTERCAM_HW_SYNC)
            {
                std::map< float, std::string > description_per_value = { { 0.f, "No Sync" },
                                                                         { 1.f, "RGB master" },
                                                                         { 2.f, "PWM master" },
                                                                         { 3.f, "External master" } };
                depth_sensor.register_option( RS2_OPTION_INTER_CAM_SYNC_MODE,
                                              std::make_shared< d500_external_sync_mode >( *_hw_monitor,
                                                                                           raw_depth_sensor,
                                                                                           description_per_value ) );
            }

            depth_sensor.register_option(RS2_OPTION_STEREO_BASELINE, std::make_shared<const_value_option>("Distance in mm between the stereo imagers",
                    rsutils::lazy< float >( [this]() { return get_stereo_baseline_mm(); } ) ) );

            if (advanced_mode)
            {
                auto depth_scale = std::make_shared<depth_scale_option>(*_hw_monitor);
                auto depth_sensor = As<d500_depth_sensor, synthetic_sensor>(&get_depth_sensor());
                assert(depth_sensor);

                depth_scale->add_observer([depth_sensor](float val)
                {
                    depth_sensor->set_depth_scale(val);
                });

                depth_sensor->register_option(RS2_OPTION_DEPTH_UNITS, depth_scale);
            }
            else
            {
                float default_depth_units = 0.001f; //meters
                depth_sensor.register_option(RS2_OPTION_DEPTH_UNITS, std::make_shared<const_value_option>("Number of meters represented by a single depth unit",
                        rsutils::lazy< float >( [default_depth_units]() { return default_depth_units; } ) ) );
            }

            // defining the temperature options
            auto pvt_temperature = std::make_shared< temperature_xu_option >(raw_depth_sensor,
                depth_xu,
                DS5_HKR_PVT_TEMPERATURE,
                "PVT Temperature");

            auto ohm_temperature = std::make_shared< temperature_xu_option >(raw_depth_sensor,
                depth_xu,
                DS5_HKR_OHM_TEMPERATURE,
                "OHM Temperature");

            // registering the temperature options
            depth_sensor.register_option(RS2_OPTION_SOC_PVT_TEMPERATURE, pvt_temperature);
            depth_sensor.register_option(RS2_OPTION_OHM_TEMPERATURE, ohm_temperature);

            if (_pid == D585S_PID)
            {
                auto proj_temperature = std::make_shared< temperature_xu_option >(raw_depth_sensor,
                    depth_xu,
                    DS5_HKR_PROJECTOR_TEMPERATURE,
                    "Projector Temperature");
                depth_sensor.register_option(RS2_OPTION_PROJECTOR_TEMPERATURE, proj_temperature);
            }

            auto error_control = std::make_shared< uvc_xu_option< uint8_t > >( raw_depth_sensor,
                                                                               depth_xu,
                                                                               DS5_ERROR_REPORTING,
                                                                               "Error reporting" );

            _polling_error_handler = std::make_shared< polling_error_handler >(
                1000,
                error_control,
                raw_depth_sensor->get_notifications_processor(),
                std::make_shared< ds_notification_decoder >( d500_fw_error_report ) );

            depth_sensor.register_option( RS2_OPTION_ERROR_POLLING_ENABLED,
                                          std::make_shared< polling_errors_disable >( _polling_error_handler ) );
        }); //group_multiple_fw_calls

        // attributes of md_capture_timing
        auto md_prop_offset = metadata_raw_mode_offset +
            offsetof(md_depth_mode, depth_y_mode) +
            offsetof(md_depth_y_normal_mode, intel_capture_timing);
        
        // attributes of md_capture_stats
       auto md_prop_offset_stats = metadata_raw_mode_offset +
            offsetof(md_depth_mode, depth_y_mode) +
            offsetof(md_depth_y_normal_mode, intel_capture_stats);

        depth_sensor.register_metadata(RS2_FRAME_METADATA_FRAME_COUNTER, make_attribute_parser(&md_capture_timing::frame_counter, md_capture_timing_attributes::frame_counter_attribute, md_prop_offset));
        depth_sensor.register_metadata(RS2_FRAME_METADATA_SENSOR_TIMESTAMP, 
            make_rs400_sensor_ts_parser(make_attribute_parser(&md_capture_stats::hw_timestamp, md_capture_stat_attributes::hw_timestamp_attribute, md_prop_offset_stats),
                make_attribute_parser(&md_capture_timing::sensor_timestamp, md_capture_timing_attributes::sensor_timestamp_attribute, md_prop_offset)));

        depth_sensor.register_metadata(RS2_FRAME_METADATA_FRAME_TIMESTAMP, make_attribute_parser(&md_capture_stats::hw_timestamp, md_capture_stat_attributes::hw_timestamp_attribute, md_prop_offset_stats));
        depth_sensor.register_metadata(RS2_FRAME_METADATA_WHITE_BALANCE, make_attribute_parser(&md_capture_stats::white_balance, md_capture_stat_attributes::white_balance_attribute, md_prop_offset_stats));

        // attributes of md_depth_control
        md_prop_offset = metadata_raw_mode_offset +
            offsetof(md_depth_mode, depth_y_mode) +
            offsetof(md_depth_y_normal_mode, intel_depth_control);

        depth_sensor.register_metadata(RS2_FRAME_METADATA_GAIN_LEVEL, make_attribute_parser(&md_depth_control::manual_gain, md_depth_control_attributes::gain_attribute, md_prop_offset));
        depth_sensor.register_metadata(RS2_FRAME_METADATA_ACTUAL_EXPOSURE, make_attribute_parser(&md_depth_control::manual_exposure, md_depth_control_attributes::exposure_attribute, md_prop_offset));
        depth_sensor.register_metadata(RS2_FRAME_METADATA_AUTO_EXPOSURE, make_attribute_parser(&md_depth_control::auto_exposure_mode, md_depth_control_attributes::ae_mode_attribute, md_prop_offset));

        depth_sensor.register_metadata(RS2_FRAME_METADATA_FRAME_LASER_POWER, make_attribute_parser(&md_depth_control::laser_power, md_depth_control_attributes::laser_pwr_attribute, md_prop_offset));
        depth_sensor.register_metadata(RS2_FRAME_METADATA_FRAME_LASER_POWER_MODE, make_attribute_parser(&md_depth_control::emitterMode, md_depth_control_attributes::emitter_mode_attribute, md_prop_offset,
            [](const rs2_metadata_type& param) { return param == 1 ? 1 : 0; })); // starting at version 2.30.1 this control is superceeded by RS2_FRAME_METADATA_FRAME_EMITTER_MODE
        depth_sensor.register_metadata(RS2_FRAME_METADATA_EXPOSURE_PRIORITY, make_attribute_parser(&md_depth_control::exposure_priority, md_depth_control_attributes::exposure_priority_attribute, md_prop_offset));
        depth_sensor.register_metadata(RS2_FRAME_METADATA_EXPOSURE_ROI_LEFT, make_attribute_parser(&md_depth_control::exposure_roi_left, md_depth_control_attributes::roi_attribute, md_prop_offset));
        depth_sensor.register_metadata(RS2_FRAME_METADATA_EXPOSURE_ROI_RIGHT, make_attribute_parser(&md_depth_control::exposure_roi_right, md_depth_control_attributes::roi_attribute, md_prop_offset));
        depth_sensor.register_metadata(RS2_FRAME_METADATA_EXPOSURE_ROI_TOP, make_attribute_parser(&md_depth_control::exposure_roi_top, md_depth_control_attributes::roi_attribute, md_prop_offset));
        depth_sensor.register_metadata(RS2_FRAME_METADATA_EXPOSURE_ROI_BOTTOM, make_attribute_parser(&md_depth_control::exposure_roi_bottom, md_depth_control_attributes::roi_attribute, md_prop_offset));
        depth_sensor.register_metadata(RS2_FRAME_METADATA_FRAME_EMITTER_MODE, make_attribute_parser(&md_depth_control::emitterMode, md_depth_control_attributes::emitter_mode_attribute, md_prop_offset));
        depth_sensor.register_metadata(RS2_FRAME_METADATA_FRAME_LED_POWER, make_attribute_parser(&md_depth_control::ledPower, md_depth_control_attributes::led_power_attribute, md_prop_offset));

        // md_configuration - will be used for internal validation only
        md_prop_offset = metadata_raw_mode_offset + offsetof(md_depth_mode, depth_y_mode) + offsetof(md_depth_y_normal_mode, intel_configuration);

        depth_sensor.register_metadata((rs2_frame_metadata_value)RS2_FRAME_METADATA_HW_TYPE, make_attribute_parser(&md_configuration::hw_type, md_configuration_attributes::hw_type_attribute, md_prop_offset));
        depth_sensor.register_metadata((rs2_frame_metadata_value)RS2_FRAME_METADATA_SKU_ID, make_attribute_parser(&md_configuration::sku_id, md_configuration_attributes::sku_id_attribute, md_prop_offset));
        depth_sensor.register_metadata((rs2_frame_metadata_value)RS2_FRAME_METADATA_FORMAT, make_attribute_parser(&md_configuration::format, md_configuration_attributes::format_attribute, md_prop_offset));
        depth_sensor.register_metadata((rs2_frame_metadata_value)RS2_FRAME_METADATA_WIDTH, make_attribute_parser(&md_configuration::width, md_configuration_attributes::width_attribute, md_prop_offset));
        depth_sensor.register_metadata((rs2_frame_metadata_value)RS2_FRAME_METADATA_HEIGHT, make_attribute_parser(&md_configuration::height, md_configuration_attributes::height_attribute, md_prop_offset));
        depth_sensor.register_metadata((rs2_frame_metadata_value)RS2_FRAME_METADATA_ACTUAL_FPS,  std::make_shared<ds_md_attribute_actual_fps> ());

        depth_sensor.register_metadata(RS2_FRAME_METADATA_GPIO_INPUT_DATA, make_attribute_parser(&md_configuration::gpioInputData, md_configuration_attributes::gpio_input_data_attribute, md_prop_offset));

        // attributes of md_capture_timing
        md_prop_offset = metadata_raw_mode_offset + offsetof(md_depth_mode, depth_y_mode) + offsetof(md_depth_y_normal_mode, intel_configuration);

        depth_sensor.register_metadata(RS2_FRAME_METADATA_SEQUENCE_SIZE,
            make_attribute_parser(&md_configuration::sub_preset_info,
                md_configuration_attributes::sub_preset_info_attribute, md_prop_offset,
                [](const rs2_metadata_type& param) {
                    // bit mask and offset used to get data from bitfield
                    return (param & md_configuration::SUB_PRESET_BIT_MASK_SEQUENCE_SIZE)
                        >> md_configuration::SUB_PRESET_BIT_OFFSET_SEQUENCE_SIZE;
                }));

        depth_sensor.register_metadata(RS2_FRAME_METADATA_SEQUENCE_ID,
            make_attribute_parser(&md_configuration::sub_preset_info,
                md_configuration_attributes::sub_preset_info_attribute, md_prop_offset,
                [](const rs2_metadata_type& param) {
                    // bit mask and offset used to get data from bitfield
                    return (param & md_configuration::SUB_PRESET_BIT_MASK_SEQUENCE_ID)
                        >> md_configuration::SUB_PRESET_BIT_OFFSET_SEQUENCE_ID;
                }));

        depth_sensor.register_metadata(RS2_FRAME_METADATA_SEQUENCE_NAME,
            make_attribute_parser(&md_configuration::sub_preset_info,
                md_configuration_attributes::sub_preset_info_attribute, md_prop_offset,
                [](const rs2_metadata_type& param) {
                    // bit mask and offset used to get data from bitfield
                    return (param & md_configuration::SUB_PRESET_BIT_MASK_ID)
                        >> md_configuration::SUB_PRESET_BIT_OFFSET_ID;
                }));


        register_info(RS2_CAMERA_INFO_NAME, device_name);
        register_info(RS2_CAMERA_INFO_SERIAL_NUMBER, gvd_parsed_fields.optical_module_sn);
        register_info(RS2_CAMERA_INFO_FIRMWARE_UPDATE_ID, gvd_parsed_fields.optical_module_sn);
        register_info(RS2_CAMERA_INFO_FIRMWARE_VERSION, gvd_parsed_fields.fw_version);
        register_info(RS2_CAMERA_INFO_SMCU_FW_VERSION, gvd_parsed_fields.safety_sw_suite_version);
        
        register_info(RS2_CAMERA_INFO_PHYSICAL_PORT, group.uvc_devices.front().device_path);
        register_info(RS2_CAMERA_INFO_DEBUG_OP_CODE, std::to_string(static_cast<int>(fw_cmd::GET_FW_LOGS)));
        register_info(RS2_CAMERA_INFO_ADVANCED_MODE, ((advanced_mode) ? "YES" : "NO"));
        register_info(RS2_CAMERA_INFO_PRODUCT_ID, pid_hex_str);
        register_info(RS2_CAMERA_INFO_PRODUCT_LINE, "D500");
        // Uncomment once D500 recommended FW exist
        //register_info(RS2_CAMERA_INFO_RECOMMENDED_FIRMWARE_VERSION, _recommended_fw_version);
        register_info(RS2_CAMERA_INFO_CAMERA_LOCKED, _is_locked ? "YES" : "NO");

        if (usb_modality)
            register_info(RS2_CAMERA_INFO_USB_TYPE_DESCRIPTOR, usb_type_str);

        register_features();
    }

    void d500_device::register_features()
    {
        register_feature( std::make_shared< amplitude_factor_feature >() );

        register_feature( std::make_shared< auto_exposure_roi_feature >( get_depth_sensor(), _hw_monitor ) );
    }

    platform::usb_spec d500_device::get_usb_spec() const
    {
        if(!supports_info(RS2_CAMERA_INFO_USB_TYPE_DESCRIPTOR))
            return platform::usb_undefined;
        auto str = get_info(RS2_CAMERA_INFO_USB_TYPE_DESCRIPTOR);
        for (auto u : platform::usb_spec_names)
        {
            if (u.second.compare(str) == 0)
                return u.first;
        }
        return platform::usb_undefined;
    }


    double d500_device::get_device_time_ms()
    {
        //// TODO: Refactor the following query with an extension.
        //if (dynamic_cast<const platform::playback_backend*>(&(get_context()->get_backend())) != nullptr)
        //{
        //    throw not_implemented_exception("device time not supported for backend.");
        //}

        if (!_hw_monitor)
            throw wrong_api_call_sequence_exception("_hw_monitor is not initialized yet");

        command cmd(ds::MRD, ds::REGISTER_CLOCK_0, ds::REGISTER_CLOCK_0 + 4);
        auto res = _hw_monitor->send(cmd);

        if (res.size() < sizeof(uint32_t))
        {
            LOG_DEBUG("size(res):" << res.size());
            throw std::runtime_error("Not enough bytes returned from the firmware!");
        }
        uint32_t dt = *(uint32_t*)res.data();
        double ts = dt * TIMESTAMP_USEC_TO_MSEC;
        return ts;
    }

    command d500_device::get_firmware_logs_command() const
    {
        return command{ ds::GET_FW_LOGS };
    }

    bool d500_device::check_symmetrization_enabled() const
    {
        // The following try catch block has been added to avoid
        // device's constructor failure for users working with new librealsense
        // version and old fw version (which would not have the stream pipe config table)
        // Only the content of the try statements should be kept, after some time.
        try
        {
            using namespace ds;
            command cmd(GET_HKR_CONFIG_TABLE,
                static_cast<int>(d500_calib_location::d500_calib_ram_memory),
                static_cast<int>(d500_calibration_table_id::stream_pipe_config_id),
                static_cast<int>(d500_calib_type::d500_calib_dynamic));
            auto res = _hw_monitor->send(cmd);
       
            if (res.size() != sizeof(d500_stream_pipe_config_table))
                throw invalid_value_exception("Stream Config table has unexpected length");
            auto stream_pipe_config_table = check_calib<d500_stream_pipe_config_table>(res);
            return stream_pipe_config_table->is_depth_symmetrization_enabled == 1;
        }
        catch (...)
        {
            command cmd{ ds::MRD, 0x80000004, 0x80000008 };
            auto res = _hw_monitor->send(cmd);
            uint32_t val = *reinterpret_cast<uint32_t*>(res.data());
            return val == 1;
        }
    }
    
    void d500_device::get_gvd_details(const std::vector<uint8_t>& gvd_buff, ds::d500_gvd_parsed_fields* parsed_fields) const
    {
        parsed_fields->gvd_version[0] = *reinterpret_cast<const uint8_t*>(gvd_buff.data() + ds::d500_gvd_offsets::version_offset);
        parsed_fields->gvd_version[1] = *reinterpret_cast<const uint8_t*>(gvd_buff.data() + ds::d500_gvd_offsets::version_offset + sizeof(uint8_t));
        
        parsed_fields->payload_size = *reinterpret_cast<const uint32_t*>(gvd_buff.data() + ds::d500_gvd_offsets::payload_size_offset);
        parsed_fields->crc32 = *reinterpret_cast<const uint32_t*>(gvd_buff.data() + ds::d500_gvd_offsets::crc32_offset);
        parsed_fields->optical_module_sn = _hw_monitor->get_module_serial_string(gvd_buff, ds::d500_gvd_offsets::optical_module_serial_offset);
        parsed_fields->mb_module_sn = _hw_monitor->get_module_serial_string(gvd_buff, ds::d500_gvd_offsets::mb_module_serial_offset);
        parsed_fields->fw_version = _hw_monitor->get_firmware_version_string<uint16_t>(gvd_buff, ds::d500_gvd_offsets::fw_version_offset, 4, false);
        parsed_fields->safety_sw_suite_version = _hw_monitor->get_firmware_version_string<uint8_t>(gvd_buff, ds::d500_gvd_offsets::safety_sw_suite_version_offset, 4, false);

        constexpr size_t gvd_header_size = 8;
        auto gvd_payload_data = gvd_buff.data() + gvd_header_size;
        auto computed_crc = rsutils::number::calc_crc32( gvd_payload_data, parsed_fields->payload_size );
        LOG_INFO( "D500 GVD version is: " << static_cast< int >( parsed_fields->gvd_version[0] )
                                          << "."
                                          << static_cast< int >( parsed_fields->gvd_version[1] ) );
        LOG_INFO( "D500 GVD payload_size is: " << parsed_fields->payload_size );

        if( computed_crc != parsed_fields->crc32 )
        {
            LOG_ERROR( "CRC mismatch in D500 GVD - received CRC = "
                << parsed_fields->crc32 << ", computed CRC = " << computed_crc );
        }

    }
}<|MERGE_RESOLUTION|>--- conflicted
+++ resolved
@@ -508,16 +508,8 @@
             // Since GVD gather all information from all the HW, it might need some more time to finish all hand shakes.
             // on this case it will return HW_NOT_READY error code.
             // Note: D500 error codes list is different than D400.
-<<<<<<< HEAD
-            //       This will need a refactor on hw_monitor class to except the error code list from outside.
-            //       Currently, we hard code the HW not ready error code
-
-            const int HW_NOT_READY_ERR_CODE = -3;
-            const std::set< int32_t > gvd_retry_errors{ HW_NOT_READY_ERR_CODE };
-=======
 
             const std::set< int32_t > gvd_retry_errors{ _hw_monitor_response->HW_NOT_READY };
->>>>>>> 6cd93e80
 
             _hw_monitor->get_gvd( gvd_buff.size(),
                                   gvd_buff.data(),
