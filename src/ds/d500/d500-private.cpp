//// License: Apache 2.0. See LICENSE file in root directory.
//// Copyright(c) 2022 Intel Corporation. All Rights Reserved.

#include "d500-private.h"
#include <src/platform/uvc-device-info.h>

using namespace std;

namespace librealsense
{
    namespace ds
    {
        bool d500_try_fetch_usb_device(std::vector<platform::usb_device_info>& devices,
            const platform::uvc_device_info& info, platform::usb_device_info& result)
        {
            for (auto it = devices.begin(); it != devices.end(); ++it)
            {
                if (it->unique_id == info.unique_id)
                {
                    bool found = false;
                    result = *it;
                    switch (info.pid)
                    {
<<<<<<< HEAD
                    case D555E_PID:
                    case D585_PID:
                    case D585S_PID:
=======
                    case D555_PID:
>>>>>>> f22025d9
                        found = (result.mi == 6);
                        break;
                    default:
                        throw not_implemented_exception(rsutils::string::from() << "USB device "
                            << std::hex << info.pid << ":" << info.vid << std::dec << " is not supported.");
                        break;
                    }

                    if (found)
                    {
                        devices.erase(it);
                        return true;
                    }
                }
            }
            return false;
        }

        rs2_intrinsics get_d500_intrinsic_by_resolution(const vector<uint8_t>& raw_data, d500_calibration_table_id table_id, 
            uint32_t width, uint32_t height, bool is_symmetrization_enabled)
        {
            switch (table_id)
            {
            case d500_calibration_table_id::depth_calibration_id:
            {
                return get_d500_depth_intrinsic_by_resolution(raw_data, width, height, is_symmetrization_enabled);
            }
            case d500_calibration_table_id::rgb_calibration_id:
            {
                return get_d500_color_intrinsic_by_resolution(raw_data, width, height);
            }
            default:
                throw invalid_value_exception(rsutils::string::from() << "Parsing Calibration table type " << static_cast<int>(table_id) << " is not supported");
            }
        }

        // Algorithm prepared by Oscar Pelc in matlab:
        // calib_new.image_size = new_size_xy;
        // scale_ratio = max(new_size_xy . / calib_org.image_size);
        // crop_xy = (calib_org.image_size * scale_ratio - new_size_xy) / 2;
        // calib_new.principal_point = (calib_org.principal_point + 0.5).*scale_ratio - crop_xy - 0.5;
        // calib_new.focal_length = calib_org.focal_length.*scale_ratio;
        float4 compute_rect_params_from_resolution(const mini_intrinsics& base_intrinsics, uint32_t width, uint32_t height, bool force_symetry = false)
        {
            if (base_intrinsics.image_width == 0 || base_intrinsics.image_height == 0)
                throw invalid_value_exception(rsutils::string::from() << 
                    "resolution in base_intrinsics is 0: width = " << base_intrinsics.image_width <<
                    ", height = " << base_intrinsics.image_height);

            mini_intrinsics relevant_intrinsics = base_intrinsics;

            // cropping the frame in case symetry is needed, so that the principal point is at the middle
            if (force_symetry)
            {
                relevant_intrinsics.image_width = 1 + 2 * 
                    static_cast<int>(std::min<float>(base_intrinsics.ppx, base_intrinsics.image_width - 1 - base_intrinsics.ppx));
                relevant_intrinsics.image_height = 1 + 2 * 
                    static_cast<int>(std::min<float>(base_intrinsics.ppy, base_intrinsics.image_height - 1 - base_intrinsics.ppy));
                relevant_intrinsics.ppx = (relevant_intrinsics.image_width - 1) / 2.f;
                relevant_intrinsics.ppy = (relevant_intrinsics.image_height - 1) / 2.f;
            }

            auto scale_ratio_x = static_cast<float>(width) / relevant_intrinsics.image_width;
            auto scale_ratio_y = static_cast<float>(height) / relevant_intrinsics.image_height;
            auto scale_ratio = std::max<float>(scale_ratio_x, scale_ratio_y);

            auto crop_x = (relevant_intrinsics.image_width * scale_ratio - width) * 0.5f;
            auto crop_y = (relevant_intrinsics.image_height * scale_ratio - height) * 0.5f;

            auto new_ppx = (relevant_intrinsics.ppx + 0.5f) * scale_ratio - crop_x - 0.5f;
            auto new_ppy = (relevant_intrinsics.ppy + 0.5f) * scale_ratio - crop_y - 0.5f;

            auto new_fx = relevant_intrinsics.fx * scale_ratio;
            auto new_fy = relevant_intrinsics.fy * scale_ratio;

            return { new_fx, new_fy, new_ppx, new_ppy };
        }

        rs2_intrinsics get_d500_depth_intrinsic_by_resolution(const std::vector<uint8_t>& raw_data, uint32_t width, 
            uint32_t height, bool is_symmetrization_enabled)
        {
            auto table = check_calib<ds::d500_coefficients_table>(raw_data);
            if (!table)
                throw invalid_value_exception(rsutils::string::from() << "table is null");

            if (!(width > 0 && height > 0))
                throw invalid_value_exception(rsutils::string::from() << "width and height are not positive");

            rs2_intrinsics intrinsics;
            intrinsics.width = width;
            intrinsics.height = height;

            auto rect_params = compute_rect_params_from_resolution(table->rectified_intrinsics, 
                width, height, is_symmetrization_enabled);

            intrinsics.fx = rect_params[0];
            intrinsics.fy = rect_params[1];
            intrinsics.ppx = rect_params[2];
            intrinsics.ppy = rect_params[3];
            intrinsics.model = RS2_DISTORTION_BROWN_CONRADY;
            memset(intrinsics.coeffs, 0, sizeof(intrinsics.coeffs));  // All coefficients are zeroed since rectified depth is defined as CS origin

            return intrinsics;
        }


        // Algorithm prepared by Oscar Pelc in matlab:
        // % ### Adapt the calibration table to the undistorted image
        //     calib_undist = calib_sensor;
        // % # The intrinsic parameters
        //     % #      The intrinsics of the IPU output(derived independently in the IPU configuratoin SW)
        //     calib_out_ext = FOV.Adapt_Intrinsics(calib_rectified, undist_size_xy, force_fov_symmetry);
        // K_fe = [calib_out_ext.focal_length(1), 0, calib_out_ext.principal_point(1); ...
        //     0, calib_out_ext.focal_length(2), calib_out_ext.principal_point(2); ...
        //     0, 0, 1];
        // % #      A translation from the fisheye distortion output to the Brown distortion input
        //     focal_length_change = calib_sensor.distortion_params(6:7);
        // principal_point_shift = calib_sensor.distortion_params(8:9);
        // K_trans = [1 + focal_length_change(1), 0, principal_point_shift(1); ...
        //     0, 1 + focal_length_change(2), principal_point_shift(2); ...
        //     0, 0, 1];
        // % #      The updated parameters
        //     calib_undist.image_width = calib_out_ext.image_width;
        // calib_undist.image_height = calib_out_ext.image_height;
        // K_brown = K_fe * K_trans;
        // calib_undist.principal_point = K_brown([1, 2], 3)';
        //     calib_undist.focal_length = [K_brown(1, 1), K_brown(2, 2)];
        // % # Distortion: only Brown
        //     calib_undist.distortion_model = 1;
        // calib_undist.distortion_params(6: end) = 0;
        // % # Rotation: unchanged
        void update_table_to_correct_fisheye_distortion(ds::d500_rgb_calibration_table& rgb_calib_table, rs2_intrinsics& intrinsics)
        {
            auto& rgb_coefficients_table = rgb_calib_table.rgb_coefficients_table;

            // checking if the fisheye distortion (2 in calibration table) is needed
            if( rgb_coefficients_table.distortion_model != d500_calibration_distortion::brown_and_fisheye )
                return;

            // matrix with the intrinsics - after they have been adapted to required resolution
            // k_fe matrix - set as column-major matrix below
            //  {intrinsics.fx,       0      , intrinsics.ppx}
            //  {      0      , intrinsics.fy, intrinsics.ppy}
            //  {      0      ,       0      ,        1      }
            float3x3 k_fe;
            k_fe.x = { intrinsics.fx, 0 ,0 };
            k_fe.y = { 0, intrinsics.fy, 0 };
            k_fe.z = { intrinsics.ppx, intrinsics.ppy, 1 };

            // translation from fisheye distortion output to Brown distortion input
            auto focal_length_change_x = rgb_coefficients_table.distortion_coeffs[5];
            auto focal_length_change_y = rgb_coefficients_table.distortion_coeffs[6];
            auto principal_point_change_x = rgb_coefficients_table.distortion_coeffs[7];
            auto principal_point_change_y = rgb_coefficients_table.distortion_coeffs[8];
            // k_trans matrix - set as column-major matrix below
            // {1 + focal_length_change_x,              0           , principal_point_change_x },
            // {            0            , 1 + focal_length_change_y, principal_point_change_y },
            // {            0            ,              0           ,            1             } };
            float3x3 k_trans;
            k_trans.x = { 1 + focal_length_change_x, 0, 0 };
            k_trans.y = { 0, 1 + focal_length_change_y, 0 };
            k_trans.z = { principal_point_change_x, principal_point_change_y, 1 };

            auto k_brown = k_fe * k_trans;

            intrinsics.ppx = k_brown.z.x;
            intrinsics.ppy = k_brown.z.y;
            intrinsics.fx = k_brown.x.x;
            intrinsics.fy = k_brown.y.y;

            // update values in the distortion params of the calibration table
            rgb_coefficients_table.distortion_model = d500_calibration_distortion::brown;

            // Since we override the table we need an indication that the table has changed
            if( rgb_coefficients_table.reserved[3] != 0 )
                throw invalid_value_exception( "reserved field read from RGB distortion model table is expected to be zero" );

            rgb_coefficients_table.reserved[3] = 1;

            rgb_coefficients_table.distortion_coeffs[5] = 0;
            rgb_coefficients_table.distortion_coeffs[6] = 0;
            rgb_coefficients_table.distortion_coeffs[7] = 0;
            rgb_coefficients_table.distortion_coeffs[8] = 0;
            rgb_coefficients_table.distortion_coeffs[9] = 0;
            rgb_coefficients_table.distortion_coeffs[10] = 0;
            rgb_coefficients_table.distortion_coeffs[11] = 0;
            rgb_coefficients_table.distortion_coeffs[12] = 0;
            // updating crc after values have been modified
            auto ptr = reinterpret_cast<uint8_t*>(&rgb_calib_table);
            std::vector<uint8_t> raw_data(ptr, ptr + sizeof(rgb_calib_table));
            rgb_calib_table.header.crc32 = rsutils::number::calc_crc32(raw_data.data() + sizeof(table_header), raw_data.size() - sizeof(table_header));
        }

        rs2_intrinsics get_d500_color_intrinsic_by_resolution(const std::vector<uint8_t>& raw_data, uint32_t width, uint32_t height)
        {
            auto table = check_calib<ds::d500_rgb_calibration_table>(raw_data);
            if (!table)
                throw invalid_value_exception(rsutils::string::from() << "table is null");

            if (!(width > 0 && height > 0))
                throw invalid_value_exception(rsutils::string::from() << "width and height are not positive");

            rs2_intrinsics intrinsics;
            intrinsics.width = width;
            intrinsics.height = height;

            // For D555, model will be brown and we need the unrectified intrinsics
            // For SC, model will be brown_and_fisheye and we need the rectified
            // NOTE that update_table_to_correct_fisheye_distortion() changes the model to brown, so we use reserved[3]
            // as a flag to indicate this happened
            bool use_base_intrinsics
                = table->rgb_coefficients_table.distortion_model == d500_calibration_distortion::brown
               && table->rgb_coefficients_table.reserved[3] == 0;

            auto rect_params = compute_rect_params_from_resolution(
                use_base_intrinsics ? table->rgb_coefficients_table.base_instrinsics
                                    : table->rectified_intrinsics,
                                      width,
                                      height,
                                      false );  // symmetry not needed for RGB

            intrinsics.fx = rect_params[0];
            intrinsics.fy = rect_params[1];
            intrinsics.ppx = rect_params[2];
            intrinsics.ppy = rect_params[3];
            intrinsics.model = RS2_DISTORTION_BROWN_CONRADY;
            std::memcpy( intrinsics.coeffs,
                         table->rgb_coefficients_table.distortion_coeffs,
                         sizeof( intrinsics.coeffs ) );

            update_table_to_correct_fisheye_distortion(const_cast<ds::d500_rgb_calibration_table&>(*table), intrinsics);

            return intrinsics;
        }

        pose get_d500_color_stream_extrinsic(const std::vector<uint8_t>& raw_data)
        {
            auto table = check_calib<d500_rgb_calibration_table>(raw_data);
            float3 trans_vector = table->translation_rect;
            
            float3x3 rect_rot_mat = table->rgb_coefficients_table.rotation_matrix;
            float trans_scale = -0.001f; // Convert units from mm to meter. Extrinsic of color is referenced to the Depth Sensor CS

            trans_vector.x *= trans_scale;
            trans_vector.y *= trans_scale;
            trans_vector.z *= trans_scale;

            return{ rect_rot_mat,trans_vector };
        }

        std::string d500_coefficients_table::to_string() const
        {
            std::string res;
            res += "\n--- header ---\n";
            res += header.to_string();
            res += "--- left coeffs ---\n";
            res += left_coefficients_table.to_string();
            res += "--- right coeffs ---\n";
            res += right_coefficients_table.to_string();
            res += "--- --- ---\n";
            res += "baseline:\t" + std::to_string(baseline) + "\n";
            res += "translation_dir:\t" + std::to_string(translation_dir) + "\n";
            res += "realignement_essential:\t" + std::to_string(realignement_essential) + "\n";
            res += "vertical_shift:\t" + std::to_string(vertical_shift) + "\n";
            res += "--- rectified intrinsics ---\n";
            res += rectified_intrinsics.to_string();
            return res;
        }

        std::string single_sensor_coef_table::to_string() const
        {
            std::string res;
            res += "-- base_instrinsics --\n";
            res += base_instrinsics.to_string();
            res += "distortion_non_parametric:" + std::to_string(distortion_non_parametric) + "\n";
            res += "distortion_model:\t\t" + std::to_string(int(distortion_model)) + "\n";
            for (int i = 0; i < 13; ++i)
            {
                res += "distortion_coeffs[" + std::to_string(i) + "]:\t" + std::to_string(distortion_coeffs[i]) + "\n";
            }
            res += "radial_distortion_lut_range_degs:\t" + std::to_string(radial_distortion_lut_range_degs) + "\n";
            res += "radial_distortion_lut_focal_length:\t" + std::to_string(radial_distortion_lut_focal_length) + "\n";
            res += "-- undist config --\n";
            res += undist_config.to_string();
            res += "rotation_matrix[0]:\t" + std::to_string(rotation_matrix.x.x) + "\n";
            res += "rotation_matrix[1]:\t" + std::to_string(rotation_matrix.x.y) + "\n";
            res += "rotation_matrix[2]:\t" + std::to_string(rotation_matrix.x.z) + "\n";
            res += "rotation_matrix[3]:\t" + std::to_string(rotation_matrix.y.x) + "\n";
            res += "rotation_matrix[4]:\t" + std::to_string(rotation_matrix.y.y) + "\n";
            res += "rotation_matrix[5]:\t" + std::to_string(rotation_matrix.y.z) + "\n";
            res += "rotation_matrix[6]:\t" + std::to_string(rotation_matrix.z.x) + "\n";
            res += "rotation_matrix[7]:\t" + std::to_string(rotation_matrix.z.y) + "\n";
            res += "rotation_matrix[8]:\t" + std::to_string(rotation_matrix.z.z) + "\n";
            return res;
        }

        std::string mini_intrinsics::to_string() const
        {
            std::string res;
            res += "image_width:\t" + std::to_string(image_width) + "\n";
            res += "image_height:\t" + std::to_string(image_height) + "\n";
            res += "ppx:\t" + std::to_string(ppx) + "\n";
            res += "ppy:\t" + std::to_string(ppy) + "\n";
            res += "fx:\t" + std::to_string(fx) + "\n";
            res += "fy:\t" + std::to_string(fy) + "\n";

            return res;

        }

        std::string d500_undist_configuration::to_string() const
        {
            std::string res;
            res += "fx:\t" + std::to_string(fx) + "\n";
            res += "fy:\t" + std::to_string(fy) + "\n";
            res += "x0:\t" + std::to_string(x0) + "\n";
            res += "y0:\t" + std::to_string(y0) + "\n";
            res += "x_shift_in:\t" + std::to_string(x_shift_in) + "\n";
            res += "y_shift_in:\t" + std::to_string(y_shift_in) + "\n";
            res += "x_scale_in:\t" + std::to_string(x_scale_in) + "\n";
            res += "y_scale_in:\t" + std::to_string(y_scale_in) + "\n";
            
            return res;
        }

    } // librealsense::ds
} // namespace librealsense<|MERGE_RESOLUTION|>--- conflicted
+++ resolved
@@ -21,13 +21,9 @@
                     result = *it;
                     switch (info.pid)
                     {
-<<<<<<< HEAD
-                    case D555E_PID:
+                    case D555_PID:
                     case D585_PID:
                     case D585S_PID:
-=======
-                    case D555_PID:
->>>>>>> f22025d9
                         found = (result.mi == 6);
                         break;
                     default:
