// License: Apache 2.0. See LICENSE file in root directory.
// Copyright(c) 2022 Intel Corporation. All Rights Reserved.

#include <mutex>
#include <chrono>
#include <vector>
#include <iterator>
#include <cstddef>

#include "device.h"
#include "context.h"
#include "image.h"
#include "metadata-parser.h"

#include <src/core/matcher-factory.h>

#include "d500-info.h"
#include "d500-private.h"
#include "ds/ds-options.h"
#include "ds/ds-timestamp.h"
#include "d500-active.h"
#include "d500-color.h"
#include "d500-motion.h"
#include "d500-safety.h"
#include "d500-depth-mapping.h"
#include "sync.h"

#include <src/platform/platform-utils.h>

#include "firmware_logger_device.h"
#include "device-calibration.h"

namespace librealsense
{
    class rs_d585_device : public d500_active,
        public d500_color,
        public d500_motion,
        public ds_advanced_mode_base,
        public firmware_logger_device
    {
    public:
        rs_d585_device( std::shared_ptr< const d500_info > const & dev_info,
                        bool register_device_notifications )
            : device( dev_info, register_device_notifications )
            , d500_device( dev_info )
            , d500_active( dev_info )
            , d500_color( dev_info )
            , d500_motion( dev_info )
            , ds_advanced_mode_base( d500_device::_hw_monitor, get_depth_sensor() )
            , firmware_logger_device( dev_info,
                                      d500_device::_hw_monitor,
                                      get_firmware_logs_command(),
                                      get_flash_logs_command() )
        {
        }

        std::shared_ptr<matcher> create_matcher(const frame_holder& frame) const override;

        std::vector<tagged_profile> get_profiles_tags() const override
        {
            std::vector<tagged_profile> tags;

            tags.push_back({ RS2_STREAM_COLOR, -1, 1280, 720, RS2_FORMAT_RGB8, 30, profile_tag::PROFILE_TAG_SUPERSET | profile_tag::PROFILE_TAG_DEFAULT });
            tags.push_back({ RS2_STREAM_DEPTH, -1, 1280, 960, RS2_FORMAT_Z16, 30, profile_tag::PROFILE_TAG_SUPERSET | profile_tag::PROFILE_TAG_DEFAULT });
            tags.push_back({ RS2_STREAM_INFRARED, -1, 1280, 960, RS2_FORMAT_Y8, 30, profile_tag::PROFILE_TAG_SUPERSET });
            tags.push_back({ RS2_STREAM_GYRO, -1, 0, 0, RS2_FORMAT_MOTION_XYZ32F, (int)odr::IMU_FPS_200, profile_tag::PROFILE_TAG_SUPERSET | profile_tag::PROFILE_TAG_DEFAULT });
            tags.push_back({ RS2_STREAM_ACCEL, -1, 0, 0, RS2_FORMAT_MOTION_XYZ32F, (int)odr::IMU_FPS_100, profile_tag::PROFILE_TAG_SUPERSET | profile_tag::PROFILE_TAG_DEFAULT });

            return tags;
        };

        bool contradicts(const stream_profile_interface* a, const std::vector<stream_profile>& others) const override
        {
            if (auto vid_a = dynamic_cast<const video_stream_profile_interface*>(a))
            {
                for (auto request : others)
                {
                    if (a->get_framerate() != 0 && request.fps != 0 && (a->get_framerate() != request.fps))
                        return true;
                }
            }
            return false;
        }
    };
    
    class rs_d585s_device : public d500_active,
        public d500_color,
        public d500_safety,
        public d500_depth_mapping,
        public d500_motion,
        public ds_advanced_mode_base,
        public firmware_logger_device
    {
    public:
        rs_d585s_device( std::shared_ptr< const d500_info > const & dev_info,
                         bool register_device_notifications )
            : device( dev_info, register_device_notifications )
            , d500_device( dev_info )
            , d500_active( dev_info )
            , d500_color( dev_info )
            , d500_safety( dev_info )
            , d500_depth_mapping( dev_info )
            , d500_motion( dev_info )
            , ds_advanced_mode_base( d500_device::_hw_monitor, get_depth_sensor() )
            , firmware_logger_device( dev_info,
                                      d500_device::_hw_monitor,
                                      get_firmware_logs_command(),
                                      get_flash_logs_command() )
        {
        }

        std::shared_ptr<matcher> create_matcher(const frame_holder& frame) const override;

        std::vector<tagged_profile> get_profiles_tags() const override
        {
            std::vector<tagged_profile> tags;

            tags.push_back({ RS2_STREAM_COLOR, -1, 1280, 720, RS2_FORMAT_RGB8, 30, profile_tag::PROFILE_TAG_SUPERSET | profile_tag::PROFILE_TAG_DEFAULT });
            tags.push_back({ RS2_STREAM_DEPTH, -1, 1280, 720, RS2_FORMAT_Z16, 30, profile_tag::PROFILE_TAG_SUPERSET | profile_tag::PROFILE_TAG_DEFAULT });
            tags.push_back({ RS2_STREAM_INFRARED, -1, 1280, 960, RS2_FORMAT_Y8, 30, profile_tag::PROFILE_TAG_SUPERSET });
            tags.push_back({ RS2_STREAM_GYRO, -1, 0, 0, RS2_FORMAT_MOTION_XYZ32F, (int)odr::IMU_FPS_200, profile_tag::PROFILE_TAG_SUPERSET | profile_tag::PROFILE_TAG_DEFAULT });
            tags.push_back({ RS2_STREAM_ACCEL, -1, 0, 0, RS2_FORMAT_MOTION_XYZ32F, (int)odr::IMU_FPS_100, profile_tag::PROFILE_TAG_SUPERSET | profile_tag::PROFILE_TAG_DEFAULT });

            return tags;
        };

        bool contradicts(const stream_profile_interface* a, const std::vector<stream_profile>& others) const override
        {
            if (auto vid_a = dynamic_cast<const video_stream_profile_interface*>(a))
            {
                for (auto request : others)
                {
                    if (a->get_framerate() != 0 && request.fps != 0 && (a->get_framerate() != request.fps))
                        return true;
                }
            }
            return false;
        }
    };
    
    class d555e_device
    : public d500_active
    , public d500_color
    , public d500_motion
    , public ds_advanced_mode_base
    , public firmware_logger_device
<<<<<<< HEAD
=======
{
public:
    d555e_device( std::shared_ptr< const d500_info > dev_info )
        : device( dev_info )
        , backend_device( dev_info )
        , d500_device( dev_info )
        , d500_active( dev_info )
        , d500_color( dev_info )
        , d500_motion( dev_info )
        , ds_advanced_mode_base( d500_device::_hw_monitor, get_depth_sensor() )
        , firmware_logger_device(
              dev_info, d500_device::_hw_monitor, get_firmware_logs_command(), get_flash_logs_command() )
>>>>>>> 0533d078
    {
    public:
        d555e_device( std::shared_ptr< const d500_info > dev_info )
            : device( dev_info, true )
            , d500_device( dev_info )
            , d500_active( dev_info )
            , d500_color( dev_info )
            , d500_motion( dev_info )
            , ds_advanced_mode_base( d500_device::_hw_monitor, get_depth_sensor() )
            , firmware_logger_device(
                  dev_info, d500_device::_hw_monitor, get_firmware_logs_command(), get_flash_logs_command() )
        {
        }

        std::shared_ptr< matcher > create_matcher( const frame_holder & frame ) const override
        {
            std::vector<stream_interface *> streams = { _depth_stream.get() , _left_ir_stream.get() , _right_ir_stream.get(),     _color_stream.get() };
    #if 0
            std::vector<stream_interface *> mm_streams = { _ds_motion_common->get_accel_stream().get(),
                                                            _ds_motion_common->get_gyro_stream().get() };
            streams.insert( streams.end(), mm_streams.begin(), mm_streams.end() );
    #endif
            return matcher_factory::create( RS2_MATCHER_DEFAULT, streams );
        }

        std::vector< tagged_profile > get_profiles_tags() const override
        {
            std::vector< tagged_profile > tags;

            tags.push_back( { RS2_STREAM_COLOR, -1,
                              848, 480, RS2_FORMAT_RGB8, 30,
                              profile_tag::PROFILE_TAG_SUPERSET | profile_tag::PROFILE_TAG_DEFAULT } );
            tags.push_back( { RS2_STREAM_DEPTH, -1,
                              848, 480, RS2_FORMAT_Z16, 30,
                              profile_tag::PROFILE_TAG_SUPERSET | profile_tag::PROFILE_TAG_DEFAULT } );
            tags.push_back( { RS2_STREAM_INFRARED, -1,
                              848, 480, RS2_FORMAT_Y8, 30,
                              profile_tag::PROFILE_TAG_SUPERSET } );
            tags.push_back( { RS2_STREAM_GYRO, -1,
                              0, 0, RS2_FORMAT_MOTION_XYZ32F, (int)odr::IMU_FPS_200,
                              profile_tag::PROFILE_TAG_SUPERSET | profile_tag::PROFILE_TAG_DEFAULT } );
            tags.push_back( { RS2_STREAM_ACCEL, -1,
                              0, 0, RS2_FORMAT_MOTION_XYZ32F, (int)odr::IMU_FPS_100,
                              profile_tag::PROFILE_TAG_SUPERSET | profile_tag::PROFILE_TAG_DEFAULT } );

            return tags;
        };

        bool contradicts( const stream_profile_interface * a, const std::vector< stream_profile > & others ) const override
        {
<<<<<<< HEAD
            if( auto vid_a = dynamic_cast< const video_stream_profile_interface * >( a ) )
=======
            for( auto & request : others )
>>>>>>> 0533d078
            {
                for( auto request : others )
                {
                    if( a->get_framerate() != 0 && request.fps != 0 && ( a->get_framerate() != request.fps ) )
                        return true;
                }
            }
            return false;
        }
    };

    std::shared_ptr< device_interface > d500_info::create_device()
    {
        using namespace ds;

        if( _group.uvc_devices.empty() )
            throw std::runtime_error("Depth Camera not found!");

        auto const dev_info = std::dynamic_pointer_cast< const d500_info >( shared_from_this() );
        bool const register_device_notifications = true;

        auto pid = _group.uvc_devices.front().pid;

        switch(pid)
        {
        case ds::D555E_PID:
            return std::make_shared< d555e_device >( dev_info );
        case ds::RS_D585_PID:
            return std::make_shared<rs_d585_device>( dev_info, register_device_notifications );
        case ds::RS_D585S_PID:
            return std::make_shared<rs_d585s_device>( dev_info, register_device_notifications );
        default:
            throw std::runtime_error( rsutils::string::from() << "Unsupported D500 model! 0x" << std::hex
                                                              << std::setw( 4 ) << std::setfill( '0' ) << (int)pid );
        }
    }

    std::vector<std::shared_ptr<d500_info>> d500_info::pick_d500_devices(
        std::shared_ptr<context> ctx,
        platform::backend_device_group& group)
    {
        std::vector<platform::uvc_device_info> chosen;
        std::vector<std::shared_ptr<d500_info>> results;

        auto valid_pid = filter_by_product(group.uvc_devices, ds::rs500_sku_pid);
        auto group_devices = group_devices_and_hids_by_unique_id(group_devices_by_unique_id(valid_pid), group.hid_devices);

        for (auto& g : group_devices)
        {
            auto& devices = g.first;
            auto& hids = g.second;

            bool all_sensors_present = mi_present(devices, 0);

            // Device with multi sensors can be enabled only if all sensors (RGB + Depth) are present
            auto is_pid_of_multisensor_device = [](int pid) { return std::find(std::begin(ds::d500_multi_sensors_pid), 
                std::end(ds::d500_multi_sensors_pid), pid) != std::end(ds::d500_multi_sensors_pid); };
            bool is_device_multisensor = false;
            for (auto&& uvc : devices)
            {
                if (is_pid_of_multisensor_device(uvc.pid))
                    is_device_multisensor = true;
            }

            if(is_device_multisensor)
            {
                all_sensors_present = all_sensors_present && mi_present(devices, 3);
            }


#if !defined(__APPLE__) // Not supported by macos
            auto is_pid_of_hid_sensor_device = [](int pid) { return std::find(std::begin(ds::d500_hid_sensors_pid), 
                std::end(ds::d500_hid_sensors_pid), pid) != std::end(ds::d500_hid_sensors_pid); };
            bool is_device_hid_sensor = false;
            for (auto&& uvc : devices)
            {
                if (is_pid_of_hid_sensor_device(uvc.pid))
                    is_device_hid_sensor = true;
            }

            // Device with hids can be enabled only if both hids (gyro and accelerometer) are present
            // Assuming that hids amount of 2 and above guarantee that gyro and accelerometer are present
            if (is_device_hid_sensor)
            {
                all_sensors_present &= (hids.size() >= 2);
            }
#endif

            if (!devices.empty() && all_sensors_present)
            {
                platform::usb_device_info hwm;

                std::vector<platform::usb_device_info> hwm_devices;
                if (ds::d500_try_fetch_usb_device(group.usb_devices, devices.front(), hwm))
                {
                    hwm_devices.push_back(hwm);
                }

                auto info = std::make_shared< d500_info >( ctx,
                                                           std::move( devices ),
                                                           std::move( hwm_devices ),
                                                           std::move( hids ) );
                chosen.insert(chosen.end(), devices.begin(), devices.end());
                results.push_back(info);

            }
        }

        trim_device_list(group.uvc_devices, chosen);

        return results;
    }

    inline std::shared_ptr<matcher> create_composite_matcher(std::vector<std::shared_ptr<matcher>> matchers)
    {
        return std::make_shared<timestamp_composite_matcher>(matchers);
    }

    std::shared_ptr<matcher> rs_d585_device::create_matcher(const frame_holder& frame) const
    {
        std::vector<stream_interface*> streams = { _depth_stream.get() , _left_ir_stream.get() , _right_ir_stream.get(), _color_stream.get() };
        std::vector<stream_interface*> mm_streams = { _ds_motion_common->get_accel_stream().get(), 
                                                      _ds_motion_common->get_gyro_stream().get()};
        streams.insert(streams.end(), mm_streams.begin(), mm_streams.end());
        return matcher_factory::create(RS2_MATCHER_DEFAULT, streams);
    }

    std::shared_ptr<matcher> rs_d585s_device::create_matcher(const frame_holder& frame) const
    {
        std::vector<stream_interface*> streams = { _depth_stream.get() , _left_ir_stream.get() , _right_ir_stream.get(), _color_stream.get(), 
            _safety_stream.get(), _occupancy_stream.get(), _point_cloud_stream.get()};
        std::vector<stream_interface*> mm_streams = { _ds_motion_common->get_accel_stream().get(),
                                                      _ds_motion_common->get_gyro_stream().get() };
        streams.insert(streams.end(), mm_streams.begin(), mm_streams.end());
        return matcher_factory::create(RS2_MATCHER_DEFAULT, streams);
    }
}<|MERGE_RESOLUTION|>--- conflicted
+++ resolved
@@ -144,25 +144,11 @@
     , public d500_motion
     , public ds_advanced_mode_base
     , public firmware_logger_device
-<<<<<<< HEAD
-=======
-{
-public:
-    d555e_device( std::shared_ptr< const d500_info > dev_info )
+    {
+    public:
+        d555e_device( std::shared_ptr< const d500_info > dev_info )
         : device( dev_info )
         , backend_device( dev_info )
-        , d500_device( dev_info )
-        , d500_active( dev_info )
-        , d500_color( dev_info )
-        , d500_motion( dev_info )
-        , ds_advanced_mode_base( d500_device::_hw_monitor, get_depth_sensor() )
-        , firmware_logger_device(
-              dev_info, d500_device::_hw_monitor, get_firmware_logs_command(), get_flash_logs_command() )
->>>>>>> 0533d078
-    {
-    public:
-        d555e_device( std::shared_ptr< const d500_info > dev_info )
-            : device( dev_info, true )
             , d500_device( dev_info )
             , d500_active( dev_info )
             , d500_color( dev_info )
@@ -209,13 +195,9 @@
 
         bool contradicts( const stream_profile_interface * a, const std::vector< stream_profile > & others ) const override
         {
-<<<<<<< HEAD
             if( auto vid_a = dynamic_cast< const video_stream_profile_interface * >( a ) )
-=======
+            {
             for( auto & request : others )
->>>>>>> 0533d078
-            {
-                for( auto request : others )
                 {
                     if( a->get_framerate() != 0 && request.fps != 0 && ( a->get_framerate() != request.fps ) )
                         return true;
@@ -232,8 +214,7 @@
         if( _group.uvc_devices.empty() )
             throw std::runtime_error("Depth Camera not found!");
 
-        auto const dev_info = std::dynamic_pointer_cast< const d500_info >( shared_from_this() );
-        bool const register_device_notifications = true;
+        auto dev_info = std::dynamic_pointer_cast< const d500_info >( shared_from_this() );
 
         auto pid = _group.uvc_devices.front().pid;
 
