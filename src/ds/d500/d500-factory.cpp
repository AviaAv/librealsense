--- conflicted
+++ resolved
@@ -163,7 +163,6 @@
         {
         }
 
-<<<<<<< HEAD
         std::shared_ptr< matcher > create_matcher( const frame_holder & frame ) const override
         {
             std::vector<stream_interface *> streams = { _depth_stream.get() , _left_ir_stream.get() , _right_ir_stream.get(),     _color_stream.get() };
@@ -172,7 +171,7 @@
             streams.insert( streams.end(), mm_streams.begin(), mm_streams.end() );
             return matcher_factory::create( RS2_MATCHER_DEFAULT, streams );
         }
-=======
+
 
     void register_color_processing_blocks() override
     {
@@ -186,30 +185,6 @@
             processing_block_factory::create_id_pbf( RS2_FORMAT_RAW16, RS2_STREAM_COLOR ) );
     }
 
-
-    std::vector< tagged_profile > get_profiles_tags() const override
-    {
-        std::vector< tagged_profile > tags;
-
-        tags.push_back( { RS2_STREAM_COLOR, -1,
-                          848, 480, RS2_FORMAT_RGB8, 30,
-                          profile_tag::PROFILE_TAG_SUPERSET | profile_tag::PROFILE_TAG_DEFAULT } );
-        tags.push_back( { RS2_STREAM_DEPTH, -1,
-                          848, 480, RS2_FORMAT_Z16, 30,
-                          profile_tag::PROFILE_TAG_SUPERSET | profile_tag::PROFILE_TAG_DEFAULT } );
-        tags.push_back( { RS2_STREAM_INFRARED, -1,
-                          848, 480, RS2_FORMAT_Y8, 30,
-                          profile_tag::PROFILE_TAG_SUPERSET } );
-        tags.push_back( { RS2_STREAM_GYRO, -1,
-                          0, 0, RS2_FORMAT_MOTION_XYZ32F, (int)odr::IMU_FPS_200,
-                          profile_tag::PROFILE_TAG_SUPERSET | profile_tag::PROFILE_TAG_DEFAULT } );
-        tags.push_back( { RS2_STREAM_ACCEL, -1,
-                          0, 0, RS2_FORMAT_MOTION_XYZ32F, (int)odr::IMU_FPS_100,
-                          profile_tag::PROFILE_TAG_SUPERSET | profile_tag::PROFILE_TAG_DEFAULT } );
-
-        return tags;
-    };
->>>>>>> 64ff9a66
 
         std::vector< tagged_profile > get_profiles_tags() const override
         {
