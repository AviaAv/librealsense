// License: Apache 2.0. See LICENSE file in root directory.
// Copyright(c) 2022 Intel Corporation. All Rights Reserved.

#pragma once

#include "ds/ds-private.h"
#include <src/core/notification.h>

namespace librealsense
{
    namespace platform {
        struct uvc_device_info;
    }

    namespace ds
    {
        const uint16_t D555E_PID = 0x0B56;
        const uint16_t D555E_RECOVERY_PID = 0x0ADE;
        const uint16_t D585S_RECOVERY_PID = 0x0ADD;
        const uint16_t D585_PID = 0x0B6A; // D585, D for depth
        const uint16_t D585S_PID = 0x0B6B; // D585S, S for safety
        

<<<<<<< HEAD
=======
        // DS500 depth XU identifiers
        const uint8_t DS5_HKR_PVT_TEMPERATURE = 0x15;
        const uint8_t DS5_HKR_PROJECTOR_TEMPERATURE = 0x16;
        const uint8_t DS5_HKR_OHM_TEMPERATURE = 0x17;
>>>>>>> 3053e9fd

        // d500 Devices supported by the current version
        static const std::set<std::uint16_t> rs500_sku_pid = {
            ds::D555E_PID,
            ds::D585_PID,
            ds::D585S_PID
        };

        static const std::set<std::uint16_t> d500_multi_sensors_pid = {
            ds::D555E_PID,
            ds::D585_PID,
            ds::D585S_PID
        };

        static const std::set<std::uint16_t> d500_hid_sensors_pid = {
            ds::D555E_PID,
            ds::D585_PID,
            ds::D585S_PID
        };

        static const std::set<std::uint16_t> d500_hid_bmi_085_pid = {
            ds::D555E_PID,
            ds::D585_PID,
            ds::D585S_PID
        };

        static const std::map<std::uint16_t, std::string> rs500_sku_names = {
            { ds::D555E_PID,            "Intel RealSense D555e" },
            { ds::D555E_RECOVERY_PID,   "Intel RealSense D555e Recovery" },
            { ds::D585_PID,             "Intel RealSense D585" },
            { ds::D585S_PID,            "Intel RealSense D585S" },
            { ds::D585S_RECOVERY_PID,   "Intel RealSense D585S Recovery"}
        };

        //TODO
        //static std::map<uint16_t, std::string> d500_device_to_fw_min_version = {
        //    {D585_PID, "0.0.0.0"},
        //    {D585S_PID, "0.0.0.0"},
        //    {D585S_RECOVERY_PID , "0.0.0.0"}
        //};

        bool d500_try_fetch_usb_device(std::vector<platform::usb_device_info>& devices,
            const platform::uvc_device_info& info, platform::usb_device_info& result);

        namespace d500_gvd_offsets 
        {
            constexpr size_t version_offset = 0;
            constexpr size_t payload_size_offset = 0x2;
            constexpr size_t crc32_offset = 0x4;
            constexpr size_t optical_module_serial_offset = 0x54;
            constexpr size_t mb_module_serial_offset = 0x7a;
            constexpr size_t fw_version_offset = 0xba;
            constexpr size_t safety_sw_suite_version_offset = 0x10F;
        }  // namespace d500_gvd_offsets

        struct d500_gvd_parsed_fields
        {
            uint8_t gvd_version[2];
            uint16_t payload_size;
            uint32_t crc32; 
            std::string optical_module_sn;
            std::string mb_module_sn;
            std::string fw_version;
            std::string safety_sw_suite_version;
        };

        enum class d500_calibration_table_id
        {
            depth_eeprom_toc_id = 0xb0,
            module_info_id = 0x1b1,
            rgb_lens_shading_id = 0xb2,
            left_lens_shading_id = 0x1b3,
            right_lens_shading_id = 0x2b3,
            depth_calibration_id = 0xb4,
            left_x_lut_id = 0xb5,
            left_y_lut_id = 0xb6,
            right_x_lut_id = 0xb7,
            right_y_lut_id = 0xb8,
            rgb_calibration_id = 0xb9,
            rgb_lut_id = 0xba,
            imu_calibration_id = 0xbb,
            safety_presets_table_id = 0xc0da,
            safety_preset_id = 0xc0db,
            safety_interface_cfg_id = 0xc0dc,
            max_id = -1
        };

        struct d500_undist_configuration
        {
            uint32_t     fx;
            uint32_t     fy;
            uint32_t     x0;
            uint32_t     y0;
            uint32_t     x_shift_in;
            uint32_t     y_shift_in;
            uint32_t     x_scale_in;
            uint32_t     y_scale_in;
        };

        // Calibration implemented according to version 3.1
        struct mini_intrinsics
        {
            uint16_t    image_width;    /**< Width of the image in pixels */
            uint16_t    image_height;   /**< Height of the image in pixels */
            float       ppx;            /**< Horizontal coordinate of the principal point of the image, as a pixel offset from the left edge */
            float       ppy;            /**< Vertical coordinate of the principal point of the image, as a pixel offset from the top edge */
            float       fx;             /**< Focal length of the image plane, as a multiple of pixel width */
            float       fy;             /**< Focal length of the image plane, as a multiple of pixel height */
        };

        // These are the possible values for the calibration table 'distortion_model' field
        enum class d500_calibration_distortion
        {
            none = 0,
            brown = 1,
            brown_and_fisheye = 2
        };

        struct single_sensor_coef_table
        {
            mini_intrinsics           base_instrinsics;
            uint32_t                  distortion_non_parametric;
            d500_calibration_distortion distortion_model;
            float distortion_coeffs[13];  // [k1,k2,p1,p2,k3] for Brown, followed by [k1,k2,k3,k4] with fisheye
            uint8_t                   reserved[4];
            float                     radial_distortion_lut_range_degs;
            float                     radial_distortion_lut_focal_length;
            d500_undist_configuration undist_config;
            float3x3                  rotation_matrix;
        };

        struct d500_coefficients_table
        {
            table_header              header;
            single_sensor_coef_table  left_coefficients_table;
            single_sensor_coef_table  right_coefficients_table;
            float                     baseline;                   //  the baseline between the cameras in mm units
            uint8_t                   translation_dir;
            uint8_t                   realignement_essential;     // 1/0 - indicates whether the vertical alignement
                                                                  // is required to avoiid overflow in the REC buffer
            int16_t                   vertical_shift;             // in pixels
            mini_intrinsics           rectified_intrinsics;
            uint8_t                   reserved[148];
        };

        struct d500_rgb_calibration_table
        {
            table_header              header;
            single_sensor_coef_table  rgb_coefficients_table;
            float3                    translation_rect;           // Translation vector for rectification
            mini_intrinsics           rectified_intrinsics;
            uint8_t                   reserved[48];
        };

        rs2_intrinsics get_d500_intrinsic_by_resolution(const std::vector<uint8_t>& raw_data, d500_calibration_table_id table_id, 
            uint32_t width, uint32_t height, bool is_symmetrization_enabled = false);
        rs2_intrinsics get_d500_depth_intrinsic_by_resolution(const std::vector<uint8_t>& raw_data, 
            uint32_t width, uint32_t height, bool is_symmetrization_enabled = false);
        rs2_intrinsics get_d500_color_intrinsic_by_resolution(const std::vector<uint8_t>& raw_data, uint32_t width, uint32_t height);
        pose get_d500_color_stream_extrinsic(const std::vector<uint8_t>& raw_data);



        enum class d500_calib_location
        {
            d500_calib_eeprom          = 0,
            d500_calib_flash_memory    = 1,
            d500_calib_ram_memory      = 2
        };

        enum class d500_calib_type
        {
            d500_calib_dynamic = 0,
            d500_calib_gold    = 1
        };

        enum d500_notification_types { // enam literal names received from HKR team [RSDEV-643]
            EHU_IDX_START                      = 0U,
            EHU_IDX_CAN_FD_INT1                = 0U,
            EHU_IDX_CAN_FD_MEM_CORR_ERR        = 1U,
            EHU_IDX_CAN_FD_NON_FATAL_ERR       = 2U,
            EHU_IDX_CCU_ERR                    = 3U,
            EHU_IDX_TOP_CONFIG_NOC_MISSION_ERR = 4U,
            EHU_IDX_TOP_CONFIG_NOC_LATENT_ERR  = 5U,
            EHU_IDX_TOP_CONFIG_NOC_WDT_ERR     = 6U,
            EHU_IDX_CPU_WDT_INTR_0             = 7U,
            EHU_IDX_CPU_WDT_INTR_1             = 8U,
            EHU_IDX_CPU_WDT_INTR_2             = 9U,
            EHU_IDX_CPU_WDT_INTR_3             = 10U,
            EHU_IDX_CPU_WDT_SYS_RST_0          = 11U,
            EHU_IDX_CPU_WDT_SYS_RST_1          = 12U,
            EHU_IDX_CPU_WDT_SYS_RST_2          = 13U,
            EHU_IDX_CPU_WDT_SYS_RST_3          = 14U,
            EHU_IDX_CPU_MEM_CORR_ERR           = 15U,
            EHU_IDX_CPU_MEM_NON_FATAL_ERR      = 16U,
            EHU_IDX_CPU_MEM_FATAL_ERR          = 17U,
            EHU_IDX_CPU_NOC_MISSION_ERR        = 18U,
            EHU_IDX_CPU_NOC_LATENT_ERR         = 19U,
            EHU_IDX_CPU_EXTERRIRQ              = 20U,
            EHU_IDX_CPU_INTERRIRQ              = 21U,
            EHU_IDX_GIC_ECC_FATAL              = 22U,
            EHU_IDX_TOP_DATA_NOC_MISSION_ERR   = 23U,
            EHU_IDX_TOP_DATA_NOC_LATENT_ERR    = 24U,
            EHU_IDX_TOP_DATA_NOC_WDT_ERR       = 25U,
            EHU_IDX_LPDDR_INTERNAL_FATAL_ERR   = 26U,
            EHU_IDX_LPDDR_DFI_ECC_CORR_ERR     = 27U,
            EHU_IDX_DSP_RST_REQ                = 28U,
            EHU_IDX_DSP_PFATAL_ERR             = 29U,
            EHU_IDX_DSP_MEM_CORR_ERR           = 30U,
            EHU_IDX_DSP_MEM_NON_FATAL_ERR      = 31U,
            EHU_IDX_DSP_MEM_FATAL_ERR          = 32U,
            EHU_IDX_EHU_WDT0_ERR               = 33U,
            EHU_IDX_EHU_WDT1_ERR               = 34U,
            EHU_IDX_EHU_WDT2_ERR               = 35U,
            EHU_IDX_EHU_WDT3_ERR               = 36U,
            EHU_IDX_EHU_WDT4_ERR               = 37U,
            EHU_IDX_EHU_WDT5_ERR               = 38U,
            EHU_IDX_EHU_WDT6_ERR               = 39U,
            EHU_IDX_ETH_SBD_SFTY_CE_INTR       = 40U,
            EHU_IDX_ETH_SBD_SFTY_UE_INTR       = 41U,
            EHU_IDX_ENC0_MEM_NON_FATAL_ERR     = 42U,
            EHU_IDX_ENC1_MEM_NON_FATAL_ERR     = 43U,
            EHU_IDX_HIF_UC_PFATAL_ERR          = 44U,
            EHU_IDX_HIF_UC_WDT_ERR             = 45U,
            EHU_IDX_HIF_MEM_NON_FATAL_ERR      = 46U,
            EHU_IDX_HIF_NOC_MISSION_ERR        = 47U,
            EHU_IDX_HIF_NOC_LATENT_ERR         = 48U,
            EHU_IDX_HOM_MEM_CORR_ERR           = 49U,
            EHU_IDX_HOM_MEM_NON_FATAL_ERR      = 50U,
            EHU_IDX_HOM_MEM_FATAL_ERR          = 51U,
            EHU_IDX_IPU_IS_MEM_CORR_ERR        = 52U,
            EHU_IDX_IPU_IS_MEM_NON_FATAL_ERR   = 53U,
            EHU_IDX_IPU_IS_MEM_FATAL_ERR       = 54U,
            EHU_IDX_IPU_IS_NOC_MISSION_ERR     = 55U,
            EHU_IDX_IPU_IS_NOC_LATENT_ERR      = 56U,
            EHU_IDX_IPU_PS_MEM_CORR_ERR        = 57U,
            EHU_IDX_IPU_PS_MEM_NON_FATAL_ERR   = 58U,
            EHU_IDX_IPU_PS_MEM_FATAL_ERR       = 59U,
            EHU_IDX_IPU_PS_NOC_MISSION_ERR     = 60U,
            EHU_IDX_IPU_PS_NOC_LATENT_ERR      = 61U,
            EHU_IDX_IPU_IS_UCNT_WDT            = 62U,
            EHU_IDX_IPU_PS_UCNT_WDT            = 63U,
            EHU_IDX_IPU_IS_DPHYRX_CORR_ERR     = 64U,
            EHU_IDX_IPU_IS_DPHYRX_UNCORR_ERR   = 65U,
            EHU_IDX_IPU_IS_UC_PFATAL_ERR       = 66U,
            EHU_IDX_IPU_PS_UC_PFATAL_ERR       = 67U,
            EHU_IDX_MGCI_MEM_CORR_ERR          = 68U,
            EHU_IDX_MGCI_MEM_NON_FATAL_ERR     = 69U,
            EHU_IDX_MGCI_MEM_FATAL_ERR         = 70U,
            EHU_IDX_MGCI_NOC_MISSION_ERR       = 71U,
            EHU_IDX_MGCI_NOC_LATENT_ERR        = 72U,
            EHU_IDX_MGCI_IRQ                   = 73U,
            EHU_IDX_MGCV_MEM_CORR_ERR          = 74U,
            EHU_IDX_MGCV_MEM_NON_FATAL_ERR     = 75U,
            EHU_IDX_MGCV_MEM_FATAL_ERR         = 76U,
            EHU_IDX_MGCV_NOC_MISSION_ERR       = 77U,
            EHU_IDX_MGCV_NOC_LATENT_ERR        = 78U,
            EHU_IDX_MGCV_IRQ                   = 79U,
            EHU_IDX_HIF_MIPI_CSI_DIAG_INTER0   = 80U,
            EHU_IDX_HIF_MIPI_CSI_DIAG_INTER1   = 81U,
            EHU_IDX_OPT_ECC_CORR_INT           = 82U,
            EHU_IDX_OPT_ECC_UNCORR_INT         = 83U,
            EHU_IDX_PCIE_SS_CFG_SF_CORR        = 84U,
            EHU_IDX_PCIE_SS_CFG_SF_UNCORR      = 85U,
            EHU_IDX_PCIE_ETH_MEM_CORR_ERR      = 86U,
            EHU_IDX_PCIE_ETH_MEM_NON_FATAL_ERR = 87U,
            EHU_IDX_PCIE_ETH_MEM_FATAL_ERR     = 88U,
            EHU_IDX_PCIE_ETH_NOC_MISSION_ERR   = 89U,
            EHU_IDX_PCIE_ETH_NOC_LATENT_ERR    = 90U,
            EHU_IDX_SPARE1                     = 91U,
            EHU_IDX_CCU_PVT_INTR_1             = 92U,
            EHU_IDX_CCU_PVT_INTR_2             = 93U,
            EHU_IDX_CPU_PVT_INTR_1             = 94U,
            EHU_IDX_CPU_PVT_INTR_2             = 95U,
            EHU_IDX_HIF_PVT_INTR_1             = 96U,
            EHU_IDX_HIF_PVT_INTR_2             = 97U,
            EHU_IDX_HOM_PVT_INTR_1             = 98U,
            EHU_IDX_HOM_PVT_INTR_2             = 99U,
            EHU_IDX_IPU_PVT_INTR_1             = 100U,
            EHU_IDX_IPU_PVT_INTR_2             = 101U,
            EHU_IDX_NCL_PVT_INTR_1             = 102U,
            EHU_IDX_NCL_PVT_INTR_2             = 103U,
            EHU_IDX_PVT_NCL_TOP_0_INTR_1       = 104U,
            EHU_IDX_PVT_NCL_TOP_0_INTR_2       = 105U,
            EHU_IDX_PVT_NCL_TOP_1_INTR_1       = 106U,
            EHU_IDX_SPARE2                     = 107U,
            EHU_IDX_PVT_NCL_TOP_1_INTR_2       = 108U,
            EHU_IDX_SDIO_MEM_CORR_ERR          = 109U,
            EHU_IDX_SIO_MEM_NON_FATAL_ERR      = 110U,
            EHU_IDX_SDP_MEM_CORR_ERR           = 111U,
            EHU_IDX_SDP_MEM_NON_FATAL_ERR      = 112U,
            EHU_IDX_SDP_MEM_FATAL_ERR          = 113U,
            EHU_IDX_SDP_NOC_MISSION_ERR        = 114U,
            EHU_IDX_SDP_NOC_LATENT_ERR         = 115U,
            EHU_IDX_SDP_IRQ                    = 116U,
            EHU_IDX_USB_MEM_NON_FATAL_ERR      = 117U,
            EHU_IDX_USB_MEM_FATAL_ERR          = 118U,
            EHU_IDX_PCIE_SS_APP_PARITY_ERR     = 119U,
            EHU_IDX_OPT_BOOT_ERR               = 120U,
            EHU_IDX_OPT_PARITY_ERR             = 121U,
            EHU_IDX_EHU_LOCK                   = 122U,
            EHU_IDX_SW_OS_EXCEPTION            = 123U,
            EHU_IDX_SF_OS_EXCEPTION            = 124U,
            EHU_IDX_FLASH_DATA_CRC_ERR         = 125U,
            EHU_IDX_FRAME_DELAY_ERR            = 126U,
            EHU_IDX_DSP_UP_CHECKSUM_ERR        = 127U,
        }; 

        const std::map< int, std::string > d500_fw_error_report = { // Received from HKR team [RSDEV-643]
            { EHU_IDX_START, "NO ERROR" },
            { EHU_IDX_CAN_FD_INT1, "CAN FD INT1 ERROR" },
            { EHU_IDX_CAN_FD_MEM_CORR_ERR, "CAN FD MEM CORR ERROR" },
            { EHU_IDX_CAN_FD_NON_FATAL_ERR, "CAN FD NON FATAL ERROR" },
            { EHU_IDX_CCU_ERR, "CCU ERROR" },
            { EHU_IDX_TOP_CONFIG_NOC_MISSION_ERR, "TOP CONFIG NOC MISSION ERROR" },
            { EHU_IDX_TOP_CONFIG_NOC_LATENT_ERR, "TOP CONFIG NOC LATENT ERROR" },
            { EHU_IDX_TOP_CONFIG_NOC_WDT_ERR, "TOP CONFIG NOC WDT ERROR" },
            { EHU_IDX_CPU_WDT_INTR_0, "CPU WDT INTR 0 ERROR" },
            { EHU_IDX_CPU_WDT_INTR_1, "CPU WDT INTR 1 ERROR" },
            { EHU_IDX_CPU_WDT_INTR_2, "CPU WDT INTR 2 ERROR" },
            { EHU_IDX_CPU_WDT_INTR_3, "CPU WDT INTR 3 ERROR" },
            { EHU_IDX_CPU_WDT_SYS_RST_0, "CPU WDT SYS RST 0 ERROR" },
            { EHU_IDX_CPU_WDT_SYS_RST_1, "CPU WDT SYS RST 1 ERROR" },
            { EHU_IDX_CPU_WDT_SYS_RST_2, "CPU WDT SYS RST 2 ERROR" },
            { EHU_IDX_CPU_WDT_SYS_RST_3, "CPU WDT SYS RST 3 ERROR" },
            { EHU_IDX_CPU_MEM_CORR_ERR, "CPU MEM CORR ERROR" },
            { EHU_IDX_CPU_MEM_NON_FATAL_ERR, "CPU MEM NON FATAL ERROR" },
            { EHU_IDX_CPU_MEM_FATAL_ERR, "CPU MEM FATAL ERROR" },
            { EHU_IDX_CPU_NOC_MISSION_ERR, "CPU NOC MISSION ERROR" },
            { EHU_IDX_CPU_NOC_LATENT_ERR, "CPU NOC LATENT ERROR" },
            { EHU_IDX_CPU_EXTERRIRQ, "CPU EXTERRIRQ ERROR" },
            { EHU_IDX_CPU_INTERRIRQ, "CPU INTERRIRQ ERROR" },
            { EHU_IDX_GIC_ECC_FATAL, "GIC ECC FATAL ERROR" },
            { EHU_IDX_TOP_DATA_NOC_MISSION_ERR, "TOP DATA NOC MISSION ERROR" },
            { EHU_IDX_TOP_DATA_NOC_LATENT_ERR, "TOP DATA NOC LATENT ERROR" },
            { EHU_IDX_TOP_DATA_NOC_WDT_ERR, "TOP DATA NOC WDT ERROR" },
            { EHU_IDX_LPDDR_INTERNAL_FATAL_ERR, "LPDDR INTERNAL FATAL ERROR" },
            { EHU_IDX_LPDDR_DFI_ECC_CORR_ERR, "LPDDR DFI ECC CORR ERROR" },
            { EHU_IDX_DSP_PFATAL_ERR, "DSP PFATAL ERROR" },
            { EHU_IDX_DSP_MEM_CORR_ERR, "DSP MEM CORR ERROR" },
            { EHU_IDX_DSP_MEM_NON_FATAL_ERR, "DSP MEM NON FATAL ERROR" },
            { EHU_IDX_DSP_MEM_FATAL_ERR, "DSP MEM FATAL ERROR" },
            { EHU_IDX_EHU_WDT0_ERR, "EHU WDT0 ERROR" },
            { EHU_IDX_EHU_WDT1_ERR, "EHU WDT1 ERROR" },
            { EHU_IDX_EHU_WDT2_ERR, "EHU WDT2 ERROR" },
            { EHU_IDX_EHU_WDT3_ERR, "EHU WDT3 ERROR" },
            { EHU_IDX_EHU_WDT4_ERR, "EHU WDT4 ERROR" },
            { EHU_IDX_EHU_WDT5_ERR, "EHU WDT5 ERROR" },
            { EHU_IDX_EHU_WDT6_ERR, "EHU WDT6 ERROR" },
            { EHU_IDX_ETH_SBD_SFTY_CE_INTR, "ETH SBD SFTY CE INTR ERROR" },
            { EHU_IDX_ETH_SBD_SFTY_UE_INTR, "ETH SBD SFTY UE INTR ERROR" },
            { EHU_IDX_ENC0_MEM_NON_FATAL_ERR, "ENC0 MEM NON FATAL ERROR" },
            { EHU_IDX_ENC1_MEM_NON_FATAL_ERR, "ENC1 MEM NON FATAL ERROR" },
            { EHU_IDX_HIF_UC_PFATAL_ERR, "HIF UC PFATAL ERROR" },
            { EHU_IDX_HIF_UC_WDT_ERR, "HIF UC WDT ERROR" },
            { EHU_IDX_HIF_MEM_NON_FATAL_ERR, "HIF MEM NON FATAL ERROR" },
            { EHU_IDX_HIF_NOC_MISSION_ERR, "HIF NOC MISSION ERROR" },
            { EHU_IDX_HIF_NOC_LATENT_ERR, "HIF NOC LATENT ERROR" },
            { EHU_IDX_HOM_MEM_CORR_ERR, "HOM MEM CORR ERROR" },
            { EHU_IDX_HOM_MEM_NON_FATAL_ERR, "HOM MEM NON FATAL ERROR" },
            { EHU_IDX_HOM_MEM_FATAL_ERR, "HOM MEM FATAL ERROR" },
            { EHU_IDX_IPU_IS_MEM_CORR_ERR, "IPU IS MEM CORR ERROR" },
            { EHU_IDX_IPU_IS_MEM_NON_FATAL_ERR, "IPU IS MEM NON FATAL ERROR" },
            { EHU_IDX_IPU_IS_MEM_FATAL_ERR, "IPU IS MEM FATAL ERROR" },
            { EHU_IDX_IPU_IS_NOC_MISSION_ERR, "IPU IS NOC MISSION ERROR" },
            { EHU_IDX_IPU_IS_NOC_LATENT_ERR, "IPU IS NOC LATENT ERROR" },
            { EHU_IDX_IPU_PS_MEM_CORR_ERR, "IPU PS MEM CORR ERROR" },
            { EHU_IDX_IPU_PS_MEM_NON_FATAL_ERR, "IPU PS MEM NON FATAL ERROR" },
            { EHU_IDX_IPU_PS_MEM_FATAL_ERR, "IPU PS MEM FATAL ERROR" },
            { EHU_IDX_IPU_PS_NOC_MISSION_ERR, "IPU PS NOC MISSION ERROR" },
            { EHU_IDX_IPU_PS_NOC_LATENT_ERR, "IPU PS NOC LATENT ERROR" },
            { EHU_IDX_IPU_IS_UCNT_WDT, "IPU IS UCNT WDT ERROR" },
            { EHU_IDX_IPU_PS_UCNT_WDT, "IPU PS UCNT WDT ERROR" },
            { EHU_IDX_IPU_IS_DPHYRX_CORR_ERR, "IPU IS DPHYRX CORR ERROR" },
            { EHU_IDX_IPU_IS_DPHYRX_UNCORR_ERR, "IPU IS DPHYRX UNCORR ERROR" },
            { EHU_IDX_IPU_IS_UC_PFATAL_ERR, "IPU IS UC PFATAL ERROR" },
            { EHU_IDX_IPU_PS_UC_PFATAL_ERR, "IPU PS UC PFATAL ERROR" },
            { EHU_IDX_MGCI_MEM_CORR_ERR, "MGCI MEM CORR ERROR" },
            { EHU_IDX_MGCI_MEM_NON_FATAL_ERR, "MGCI MEM NON FATAL ERROR" },
            { EHU_IDX_MGCI_MEM_FATAL_ERR, "MGCI MEM FATAL ERROR" },
            { EHU_IDX_MGCI_NOC_MISSION_ERR, "MGCI NOC MISSION ERROR" },
            { EHU_IDX_MGCI_NOC_LATENT_ERR, "MGCI NOC LATENT ERROR" },
            { EHU_IDX_MGCI_IRQ, "MGCI IRQ ERROR" },
            { EHU_IDX_MGCV_MEM_CORR_ERR, "MGCV MEM CORR ERROR" },
            { EHU_IDX_MGCV_MEM_NON_FATAL_ERR, "MGCV MEM NON FATAL ERROR" },
            { EHU_IDX_MGCV_MEM_FATAL_ERR, "MGCV MEM FATAL ERROR" },
            { EHU_IDX_MGCV_NOC_MISSION_ERR, "MGCV NOC MISSION ERROR" },
            { EHU_IDX_MGCV_NOC_LATENT_ERR, "MGCV NOC LATENT ERROR" },
            { EHU_IDX_MGCV_IRQ, "MGCV IRQ ERROR" },
            { EHU_IDX_HIF_MIPI_CSI_DIAG_INTER0, "HIF MIPI CSI DIAG INTER0 ERROR" },
            { EHU_IDX_HIF_MIPI_CSI_DIAG_INTER1, "HIF MIPI CSI DIAG INTER1 ERROR" },
            { EHU_IDX_OPT_ECC_CORR_INT, "OPT ECC CORR INT ERROR" },
            { EHU_IDX_OPT_ECC_UNCORR_INT, "OPT ECC UNCORR INT ERROR" },
            { EHU_IDX_PCIE_SS_CFG_SF_CORR, "PCIE SS CFG SF CORR ERROR" },
            { EHU_IDX_PCIE_SS_CFG_SF_UNCORR, "PCIE SS CFG SF UNCORR ERROR" },
            { EHU_IDX_PCIE_ETH_MEM_CORR_ERR, "PCIE ETH MEM CORR ERROR" },
            { EHU_IDX_PCIE_ETH_MEM_NON_FATAL_ERR, "PCIE ETH MEM NON FATAL ERROR" },
            { EHU_IDX_PCIE_ETH_MEM_FATAL_ERR, "PCIE ETH MEM FATAL ERROR" },
            { EHU_IDX_PCIE_ETH_NOC_MISSION_ERR, "PCIE ETH NOC MISSION ERROR" },
            { EHU_IDX_PCIE_ETH_NOC_LATENT_ERR, "PCIE ETH NOC LATENT ERROR" },
            { EHU_IDX_SPARE1, "SPARE1 ERROR" },
            { EHU_IDX_CCU_PVT_INTR_1, "CCU PVT INTR 1 ERROR" },
            { EHU_IDX_CCU_PVT_INTR_2, "CCU PVT INTR 2 ERROR" },
            { EHU_IDX_CPU_PVT_INTR_1, "CPU PVT INTR 1 ERROR" },
            { EHU_IDX_CPU_PVT_INTR_2, "CPU PVT INTR 2 ERROR" },
            { EHU_IDX_HIF_PVT_INTR_1, "HIF PVT INTR 1 ERROR" },
            { EHU_IDX_HIF_PVT_INTR_2, "HIF PVT INTR 2 ERROR" },
            { EHU_IDX_HOM_PVT_INTR_1, "HOM PVT INTR 1 ERROR" },
            { EHU_IDX_HOM_PVT_INTR_2, "HOM PVT INTR 2 ERROR" },
            { EHU_IDX_IPU_PVT_INTR_1, "IPU PVT INTR 1 ERROR" },
            { EHU_IDX_IPU_PVT_INTR_2, "IPU PVT INTR 2 ERROR" },
            { EHU_IDX_NCL_PVT_INTR_1, "NCL PVT INTR 1 ERROR" },
            { EHU_IDX_NCL_PVT_INTR_2, "NCL PVT INTR 2 ERROR" },
            { EHU_IDX_PVT_NCL_TOP_0_INTR_1, "PVT NCL TOP 0 INTR 1 ERROR" },
            { EHU_IDX_PVT_NCL_TOP_0_INTR_2, "PVT NCL TOP 0 INTR 2 ERROR" },
            { EHU_IDX_PVT_NCL_TOP_1_INTR_1, "PVT NCL TOP 1 INTR 1 ERROR" },
            { EHU_IDX_SPARE2, "SPARE2 ERROR" },
            { EHU_IDX_PVT_NCL_TOP_1_INTR_2, "PVT NCL TOP 1 INTR 2 ERROR" },
            { EHU_IDX_SDIO_MEM_CORR_ERR, "SDIO MEM CORR ERROR" },
            { EHU_IDX_SIO_MEM_NON_FATAL_ERR, "SIO MEM NON FATAL ERROR" },
            { EHU_IDX_SDP_MEM_CORR_ERR, "SDP MEM CORR ERROR" },
            { EHU_IDX_SDP_MEM_NON_FATAL_ERR, "SDP MEM NON FATAL ERROR" },
            { EHU_IDX_SDP_MEM_FATAL_ERR, "SDP MEM FATAL ERROR" },
            { EHU_IDX_SDP_NOC_MISSION_ERR, "SDP NOC MISSION ERROR" },
            { EHU_IDX_SDP_NOC_LATENT_ERR, "SDP NOC LATENT ERROR" },
            { EHU_IDX_SDP_IRQ, "SDP IRQ ERROR" },
            { EHU_IDX_USB_MEM_NON_FATAL_ERR, "USB MEM NON FATAL ERROR" },
            { EHU_IDX_USB_MEM_FATAL_ERR, "USB MEM FATAL ERROR" },
            { EHU_IDX_PCIE_SS_APP_PARITY_ERR, "PCIE SS APP PARITY ERROR" },
            { EHU_IDX_OPT_BOOT_ERR, "OPT BOOT ERROR" },
            { EHU_IDX_OPT_PARITY_ERR, "OPT PARITY ERROR" },
            { EHU_IDX_EHU_LOCK, "EHU LOCK ERROR" },
            { EHU_IDX_SW_OS_EXCEPTION, "SW OS EXCEPTION ERROR" },
            { EHU_IDX_FRAME_DELAY_ERR, "FRAME DELAY ERROR" },
            { EHU_IDX_SF_OS_EXCEPTION, "SF OS EXCEPTION ERROR" },
            { EHU_IDX_FLASH_DATA_CRC_ERR, "FLASH DATA CRC ERROR" },
            { EHU_IDX_DSP_UP_CHECKSUM_ERR, "DSP UP CHECKSUM ERROR" },
        };

    } // namespace ds
} // namespace librealsense<|MERGE_RESOLUTION|>--- conflicted
+++ resolved
@@ -20,14 +20,10 @@
         const uint16_t D585_PID = 0x0B6A; // D585, D for depth
         const uint16_t D585S_PID = 0x0B6B; // D585S, S for safety
         
-
-<<<<<<< HEAD
-=======
         // DS500 depth XU identifiers
         const uint8_t DS5_HKR_PVT_TEMPERATURE = 0x15;
         const uint8_t DS5_HKR_PROJECTOR_TEMPERATURE = 0x16;
         const uint8_t DS5_HKR_OHM_TEMPERATURE = 0x17;
->>>>>>> 3053e9fd
 
         // d500 Devices supported by the current version
         static const std::set<std::uint16_t> rs500_sku_pid = {
