--- conflicted
+++ resolved
@@ -108,28 +108,6 @@
             max_id = -1
         };
 
-<<<<<<< HEAD
-        const std::map<ds::d500_calibration_table_id, uint32_t> d500_calibration_tables_size =
-        {
-            {d500_calibration_table_id::depth_eeprom_toc_id, 640},
-            {d500_calibration_table_id::module_info_id, 512},
-            {d500_calibration_table_id::rgb_lens_shading_id, 1088},
-            {d500_calibration_table_id::left_lens_shading_id, 576},
-            {d500_calibration_table_id::right_lens_shading_id, 512},
-            {d500_calibration_table_id::depth_calibration_id, 512},
-            {d500_calibration_table_id::left_x_lut_id, 4160},
-            {d500_calibration_table_id::left_y_lut_id, 4160},
-            {d500_calibration_table_id::right_x_lut_id, 4160},
-            {d500_calibration_table_id::right_y_lut_id, 4160},
-            {d500_calibration_table_id::rgb_calibration_id, 256},
-            {d500_calibration_table_id::rgb_lut_id, 8256},
-            {d500_calibration_table_id::imu_calibration_id, 192},
-            //{d500_calibration_table_id::safety_preset_id, TBD},
-            {d500_calibration_table_id::safety_interface_cfg_id, 56}
-        };
-
-=======
->>>>>>> 4ee19df4
         struct d500_undist_configuration
         {
             uint32_t     fx;
