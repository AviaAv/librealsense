--- conflicted
+++ resolved
@@ -5,12 +5,8 @@
 
 #include "fw-update/fw-update-device-interface.h"
 
-<<<<<<< HEAD
-#include "ds5/ds5-device.h"
+#include "d400/d400-device.h"
 #include "ds6/ds6-device.h"
-=======
-#include "d400/d400-device.h"
->>>>>>> 5a73c274
 
 #include "proc/hdr-merge.h"
 #include "proc/sequence-id-filter.h"
@@ -104,17 +100,9 @@
 
     uvc_sensor& ds_device_common::get_raw_depth_sensor()
     {
-<<<<<<< HEAD
-        if (auto dev = dynamic_cast<ds5_device*>(_owner))
-=======
-        switch (_ds_device_type)
-        {
-        case ds_device_type::ds5:
-        {
-            auto dev = dynamic_cast<d400_device*>(_owner);
->>>>>>> 5a73c274
+        if (auto dev = dynamic_cast<d400_device*>(_owner))
             return dev->get_raw_depth_sensor();
-        if (auto dev = dynamic_cast<ds6_device*>(_owner))
+       if (auto dev = dynamic_cast<ds6_device*>(_owner))
             return dev->get_raw_depth_sensor();
         throw std::runtime_error("device not referenced in the product line");
     }
@@ -300,14 +288,9 @@
     {
         std::string fw_version = firmware_check_interface::extract_firmware_version_string(image);
 
-<<<<<<< HEAD
         // TODO - do the same for ds6 (when min fw will be known)
-        auto it = ds::ds5_device_to_fw_min_version.find(_owner->_pid);
-        if (it == ds::ds5_device_to_fw_min_version.end())
-=======
         auto it = ds::d400_device_to_fw_min_version.find(_owner->_pid);
         if (it == ds::d400_device_to_fw_min_version.end())
->>>>>>> 5a73c274
             throw librealsense::invalid_value_exception(rsutils::string::from() << "Min and Max firmware versions have not been defined for this device: " << std::hex << _owner->_pid);
         bool result = (firmware_version(fw_version) >= firmware_version(it->second));
         if (!result)
