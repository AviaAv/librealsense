--- conflicted
+++ resolved
@@ -134,11 +134,8 @@
                         << rsutils::string::hexdump( device_pid ) << ")" );
                     break;
                 }
-<<<<<<< HEAD
             case ds::D585S_PID:
                 default_585S( p );
-=======
->>>>>>> f90f4a2e
                 break;
             case ds::RS405U_PID:
                 default_405u(p);
