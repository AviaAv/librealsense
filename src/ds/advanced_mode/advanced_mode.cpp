// License: Apache 2.0. See LICENSE file in root directory.
// Copyright(c) 2017 Intel Corporation. All Rights Reserved.

#include "core/advanced_mode.h"
#include "json_loader.hpp"
#include "ds/d400/d400-color.h"
#include "ds/d500/d500-color.h"
#include "ds/d500/d500-private.h"

#include <src/ds/features/amplitude-factor-feature.h>
#include <src/ds/features/remove-ir-pattern-feature.h>

#include <rsutils/string/from.h>
#include <rsutils/string/hexdump.h>

namespace librealsense
{
    void ds_advanced_mode_base::register_to_visual_preset_option()
    {
        _preset_opt = std::make_shared<advanced_mode_preset_option>(*this,
            _depth_sensor,
            option_range{ 0,
            _depth_sensor.get_preset_max_value(),
            1,
            RS2_RS400_VISUAL_PRESET_CUSTOM });
        _depth_sensor.register_option(RS2_OPTION_VISUAL_PRESET, _preset_opt);
    }

    void ds_advanced_mode_base::unregister_from_visual_preset_option()
    {
        _depth_sensor.unregister_option(RS2_OPTION_VISUAL_PRESET);
    }

    ds_advanced_mode_base::ds_advanced_mode_base(std::shared_ptr<hw_monitor> hwm,
        synthetic_sensor& depth_sensor)
        : _hw_monitor(hwm),
          _depth_sensor(depth_sensor),
          _color_sensor(nullptr)
    {
        _enabled = [this]() {
            auto results = send_receive(encode_command(ds::fw_cmd::UAMG));
            assert_no_error(ds::fw_cmd::UAMG, results);
            return results[4] > 0;
        };

        // "Remove IR Pattern" visual preset is available only for D400, D410, D415, D460
        if (is_enabled())
            register_to_visual_preset_option();

        _color_sensor = [this]() -> synthetic_sensor *
        {
            auto & dev = _depth_sensor.get_device();
            for( size_t i = 0; i < dev.get_sensors_count(); ++i )
            {
                if( auto s = dynamic_cast< const d400_color_sensor * >( &( dev.get_sensor( i ) ) ) )
                {
                    return const_cast< d400_color_sensor * >( s );
                }
                if( auto s = dynamic_cast< const d500_color_sensor * >( &( dev.get_sensor( i ) ) ) )
                {
                    return const_cast< d500_color_sensor * >( s );
                }
            }
            return nullptr;
        };

        _amplitude_factor_support = [this]() {
            return _depth_sensor.get_device().supports_feature( amplitude_factor_feature::ID );
        };
    }

    bool ds_advanced_mode_base::is_enabled() const
    {
        return *_enabled;
    }

    void ds_advanced_mode_base::toggle_advanced_mode(bool enable)
    {
        send_receive(encode_command(ds::fw_cmd::EN_ADV, enable));
        send_receive(encode_command(ds::fw_cmd::HWRST));

        // register / unregister visual preset option
        if (is_enabled())
        {
            register_to_visual_preset_option();
        }
        else
            unregister_from_visual_preset_option();
    }

    void ds_advanced_mode_base::apply_preset(const std::vector<platform::stream_profile>& configuration,
                                              rs2_rs400_visual_preset preset, uint16_t device_pid,
                                              const firmware_version& fw_version)
    {
        auto p = get_all();
        res_type res;
        // configuration is empty before first streaming - so set default res
        if (configuration.empty())
            res = low_resolution;
        else
            res = get_res_type(configuration.front().width, configuration.front().height);

        switch (preset)
        {
        case RS2_RS400_VISUAL_PRESET_DEFAULT:
            switch (device_pid)
            {
            case ds::RS410_PID:
            case ds::RS415_PID:
                default_410(p);
                break;
            case ds::RS421_PID:
            case ds::RS430_PID:
            case ds::RS430I_PID:
            case ds::RS435_RGB_PID:
            case ds::RS435I_PID:
                default_430(p);
                break;
            case ds::RS455_PID:
            case ds::RS457_PID:
<<<<<<< HEAD
            case ds::D585_PID:
                default_450_mid_low_res( p );
                switch( res )
=======
            case ds::D555_PID:
                default_450_mid_low_res(p);
                switch (res)
>>>>>>> 66599570
                {
                case low_resolution:
                case medium_resolution:
                    //applied defaultly 
                    break;
                case high_resolution:
                    default_450_high_res(p);
                    break;
                default:
                    throw invalid_value_exception(
                        rsutils::string::from()
                        << "apply_preset(...) failed! Given device doesn't support Default Preset (pid=0x"
                        << rsutils::string::hexdump( device_pid ) << ")" );
                    break;
                }
                break;
            case ds::D585S_PID:
                default_585S( p );
                break;
            case ds::RS405U_PID:
                default_405u(p);
                break;
            case ds::RS405_PID:
                default_405(p);
                break;
            case ds::RS400_PID:
                default_400(p);
                break;
            case ds::RS420_PID:
                default_420(p);
                break;
            default:
                throw invalid_value_exception(
                    rsutils::string::from()
                    << "apply_preset(...) failed! Given device doesn't support Default Preset (pid=0x"
                    << rsutils::string::hexdump( device_pid ) << ")" );
                break;
            }
            break;
        case RS2_RS400_VISUAL_PRESET_HAND:
            hand_gesture(p);
            // depth units for D405
            if (device_pid == ds::RS405_PID)
                p.depth_table.depthUnits = 100; // 0.1mm
            break;
        case RS2_RS400_VISUAL_PRESET_HIGH_ACCURACY:
            high_accuracy(p);
            break;
        case RS2_RS400_VISUAL_PRESET_HIGH_DENSITY:
            high_density(p);
            break;
        case RS2_RS400_VISUAL_PRESET_MEDIUM_DENSITY:
            mid_density(p);
            break;
        case RS2_RS400_VISUAL_PRESET_REMOVE_IR_PATTERN:
        {
            if( ! _depth_sensor.get_device().supports_feature( remove_ir_pattern_feature::ID ) )
                throw invalid_value_exception( "apply_preset(...) failed! The device does not support remove IR pattern feature" );

            switch (device_pid)
            {
            case ds::RS400_PID:
            case ds::RS410_PID:
            case ds::RS415_PID:
                d415_remove_ir(p);
                break;
            case ds::RS460_PID:
                d460_remove_ir(p);
                break;
            default:
                throw invalid_value_exception(
                    rsutils::string::from()
                    << "apply_preset(...) failed! Given device doesn't support Remove IR Pattern Preset (pid=0x"
                    << std::hex << device_pid << ")" );
                break;
            }
        }
            break;
        default:
            throw invalid_value_exception( rsutils::string::from()
                                            << "apply_preset(...) failed! Invalid preset! (" << preset << ")" );
        }
        set_all(p);
    }

    void ds_advanced_mode_base::get_depth_control_group(STDepthControlGroup* ptr, int mode) const
    {
        *ptr = get<STDepthControlGroup>(advanced_mode_traits<STDepthControlGroup>::group, nullptr, mode);
    }

    void ds_advanced_mode_base::get_rsm(STRsm* ptr, int mode) const
    {
        *ptr = get<STRsm>(advanced_mode_traits<STRsm>::group, nullptr, mode);
    }

    void ds_advanced_mode_base::get_rau_support_vector_control(STRauSupportVectorControl* ptr, int mode) const
    {
        *ptr = get<STRauSupportVectorControl>(advanced_mode_traits<STRauSupportVectorControl>::group, nullptr, mode);
    }

    void ds_advanced_mode_base::get_color_control(STColorControl* ptr, int mode) const
    {
        *ptr = get<STColorControl>(advanced_mode_traits<STColorControl>::group, nullptr, mode);
    }

    void ds_advanced_mode_base::get_rau_color_thresholds_control(STRauColorThresholdsControl* ptr, int mode) const
    {
        *ptr = get<STRauColorThresholdsControl>(advanced_mode_traits<STRauColorThresholdsControl>::group, nullptr, mode);
    }

    void ds_advanced_mode_base::get_slo_color_thresholds_control(STSloColorThresholdsControl* ptr, int mode) const
    {
        *ptr = get<STSloColorThresholdsControl>(advanced_mode_traits<STSloColorThresholdsControl>::group, nullptr, mode);
    }

    void ds_advanced_mode_base::get_slo_penalty_control(STSloPenaltyControl* ptr, int mode) const
    {
        *ptr = get<STSloPenaltyControl>(advanced_mode_traits<STSloPenaltyControl>::group, nullptr, mode);
    }

    void ds_advanced_mode_base::get_hdad(STHdad* ptr, int mode) const
    {
        *ptr = get<STHdad>(advanced_mode_traits<STHdad>::group, nullptr, mode);
    }

    void ds_advanced_mode_base::get_color_correction(STColorCorrection* ptr, int mode) const
    {
        *ptr = get<STColorCorrection>(advanced_mode_traits<STColorCorrection>::group, nullptr, mode);
    }

    void ds_advanced_mode_base::get_depth_table_control(STDepthTableControl* ptr, int mode) const
    {
        *ptr = get<STDepthTableControl>(advanced_mode_traits<STDepthTableControl>::group, nullptr, mode);
    }

    void ds_advanced_mode_base::get_ae_control(STAEControl* ptr, int mode) const
    {
        *ptr = get<STAEControl>(advanced_mode_traits<STAEControl>::group, nullptr, mode);
    }

    void ds_advanced_mode_base::get_census_radius(STCensusRadius* ptr, int mode) const
    {
        *ptr = get<STCensusRadius>(advanced_mode_traits<STCensusRadius>::group, nullptr, mode);
    }

    void ds_advanced_mode_base::get_amp_factor(STAFactor* ptr, int mode) const
    {
        *ptr = *_amplitude_factor_support ? get<STAFactor>(advanced_mode_traits<STAFactor>::group, nullptr, mode) :
            []() { STAFactor af; af.amplitude = 0.f; return af; }();
    }

    bool ds_advanced_mode_base::supports_option(const synthetic_sensor& sensor, rs2_option opt) const
    {
        return sensor.supports_option(opt);
    }

    void ds_advanced_mode_base::get_laser_power(laser_power_control* ptr) const
    {
        if (supports_option(_depth_sensor, RS2_OPTION_LASER_POWER))
        {
            ptr->laser_power = _depth_sensor.get_option(RS2_OPTION_LASER_POWER).query();
            ptr->was_set = true;
        }
    }

    void ds_advanced_mode_base::get_laser_state(laser_state_control* ptr) const
    {
        if (supports_option(_depth_sensor, RS2_OPTION_EMITTER_ENABLED))
        {
            ptr->laser_state = static_cast<int>(_depth_sensor.get_option(RS2_OPTION_EMITTER_ENABLED).query());
            ptr->was_set = true;
        }
    }

    void ds_advanced_mode_base::get_exposure(synthetic_sensor& sensor, exposure_control* ptr) const
    {
        if (supports_option(sensor, RS2_OPTION_EXPOSURE))
        {
            ptr->exposure = sensor.get_option(RS2_OPTION_EXPOSURE).query();
            ptr->was_set = true;
        }
    }

    void ds_advanced_mode_base::get_auto_exposure(synthetic_sensor& sensor, auto_exposure_control* ptr) const
    {
        if (supports_option(sensor, RS2_OPTION_ENABLE_AUTO_EXPOSURE))
        {
            ptr->auto_exposure = static_cast<int>(sensor.get_option(RS2_OPTION_ENABLE_AUTO_EXPOSURE).query());
            ptr->was_set = true;
        }
    }

    void ds_advanced_mode_base::get_depth_exposure(exposure_control* ptr) const
    {
        get_exposure(_depth_sensor, ptr);
    }

    void ds_advanced_mode_base::get_depth_auto_exposure(auto_exposure_control* ptr) const
    {
        get_auto_exposure(_depth_sensor, ptr);
    }

    void ds_advanced_mode_base::get_depth_gain(gain_control* ptr) const
    {
        if (supports_option(_depth_sensor, RS2_OPTION_GAIN))
        {
            ptr->gain = _depth_sensor.get_option(RS2_OPTION_GAIN).query();
            ptr->was_set = true;
        }
    }

    void ds_advanced_mode_base::get_depth_auto_white_balance(auto_white_balance_control* ptr) const
    {
        if (supports_option(_depth_sensor, RS2_OPTION_ENABLE_AUTO_WHITE_BALANCE))
        {
            ptr->auto_white_balance = static_cast<int>(_depth_sensor.get_option(RS2_OPTION_ENABLE_AUTO_WHITE_BALANCE).query());
            ptr->was_set = true;
        }
    }

    void ds_advanced_mode_base::get_color_exposure(exposure_control* ptr) const
    {
        if (*_color_sensor)
        {
            get_exposure(**_color_sensor, ptr);
        }
    }

    void ds_advanced_mode_base::get_color_auto_exposure(auto_exposure_control* ptr) const
    {
        if (*_color_sensor)
        {
            get_auto_exposure(**_color_sensor, ptr);
        }
    }

    void ds_advanced_mode_base::get_color_backlight_compensation(backlight_compensation_control* ptr) const
    {
        if (*_color_sensor && supports_option(**_color_sensor, RS2_OPTION_BACKLIGHT_COMPENSATION))
        {
            ptr->backlight_compensation = static_cast<int>((*_color_sensor)->get_option(RS2_OPTION_BACKLIGHT_COMPENSATION).query());
            ptr->was_set = true;
        }
    }

    void ds_advanced_mode_base::get_color_brightness(brightness_control* ptr) const
    {
        if (*_color_sensor && supports_option(**_color_sensor, RS2_OPTION_BRIGHTNESS))
        {
            ptr->brightness = (*_color_sensor)->get_option(RS2_OPTION_BRIGHTNESS).query();
            ptr->was_set = true;
        }
    }

    void ds_advanced_mode_base::get_color_contrast(contrast_control* ptr) const
    {
        if (*_color_sensor && supports_option(**_color_sensor, RS2_OPTION_CONTRAST))
        {
            ptr->contrast = (*_color_sensor)->get_option(RS2_OPTION_CONTRAST).query();
            ptr->was_set = true;
        }
    }

    void ds_advanced_mode_base::get_color_gain(gain_control* ptr) const
    {
        if (*_color_sensor && supports_option(**_color_sensor, RS2_OPTION_GAIN))
        {
            ptr->gain = (*_color_sensor)->get_option(RS2_OPTION_GAIN).query();
            ptr->was_set = true;
        }
    }

    void ds_advanced_mode_base::get_color_gamma(gamma_control* ptr) const
    {
        if (*_color_sensor && supports_option(**_color_sensor, RS2_OPTION_GAMMA))
        {
            ptr->gamma = (*_color_sensor)->get_option(RS2_OPTION_GAMMA).query();
            ptr->was_set = true;
        }
    }

    void ds_advanced_mode_base::get_color_hue(hue_control* ptr) const
    {
        if (*_color_sensor && supports_option(**_color_sensor, RS2_OPTION_HUE))
        {
            ptr->hue = (*_color_sensor)->get_option(RS2_OPTION_HUE).query();
            ptr->was_set = true;
        }
    }

    void ds_advanced_mode_base::get_color_saturation(saturation_control* ptr) const
    {
        if (*_color_sensor && supports_option(**_color_sensor, RS2_OPTION_SATURATION))
        {
            ptr->saturation = (*_color_sensor)->get_option(RS2_OPTION_SATURATION).query();
            ptr->was_set = true;
        }
    }

    void ds_advanced_mode_base::get_color_sharpness(sharpness_control* ptr) const
    {
        if (*_color_sensor && supports_option(**_color_sensor, RS2_OPTION_SHARPNESS))
        {
            ptr->sharpness = (*_color_sensor)->get_option(RS2_OPTION_SHARPNESS).query();
            ptr->was_set = true;
        }
    }

    void ds_advanced_mode_base::get_color_white_balance(white_balance_control* ptr) const
    {
        if (*_color_sensor && supports_option(**_color_sensor, RS2_OPTION_WHITE_BALANCE))
        {
            ptr->white_balance = (*_color_sensor)->get_option(RS2_OPTION_WHITE_BALANCE).query();
            ptr->was_set = true;
        }
    }

    void ds_advanced_mode_base::get_color_auto_white_balance(auto_white_balance_control* ptr) const
    {
        if (*_color_sensor && supports_option(**_color_sensor, RS2_OPTION_ENABLE_AUTO_WHITE_BALANCE))
        {
            ptr->auto_white_balance = static_cast<int>((*_color_sensor)->get_option(RS2_OPTION_ENABLE_AUTO_WHITE_BALANCE).query());
            ptr->was_set = true;
        }
    }

    void ds_advanced_mode_base::get_color_power_line_frequency(power_line_frequency_control* ptr) const
    {
        if (*_color_sensor && supports_option(**_color_sensor, RS2_OPTION_POWER_LINE_FREQUENCY))
        {
            ptr->power_line_frequency = static_cast<int>((*_color_sensor)->get_option(RS2_OPTION_POWER_LINE_FREQUENCY).query());
            ptr->was_set = true;
        }
    }

    void ds_advanced_mode_base::set_depth_control_group(const STDepthControlGroup& val)
    {
        set(val, advanced_mode_traits<STDepthControlGroup>::group);
        _preset_opt->set(RS2_RS400_VISUAL_PRESET_CUSTOM);
    }

    void ds_advanced_mode_base::set_rsm(const STRsm& val)
    {
        set(val, advanced_mode_traits<STRsm>::group);
        _preset_opt->set(RS2_RS400_VISUAL_PRESET_CUSTOM);
    }

    void ds_advanced_mode_base::set_rau_support_vector_control(const STRauSupportVectorControl& val)
    {
        set(val, advanced_mode_traits<STRauSupportVectorControl>::group);
        _preset_opt->set(RS2_RS400_VISUAL_PRESET_CUSTOM);
    }

    void ds_advanced_mode_base::set_color_control(const STColorControl& val)
    {
        set(val, advanced_mode_traits<STColorControl>::group);
        _preset_opt->set(RS2_RS400_VISUAL_PRESET_CUSTOM);
    }

    void ds_advanced_mode_base::set_rau_color_thresholds_control(const STRauColorThresholdsControl& val)
    {
        set(val, advanced_mode_traits<STRauColorThresholdsControl>::group);
        _preset_opt->set(RS2_RS400_VISUAL_PRESET_CUSTOM);
    }

    void ds_advanced_mode_base::set_slo_color_thresholds_control(const STSloColorThresholdsControl& val)
    {
        set(val, advanced_mode_traits<STSloColorThresholdsControl>::group);
        _preset_opt->set(RS2_RS400_VISUAL_PRESET_CUSTOM);
    }

    void ds_advanced_mode_base::set_slo_penalty_control(const STSloPenaltyControl& val)
    {
        set(val, advanced_mode_traits<STSloPenaltyControl>::group);
        _preset_opt->set(RS2_RS400_VISUAL_PRESET_CUSTOM);
    }

    void ds_advanced_mode_base::set_hdad(const STHdad& val)
    {
        set(val, advanced_mode_traits<STHdad>::group);
        _preset_opt->set(RS2_RS400_VISUAL_PRESET_CUSTOM);
    }

    void ds_advanced_mode_base::set_color_correction(const STColorCorrection& val)
    {
        set(val, advanced_mode_traits<STColorCorrection>::group);
        _preset_opt->set(RS2_RS400_VISUAL_PRESET_CUSTOM);
    }

    void ds_advanced_mode_base::set_depth_table_control(const STDepthTableControl& val)
    {
        set(val, advanced_mode_traits<STDepthTableControl>::group);
        _preset_opt->set(RS2_RS400_VISUAL_PRESET_CUSTOM);
    }

    void ds_advanced_mode_base::set_ae_control(const STAEControl& val)
    {
        set(val, advanced_mode_traits<STAEControl>::group);
        _preset_opt->set(RS2_RS400_VISUAL_PRESET_CUSTOM);
    }

    void ds_advanced_mode_base::set_census_radius(const STCensusRadius& val)
    {
        set(val, advanced_mode_traits<STCensusRadius>::group);
        _preset_opt->set(RS2_RS400_VISUAL_PRESET_CUSTOM);
    }

    void ds_advanced_mode_base::set_amp_factor(const STAFactor& val)
    {
        if (*_amplitude_factor_support)
        {
            set(val, advanced_mode_traits<STAFactor>::group);
            _preset_opt->set(RS2_RS400_VISUAL_PRESET_CUSTOM);
        }
    }

    void ds_advanced_mode_base::set_laser_power(const laser_power_control& val)
    {
        if (val.was_set)
            _depth_sensor.get_option(RS2_OPTION_LASER_POWER).set(val.laser_power);
    }

    void ds_advanced_mode_base::set_laser_state(const laser_state_control& val)
    {
        if (val.was_set)
            _depth_sensor.get_option(RS2_OPTION_EMITTER_ENABLED).set((float)val.laser_state);
    }

    void ds_advanced_mode_base::set_exposure(synthetic_sensor& sensor, const exposure_control& val)
    {
        sensor.get_option(RS2_OPTION_EXPOSURE).set(val.exposure);
    }

    void ds_advanced_mode_base::set_auto_exposure(synthetic_sensor& sensor, const auto_exposure_control& val)
    {
        sensor.get_option(RS2_OPTION_ENABLE_AUTO_EXPOSURE).set(float(val.auto_exposure));
    }

    void ds_advanced_mode_base::set_depth_exposure(const exposure_control& val)
    {
        if (val.was_set)
            set_exposure(_depth_sensor, val);
    }

    void ds_advanced_mode_base::set_depth_auto_exposure(const auto_exposure_control& val)
    {
        if (val.was_set)
            set_auto_exposure(_depth_sensor, val);
    }

    void ds_advanced_mode_base::set_depth_gain(const gain_control& val)
    {
        if (val.was_set)
            _depth_sensor.get_option(RS2_OPTION_GAIN).set(val.gain);
    }

    void ds_advanced_mode_base::set_depth_auto_white_balance(const auto_white_balance_control& val)
    {
        if (val.was_set)
            _depth_sensor.get_option(RS2_OPTION_ENABLE_AUTO_WHITE_BALANCE).set(float(val.auto_white_balance));
    }

    void ds_advanced_mode_base::set_color_exposure(const exposure_control& val)
    {
        if (val.was_set && !*_color_sensor)
            throw invalid_value_exception("Can't set color_exposure value! Color sensor not found.");

        if (val.was_set)
            set_exposure(**_color_sensor, val);
    }

    void ds_advanced_mode_base::set_color_auto_exposure(const auto_exposure_control& val)
    {
        if (val.was_set && !*_color_sensor)
            throw invalid_value_exception("Can't set color_auto_exposure value! Color sensor not found.");

        if (val.was_set)
            set_auto_exposure(**_color_sensor, val);
    }

    void ds_advanced_mode_base::set_color_backlight_compensation(const backlight_compensation_control& val)
    {
        if (val.was_set && !*_color_sensor)
            throw invalid_value_exception("Can't set color_backlight_compensation value! Color sensor not found.");

        if (val.was_set)
            (*_color_sensor)->get_option(RS2_OPTION_BACKLIGHT_COMPENSATION).set((float)val.backlight_compensation);
    }

    void ds_advanced_mode_base::set_color_brightness(const brightness_control& val)
    {
        if (val.was_set && !*_color_sensor)
            throw invalid_value_exception("Can't set color_brightness value! Color sensor not found.");

        if (val.was_set)
            (*_color_sensor)->get_option(RS2_OPTION_BRIGHTNESS).set(val.brightness);
    }

    void ds_advanced_mode_base::set_color_contrast(const contrast_control& val)
    {
        if (val.was_set && !*_color_sensor)
            throw invalid_value_exception("Can't set color_contrast value! Color sensor not found.");

        if (val.was_set)
            (*_color_sensor)->get_option(RS2_OPTION_CONTRAST).set(val.contrast);
    }

    void ds_advanced_mode_base::set_color_gain(const gain_control& val)
    {
        if (val.was_set && !*_color_sensor)
            throw invalid_value_exception("Can't set color_gain value! Color sensor not found.");

        if (val.was_set)
            (*_color_sensor)->get_option(RS2_OPTION_GAIN).set(val.gain);
    }

    void ds_advanced_mode_base::set_color_gamma(const gamma_control& val)
    {
        if (val.was_set && !*_color_sensor)
            throw invalid_value_exception("Can't set color_gamma value! Color sensor not found.");

        if (val.was_set)
            (*_color_sensor)->get_option(RS2_OPTION_GAMMA).set(val.gamma);
    }

    void ds_advanced_mode_base::set_color_hue(const hue_control& val)
    {
        if (val.was_set && !*_color_sensor)
            throw invalid_value_exception("Can't set color_hue value! Color sensor not found.");

        if (val.was_set)
            (*_color_sensor)->get_option(RS2_OPTION_HUE).set(val.hue);
    }

    void ds_advanced_mode_base::set_color_saturation(const saturation_control& val)
    {
        if (val.was_set && !*_color_sensor)
            throw invalid_value_exception("Can't set color_saturation value! Color sensor not found.");

        if (val.was_set)
            (*_color_sensor)->get_option(RS2_OPTION_SATURATION).set(val.saturation);
    }

    void ds_advanced_mode_base::set_color_sharpness(const sharpness_control& val)
    {
        if (val.was_set && !*_color_sensor)
            throw invalid_value_exception("Can't set color_sharpness value! Color sensor not found.");

        if (val.was_set)
            (*_color_sensor)->get_option(RS2_OPTION_SHARPNESS).set(val.sharpness);
    }

    void ds_advanced_mode_base::set_color_white_balance(const white_balance_control& val)
    {
        if (val.was_set && !*_color_sensor)
            throw invalid_value_exception("Can't set color_white_balance value! Color sensor not found.");

        if (val.was_set)
            (*_color_sensor)->get_option(RS2_OPTION_WHITE_BALANCE).set(val.white_balance);
    }

    void ds_advanced_mode_base::set_color_auto_white_balance(const auto_white_balance_control& val)
    {
        if (val.was_set && !*_color_sensor)
            throw invalid_value_exception("Can't set color_auto_white_balance value! Color sensor not found.");

        if (val.was_set)
            (*_color_sensor)->get_option(RS2_OPTION_ENABLE_AUTO_WHITE_BALANCE).set((float)val.auto_white_balance);
    }

    void ds_advanced_mode_base::set_color_power_line_frequency(const power_line_frequency_control& val)
    {
        if (val.was_set && !*_color_sensor)
            throw invalid_value_exception("Can't set color_power_line_frequency value! Color sensor not found.");

        if (val.was_set)
            (*_color_sensor)->get_option(RS2_OPTION_POWER_LINE_FREQUENCY).set((float)val.power_line_frequency);
    }

    void ds_advanced_mode_base::block( const std::string & exception_message )
    {
        _blocked = true;
        _block_message = exception_message;
    }

    void ds_advanced_mode_base::unblock()
    {
        _blocked = false;
        _block_message.clear();
    }

    std::vector<uint8_t> ds_advanced_mode_base::serialize_json() const
    {
        if (!is_enabled())
            throw wrong_api_call_sequence_exception( rsutils::string::from()
                                                     << "serialize_json() failed! Device is not in Advanced-Mode." );

        auto p = get_all();
        return generate_json(_depth_sensor.get_device(), p);
    }

    void ds_advanced_mode_base::load_json(const std::string& json_content)
    {
        if (!is_enabled())
            throw wrong_api_call_sequence_exception( rsutils::string::from()
                                                     << "load_json(...) failed! Device is not in Advanced-Mode." );

        auto p = get_all();
        update_structs(_depth_sensor.get_device(),  json_content, p);
        set_all(p);
        _preset_opt->set(RS2_RS400_VISUAL_PRESET_CUSTOM);
    }

    preset ds_advanced_mode_base::get_all() const
    {
        preset p;
        get_depth_control_group(&p.depth_controls);
        get_rsm(&p.rsm);
        get_rau_support_vector_control(&p.rsvc);
        get_color_control(&p.color_control);
        get_rau_color_thresholds_control(&p.rctc);
        get_slo_color_thresholds_control(&p.sctc);
        get_slo_penalty_control(&p.spc);
        get_hdad(&p.hdad);
        get_color_correction(&p.cc);
        get_depth_table_control(&p.depth_table);
        get_ae_control(&p.ae);
        get_census_radius(&p.census);
        get_amp_factor(&p.amplitude_factor);
        get_laser_power(&p.laser_power);
        get_laser_state(&p.laser_state);
        get_depth_exposure(&p.depth_exposure);
        get_depth_auto_exposure(&p.depth_auto_exposure);
        get_depth_gain(&p.depth_gain);
        get_depth_auto_white_balance(&p.depth_auto_white_balance);
        get_color_exposure(&p.color_exposure);
        get_color_auto_exposure(&p.color_auto_exposure);
        get_color_backlight_compensation(&p.color_backlight_compensation);
        get_color_brightness(&p.color_brightness);
        get_color_contrast(&p.color_contrast);
        get_color_gain(&p.color_gain);
        get_color_gamma(&p.color_gamma);
        get_color_hue(&p.color_hue);
        get_color_saturation(&p.color_saturation);
        get_color_sharpness(&p.color_sharpness);
        get_color_white_balance(&p.color_white_balance);
        get_color_auto_white_balance(&p.color_auto_white_balance);
        get_color_power_line_frequency(&p.color_power_line_frequency);
        return p;
    }

    void ds_advanced_mode_base::set_all( const preset & p )
    {
        set_all_depth( p );
        if( should_set_rgb_preset() )
            set_all_rgb( p );
    }

    void ds_advanced_mode_base::set_all_depth(const preset& p)
    {
        set(p.depth_controls, advanced_mode_traits<STDepthControlGroup>::group);
        set(p.rsm           , advanced_mode_traits<STRsm>::group);
        set(p.rsvc          , advanced_mode_traits<STRauSupportVectorControl>::group);
        set(p.hdad          , advanced_mode_traits<STHdad>::group);

        // Setting auto-white-balance control before colorCorrection parameters
        set_depth_auto_white_balance(p.depth_auto_white_balance);
        set(p.cc            , advanced_mode_traits<STColorCorrection>::group);

        set(p.depth_table   , advanced_mode_traits<STDepthTableControl>::group);
        set(p.ae            , advanced_mode_traits<STAEControl>::group);
        set(p.census        , advanced_mode_traits<STCensusRadius>::group);
        if (*_amplitude_factor_support)
            set(p.amplitude_factor, advanced_mode_traits<STAFactor>::group);

        set_laser_state(p.laser_state);
        if (p.laser_state.was_set && p.laser_state.laser_state == 1) // 1 - on
            set_laser_power(p.laser_power);

        set_depth_auto_exposure(p.depth_auto_exposure);
        if (p.depth_auto_exposure.was_set && p.depth_auto_exposure.auto_exposure == 0)
        {
            set_depth_gain(p.depth_gain);
            set_depth_exposure(p.depth_exposure);
        }

        // Depth sensor related even though they have color in the name. Probably color from left IR imager.
        set( p.color_control, advanced_mode_traits< STColorControl >::group );
        set( p.rctc         , advanced_mode_traits< STRauColorThresholdsControl >::group );
        set( p.sctc         , advanced_mode_traits< STSloColorThresholdsControl >::group );
        set( p.spc          , advanced_mode_traits< STSloPenaltyControl >::group );
    }

    void ds_advanced_mode_base::set_all_rgb( const preset & p )
    {
        set_color_auto_exposure(p.color_auto_exposure);
        if (p.color_auto_exposure.was_set && p.color_auto_exposure.auto_exposure == 0)
        {
            set_color_exposure(p.color_exposure);
            set_color_gain(p.color_gain);
        }

        set_color_backlight_compensation(p.color_backlight_compensation);
        set_color_brightness(p.color_brightness);
        set_color_contrast(p.color_contrast);
        set_color_gamma(p.color_gamma);
        set_color_hue(p.color_hue);
        set_color_saturation(p.color_saturation);
        set_color_sharpness(p.color_sharpness);

        set_color_auto_white_balance(p.color_auto_white_balance);
        if (p.color_auto_white_balance.was_set && p.color_auto_white_balance.auto_white_balance == 0)
            set_color_white_balance(p.color_white_balance);

        // TODO: W/O due to a FW bug of power_line_frequency control on Windows OS
        //set_color_power_line_frequency(p.color_power_line_frequency);
    }

    bool ds_advanced_mode_base::should_set_rgb_preset() const
    {
        auto product_line = _depth_sensor.get_device().get_info( rs2_camera_info::RS2_CAMERA_INFO_PRODUCT_LINE );

        return product_line != "D500";
    }

    std::vector<uint8_t> ds_advanced_mode_base::send_receive(const std::vector<uint8_t>& input) const
    {
        auto res = _hw_monitor->send(input);
        if (res.empty())
        {
            throw std::runtime_error("Advanced mode write failed!");
        }
        return res;
    }

    uint32_t ds_advanced_mode_base::pack(uint8_t c0, uint8_t c1, uint8_t c2, uint8_t c3)
    {
        return (c0 << 24) | (c1 << 16) | (c2 << 8) | c3;
    }

    std::vector<uint8_t> ds_advanced_mode_base::assert_no_error(ds::fw_cmd opcode, const std::vector<uint8_t>& results)
    {
        if (results.size() < sizeof(uint32_t)) throw std::runtime_error("Incomplete operation result!");
        auto opCodeAsUint32 = pack(results[3], results[2], results[1], results[0]);
        if (opCodeAsUint32 != static_cast<uint32_t>(opcode))
        {
            std::stringstream ss;
            ss << "Operation failed with error code=" << static_cast<int>(opCodeAsUint32);
            throw std::runtime_error(ss.str());
        }
        std::vector<uint8_t> result;
        result.resize(results.size() - sizeof(uint32_t));
        std::copy(results.data() + sizeof(uint32_t),
            results.data() + results.size(), result.data());
        return result;
    }

    std::vector<uint8_t> ds_advanced_mode_base::encode_command(ds::fw_cmd opcode,
        uint32_t p1,
        uint32_t p2,
        uint32_t p3,
        uint32_t p4,
        std::vector<uint8_t> data) const
    {
        std::vector<uint8_t> raw_data;
        auto cmd_op_code = static_cast<uint32_t>(opcode);

        const uint16_t pre_header_data = 0xcdab;
        raw_data.resize(HW_MONITOR_BUFFER_SIZE);
        auto write_ptr = raw_data.data();
        auto header_size = 4;

        size_t cur_index = 2;
        *reinterpret_cast<uint16_t *>(write_ptr + cur_index) = pre_header_data;
        cur_index += sizeof(uint16_t);
        *reinterpret_cast<unsigned int *>(write_ptr + cur_index) = cmd_op_code;
        cur_index += sizeof(unsigned int);

        // Parameters
        *reinterpret_cast<unsigned*>(write_ptr + cur_index) = p1;
        cur_index += sizeof(unsigned);
        *reinterpret_cast<unsigned*>(write_ptr + cur_index) = p2;
        cur_index += sizeof(unsigned);
        *reinterpret_cast<unsigned*>(write_ptr + cur_index) = p3;
        cur_index += sizeof(unsigned);
        *reinterpret_cast<unsigned*>(write_ptr + cur_index) = p4;
        cur_index += sizeof(unsigned);

        // Data
        std::copy(data.begin(), data.end(), reinterpret_cast<uint8_t*>(write_ptr + cur_index));
        cur_index += data.size();

        *reinterpret_cast<uint16_t*>(raw_data.data()) = static_cast<uint16_t>(cur_index - header_size);// Length doesn't include hdr.
        raw_data.resize(cur_index);
        return raw_data;
    }

    advanced_mode_preset_option::advanced_mode_preset_option(ds_advanced_mode_base& advanced,
        synthetic_sensor& ep, const option_range& opt_range)
        : option_base(opt_range),
        _ep(ep),
        _advanced(advanced),
        _last_preset(RS2_RS400_VISUAL_PRESET_CUSTOM)
    {
        _ep.register_on_open([this](std::vector<platform::stream_profile> configurations) {
            std::lock_guard<std::mutex> lock(_mtx);
            auto uvc_sen = As<uvc_sensor, sensor_base>(_ep.get_raw_sensor());
            if (_last_preset != RS2_RS400_VISUAL_PRESET_CUSTOM)
                _advanced.apply_preset(configurations, _last_preset, get_device_pid(*uvc_sen), get_firmware_version(*uvc_sen));
        });
    }

    rs2_rs400_visual_preset advanced_mode_preset_option::to_preset(float x)
    {
        return (static_cast<rs2_rs400_visual_preset>((int)x));
    }

    void advanced_mode_preset_option::set(float value)
    {
        std::lock_guard<std::mutex> lock(_mtx);
        if (!is_valid(value))
            throw invalid_value_exception( rsutils::string::from()
                                           << "set(advanced_mode_preset_option) failed! Given value " << value
                                           << " is out of range." );

        if (!_advanced.is_enabled())
            throw wrong_api_call_sequence_exception(
                rsutils::string::from()
                << "set(advanced_mode_preset_option) failed! Device is not in Advanced-Mode." );

        auto preset = to_preset(value);
        if (preset == RS2_RS400_VISUAL_PRESET_CUSTOM)
        {
            _last_preset = preset;
            return;
        }

        auto uvc_sen = As<uvc_sensor, sensor_base>(_ep.get_raw_sensor());
        auto configurations = uvc_sen->get_configuration();
        _advanced.apply_preset(configurations, preset, get_device_pid(*uvc_sen), get_firmware_version(*uvc_sen));
        _last_preset = preset;
        _recording_function(*this);
    }

    float advanced_mode_preset_option::query() const
    {
        return static_cast<float>(_last_preset);
    }

    bool advanced_mode_preset_option::is_enabled() const
    {
        return true;
    }

    const char* advanced_mode_preset_option::get_description() const
    {
        return "Advanced-Mode Preset";
    }

    const char* advanced_mode_preset_option::get_value_description(float val) const
    {
        try {
            return rs2_rs400_visual_preset_to_string(to_preset(val));
        }
        catch (std::out_of_range)
        {
            throw invalid_value_exception(
                rsutils::string::from()
                << "advanced_mode_preset: get_value_description(...) failed! Description of value " << val
                << " is not found." );
        }
    }

    uint16_t advanced_mode_preset_option::get_device_pid(const uvc_sensor& sensor) const
    {
        auto str_pid = sensor.get_info(RS2_CAMERA_INFO_PRODUCT_ID);
        uint16_t device_pid{};
        std::stringstream ss;
        ss << std::hex << str_pid;
        ss >> device_pid;
        return device_pid;
    }

    firmware_version advanced_mode_preset_option::get_firmware_version(const uvc_sensor& sensor) const
    {
        return firmware_version(_ep.get_info(RS2_CAMERA_INFO_FIRMWARE_VERSION));
    }
}<|MERGE_RESOLUTION|>--- conflicted
+++ resolved
@@ -118,15 +118,10 @@
                 break;
             case ds::RS455_PID:
             case ds::RS457_PID:
-<<<<<<< HEAD
+            case ds::D555_PID:
             case ds::D585_PID:
-                default_450_mid_low_res( p );
-                switch( res )
-=======
-            case ds::D555_PID:
                 default_450_mid_low_res(p);
                 switch (res)
->>>>>>> 66599570
                 {
                 case low_resolution:
                 case medium_resolution:
