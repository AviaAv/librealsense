--- conflicted
+++ resolved
@@ -136,11 +136,8 @@
             SET_HKR_CONFIG_TABLE = 0xA6, // HKR Set Internal sub calibration table
             GET_HKR_CONFIG_TABLE = 0xA7, // HKR Get Internal sub calibration table
             CALIBRESTOREEPROM = 0xA8, // HKR Store EEPROM Calibration
-<<<<<<< HEAD
-            RGB_TNR = 0xAA      // RGB Temporal Noise Reduction
-=======
+            RGB_TNR = 0xAA,      // RGB Temporal Noise Reduction
             GET_FW_LOGS = 0xB4 // Get FW logs extended format
->>>>>>> 052cc571
         };
 
 #define TOSTRING(arg) #arg
