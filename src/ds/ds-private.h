// License: Apache 2.0. See LICENSE file in root directory.
// Copyright(c) 2022 Intel Corporation. All Rights Reserved.

#pragma once

#include "backend.h"
#include "types.h"
#include "fw-update/fw-update-unsigned.h"
#include <rsutils/string/from.h>

#include <map>
#include <iomanip>
#include <string>

//#define DEBUG_THERMAL_LOOP
#ifdef DEBUG_THERMAL_LOOP
#define LOG_DEBUG_THERMAL_LOOP(...)   do { CLOG(WARNING   ,LIBREALSENSE_ELPP_ID) << __VA_ARGS__; } while(false)
#else
#define LOG_DEBUG_THERMAL_LOOP(...)
#endif //DEBUG_THERMAL_LOOP


namespace librealsense
{
    namespace ds
    {
        // DS5 depth XU identifiers
        const uint8_t DS5_HWMONITOR                         = 1;
        const uint8_t DS5_DEPTH_EMITTER_ENABLED             = 2;
        const uint8_t DS5_EXPOSURE                          = 3;
        const uint8_t DS5_LASER_POWER                       = 4;
        const uint8_t DS5_HARDWARE_PRESET                   = 6;
        const uint8_t DS5_ERROR_REPORTING                   = 7;
        const uint8_t DS5_EXT_TRIGGER                       = 8;
        const uint8_t DS5_ASIC_AND_PROJECTOR_TEMPERATURES   = 9;
        const uint8_t DS5_ENABLE_AUTO_WHITE_BALANCE         = 0xA;
        const uint8_t DS5_ENABLE_AUTO_EXPOSURE              = 0xB;
        const uint8_t DS5_LED_PWR                           = 0xE;
        const uint8_t DS5_THERMAL_COMPENSATION              = 0xF;
        const uint8_t DS5_EMITTER_FREQUENCY                 = 0x10;
        const uint8_t DS5_DEPTH_AUTO_EXPOSURE_MODE          = 0x11;
        // DS5 fisheye XU identifiers
        const uint8_t FISHEYE_EXPOSURE                      = 1;

        // subdevice[h] unit[fw], node[h] guid[fw]
        const platform::extension_unit depth_xu = { 0, 3, 2,
        { 0xC9606CCB, 0x594C, 0x4D25,{ 0xaf, 0x47, 0xcc, 0xc4, 0x96, 0x43, 0x59, 0x95 } } };

        const platform::extension_unit fisheye_xu = { 3, 12, 2,
        { 0xf6c3c3d1, 0x5cde, 0x4477,{ 0xad, 0xf0, 0x41, 0x33, 0xf5, 0x8d, 0xa6, 0xf4 } } };

        const uint32_t REGISTER_CLOCK_0 = 0x0001613c;

        const uint32_t FLASH_SIZE = 0x00200000;
        const uint32_t FLASH_SECTOR_SIZE = 0x1000;
        const uint32_t FLASH_RW_TABLE_OF_CONTENT_OFFSET = 0x0017FF80;
        const uint32_t FLASH_RO_TABLE_OF_CONTENT_OFFSET = 0x001FFE80;
        const uint32_t FLASH_INFO_HEADER_OFFSET = 0x001FFF00;

        flash_info get_flash_info(const std::vector<uint8_t>& flash_buffer);

        enum fw_cmd : uint8_t
        {
            MRD = 0x01,     // Read Register
            FRB = 0x09,     // Read from flash
            FWB = 0x0a,     // Write to flash <Parameter1 Name="StartIndex"> <Parameter2 Name="Size">
            FES = 0x0b,     // Erase flash sector <Parameter1 Name="Sector Index"> <Parameter2 Name="Number of Sectors">
            FEF = 0x0c,     // Erase flash full <Parameter1 Name="0xACE">
            FSRU = 0x0d,     // Flash status register unlock
            FPLOCK = 0x0e,     // Permanent lock on lower Quarter region of the flash
            GLD = 0x0f,     // FW logs
            GVD = 0x10,     // camera details
            GETINTCAL = 0x15,     // Read calibration table
            SETINTCAL = 0x16,     // Set Internal sub calibration table
            LOADINTCAL = 0x1D,     // Get Internal sub calibration table
            DFU = 0x1E,     // Enter to FW update mode
            HWRST = 0x20,     // hardware reset
            OBW = 0x29,     // OVT bypass write
            PROJ_TEMP_MIPI  = 0x2A,     // get ASIC temperature - with mipi device
            SET_ADV = 0x2B,     // set advanced mode control
            GET_ADV = 0x2C,     // get advanced mode control
            EN_ADV = 0x2D,     // enable advanced mode
            UAMG = 0X30,     // get advanced mode status
            PFD = 0x3b,     // Disable power features <Parameter1 Name="0 - Disable, 1 - Enable" />
            SETAEROI = 0x44,     // set auto-exposure region of interest
            GETAEROI = 0x45,     // get auto-exposure region of interest
            MMER = 0x4F,     // MM EEPROM read ( from DS5 cache )
            CALIBRECALC = 0x51,     // Calibration recalc and update on the fly
            GET_EXTRINSICS = 0x53,     // get extrinsics
            CAL_RESTORE_DFLT = 0x61,     // Reset Depth/RGB calibration to factory settings
            SETINTCALNEW = 0x62,     // Set Internal sub calibration table
            SET_CAM_SYNC = 0x69,     // set Inter-cam HW sync mode [0-default, 1-master, 2-slave]
            GET_CAM_SYNC = 0x6A,     // fet Inter-cam HW sync mode
            SETRGBAEROI = 0x75,     // set RGB auto-exposure region of interest
            GETRGBAEROI = 0x76,     // get RGB auto-exposure region of interest
            SET_PWM_ON_OFF = 0x77,     // set emitter on and off mode
            GET_PWM_ON_OFF = 0x78,     // get emitter on and off mode
            ASIC_TEMP_MIPI  = 0x7A,     // get ASIC temperature - with mipi device
            SETSUBPRESET = 0x7B,     // Download sub-preset
            GETSUBPRESET = 0x7C,     // Upload the current sub-preset
            GETSUBPRESETID = 0x7D,     // Retrieve sub-preset's name
            RECPARAMSGET = 0x7E,     // Retrieve depth calibration table in new format (fw >= 5.11.12.100)
            LASERONCONST = 0x7F,     // Enable Laser On constantly (GS SKU Only)
            AUTO_CALIB = 0x80,      // auto calibration commands
            SAFETY_PRESET_READ = 0x94,  // Read safety preset from given index
            SAFETY_PRESET_WRITE = 0x95,   // Write safety preset to given index
            SET_HKR_CONFIG_TABLE = 0xA6, // HKR Set Internal sub calibration table
            GET_HKR_CONFIG_TABLE = 0xA7, // HKR Get Internal sub calibration table
            CALIBRESTOREEPROM = 0xA8, // HKR Store EEPROM Calibration
            RGB_TNR = 0xAA      // RGB Temporal Noise Reduction
        };

#define TOSTRING(arg) #arg
#define VAR_ARG_STR(x) TOSTRING(x)
#define ENUM2STR(x) case(x):return VAR_ARG_STR(x);

        inline std::string fw_cmd2str(const fw_cmd state)
        {
            switch (state)
            {
                ENUM2STR(GLD);
                ENUM2STR(GVD);
                ENUM2STR(GETINTCAL);
                ENUM2STR(OBW);
                ENUM2STR(SET_ADV);
                ENUM2STR(GET_ADV);
                ENUM2STR(EN_ADV);
                ENUM2STR(UAMG);
                ENUM2STR(SETAEROI);
                ENUM2STR(GETAEROI);
                ENUM2STR(MMER);
                ENUM2STR(GET_EXTRINSICS);
                ENUM2STR(SET_CAM_SYNC);
                ENUM2STR(GET_CAM_SYNC);
                ENUM2STR(SETRGBAEROI);
                ENUM2STR(GETRGBAEROI);
                ENUM2STR(SET_PWM_ON_OFF);
                ENUM2STR(GET_PWM_ON_OFF);
                ENUM2STR(SETSUBPRESET);
                ENUM2STR(GETSUBPRESET);
                ENUM2STR(GETSUBPRESETID);
            default:
              return ( rsutils::string::from() << "Unrecognized FW command " << state );
            }
        }

        const int etDepthTableControl = 9; // Identifier of the depth table control

        enum advanced_query_mode
        {
            GET_VAL = 0,
            GET_MIN = 1,
            GET_MAX = 2,
        };

        enum inter_cam_sync_mode
        {
            INTERCAM_SYNC_DEFAULT = 0,
            INTERCAM_SYNC_MASTER = 1,
            INTERCAM_SYNC_SLAVE = 2,
            INTERCAM_SYNC_FULL_SLAVE = 3,
            INTERCAM_SYNC_MAX = 260  // 4-258 are for Genlock with burst count of 1-255 frames for each trigger.
                                     // 259 for Sending two frame - First with laser ON, and the other with laser OFF.
                                     // 260 for Sending two frame - First with laser OFF, and the other with laser ON.
        };

        enum class ds_caps : uint16_t
        {
            CAP_UNDEFINED = 0,
            CAP_ACTIVE_PROJECTOR = (1u << 0),    //
            CAP_RGB_SENSOR = (1u << 1),    // Dedicated RGB sensor
            CAP_FISHEYE_SENSOR = (1u << 2),    // TM1
            CAP_IMU_SENSOR = (1u << 3),
            CAP_GLOBAL_SHUTTER = (1u << 4),
            CAP_ROLLING_SHUTTER = (1u << 5),
            CAP_BMI_055 = (1u << 6),
            CAP_BMI_085 = (1u << 7),
            CAP_INTERCAM_HW_SYNC = (1u << 8),
            CAP_IP65 = (1u << 9),
            CAP_IR_FILTER = (1u << 10),
            CAP_MAX
        };

        static const std::map<ds_caps, std::string> ds_capabilities_names = {
            { ds_caps::CAP_UNDEFINED,        "Undefined"         },
            { ds_caps::CAP_ACTIVE_PROJECTOR, "Active Projector"  },
            { ds_caps::CAP_RGB_SENSOR,       "RGB Sensor"        },
            { ds_caps::CAP_FISHEYE_SENSOR,   "Fisheye Sensor"    },
            { ds_caps::CAP_IMU_SENSOR,       "IMU Sensor"        },
            { ds_caps::CAP_GLOBAL_SHUTTER,   "Global Shutter"    },
            { ds_caps::CAP_ROLLING_SHUTTER,  "Rolling Shutter"   },
            { ds_caps::CAP_BMI_055,          "IMU BMI_055"       },
            { ds_caps::CAP_BMI_085,          "IMU BMI_085"       },
            { ds_caps::CAP_IP65,             "IP65 Sealed device"},
            { ds_caps::CAP_IR_FILTER,        "IR filter"         }
        };

        inline ds_caps operator &(const ds_caps lhs, const ds_caps rhs)
        {
            return static_cast<ds_caps>(static_cast<uint32_t>(lhs) & static_cast<uint32_t>(rhs));
        }

        inline ds_caps operator |(const ds_caps lhs, const ds_caps rhs)
        {
            return static_cast<ds_caps>(static_cast<uint32_t>(lhs) | static_cast<uint32_t>(rhs));
        }

        inline ds_caps& operator |=(ds_caps& lhs, ds_caps rhs)
        {
            return lhs = lhs | rhs;
        }

        inline bool operator &&(ds_caps l, ds_caps r)
        {
            return !!(static_cast<uint8_t>(l) & static_cast<uint8_t>(r));
        }

        inline std::ostream& operator <<(std::ostream& stream, const ds_caps& cap)
        {
            for (auto i : { ds_caps::CAP_ACTIVE_PROJECTOR,ds_caps::CAP_RGB_SENSOR,
                            ds_caps::CAP_FISHEYE_SENSOR,  ds_caps::CAP_IMU_SENSOR,
                            ds_caps::CAP_GLOBAL_SHUTTER,  ds_caps::CAP_ROLLING_SHUTTER,
                            ds_caps::CAP_BMI_055,         ds_caps::CAP_BMI_085,
                            ds_caps::CAP_IP65,            ds_caps::CAP_IR_FILTER })
            {
                if (i == (i & cap))
                    stream << ds_capabilities_names.at(i) << "/";
            }
            return stream;
        }

        const std::string DEPTH_STEREO = "Stereo Module";

#pragma pack(push, 1)
        struct table_header
        {
            big_endian<uint16_t>    version;        // major.minor. Big-endian
            uint16_t                table_type;     // ctCalibration
            uint32_t                table_size;     // full size including: TOC header + TOC + actual tables
            uint32_t                param;          // This field content is defined ny table type
            uint32_t                crc32;          // crc of all the actual table data excluding header/CRC
        };

        enum ds_rect_resolutions : unsigned short
        {
            res_1920_1080,
            res_1280_720,
            res_640_480,
            res_848_480,
            res_640_360,
            res_424_240,
            res_320_240,
            res_480_270,
            res_1280_800,
            res_960_540,
            reserved_1,
            reserved_2,
            res_640_400,
            // Resolutions for DS5U
            res_576_576,
            res_720_720,
            res_1152_1152,
            max_ds_rect_resolutions
        };

        struct new_calibration_item
        {
            uint16_t width;
            uint16_t height;
            float  fx;
            float  fy;
            float  ppx;
            float  ppy;
        };
#pragma pack(pop)

        template<class T>
        const T* check_calib(const std::vector<uint8_t>& raw_data)
        {
            using namespace std;

            auto table = reinterpret_cast<const T*>(raw_data.data());
            auto header = reinterpret_cast<const table_header*>(raw_data.data());
            if (raw_data.size() < sizeof(table_header))
            {
                throw invalid_value_exception( rsutils::string::from()
                                               << "Calibration data invalid, buffer too small : expected "
                                               << sizeof( table_header ) << " , actual: " << raw_data.size() );
            }
            // verify the parsed table
            if (table->header.crc32 != calc_crc32(raw_data.data() + sizeof(table_header), raw_data.size() - sizeof(table_header)))
            {
                throw invalid_value_exception("Calibration data CRC error, parsing aborted!");
            }

            LOG_DEBUG("Loaded Valid Table: version [mjr.mnr]: 0x" <<
                hex << setfill('0') << setw(4) << header->version << dec
                << ", type " << header->table_type << ", size " << header->table_size
                << ", CRC: " << hex << header->crc32);
            return table;
        }

#pragma pack(push, 1)

        struct fisheye_extrinsics_table
        {
            table_header        header;
            int64_t             serial_mm;
            int64_t             serial_depth;
            float3x3            rotation;                   //  the fisheye rotation matrix
            float3              translation;                //  the fisheye translation vector
        };

        struct extrinsics_table
        {
            float3x3            rotation;
            float3              translation;
        };

        struct imu_intrinsics
        {
            float bias[3];
            float scale[3];
        };

        // Note that the intrinsic definition follows rs2_motion_device_intrinsic with different data layout
        struct imu_intrinsic
        {
            float3x3    sensitivity;
            float3      bias;
            float3      noise_variances;  /**< Variance of noise for X, Y, and Z axis */
            float3      bias_variances;   /**< Variance of bias for X, Y, and Z axis */
        };

        struct fisheye_calibration_table
        {
            table_header        header;
            float               intrinsics_model;           //  1 - Brown, 2 - FOV, 3 - Kannala Brandt
            float3x3            intrinsic;                  //  FishEye intrinsic matrix, normalize by [-1 1]
            float               distortion[5];              //  FishEye forward distortion parameters, F-theta model
            extrinsics_table    fisheye_to_imu;             //  FishEye rotation matrix and translation vector in IMU CS
            uint8_t             reserved[28];
        };

        constexpr size_t fisheye_calibration_table_size = sizeof(fisheye_calibration_table);

        struct imu_calibration_table
        {
            table_header        header;
            float               rmax;
            extrinsics_table    imu_to_imu;
            imu_intrinsics      accel_intrinsics;
            imu_intrinsics      gyro_intrinsics;
            uint8_t             reserved[64];
        };

        constexpr size_t imu_calibration_table_size = sizeof(imu_calibration_table);

        struct tm1_module_info
        {
            table_header        header;
            uint8_t             serial_num[8];              // 2 bytes reserved + 6 data (0000xxxxxxxxxxxx)
            uint8_t             optic_module_mm[4];
            uint8_t             ta[10];
            uint32_t            board_num;                  // SKU id
            uint32_t            board_rev;                  // 0
            uint8_t             reserved[34];               // Align to 64 byte ???
        };

        constexpr size_t tm1_module_info_size = sizeof(tm1_module_info);

        struct tm1_calib_model
        {
            table_header                header;
            float                       calibration_model_flag;     //  1 - Brown, 2 - FOV, 3 - Kannala Brandt ???????
            fisheye_calibration_table   fe_calibration;
            float                       temperature;
            uint8_t                     reserved[20];
        };

        constexpr size_t tm1_calib_model_size = sizeof(tm1_calib_model);

        struct tm1_serial_num_table
        {
            table_header                header;
            uint8_t                     serial_num[8];              // 2 bytes reserved + 6 data  12 digits in (0000xxxxxxxxxxxx) format
            uint8_t                     reserved[8];
        };

        constexpr size_t tm1_serial_num_table_size = sizeof(tm1_serial_num_table);

        struct tm1_calibration_table
        {
            table_header                header;
            tm1_calib_model             calib_model;
            imu_calibration_table       imu_calib_table;
            tm1_serial_num_table        serial_num_table;
        };

        constexpr size_t tm1_calibration_table_size = sizeof(tm1_calibration_table);

        // TM1 ver 0.51
        struct tm1_eeprom
        {
            table_header            header;
            tm1_module_info         module_info;
            tm1_calibration_table   calibration_table;
        };

        constexpr size_t tm1_eeprom_size = sizeof(tm1_eeprom);

        struct dm_v2_imu_intrinsic
        {
            float3x3            sensitivity;
            float3              bias;
        };

        struct dm_v2_calibration_table
        {
            table_header            header;
            uint8_t                 extrinsic_valid;
            uint8_t                 intrinsic_valid;
            uint8_t                 reserved[2];
            extrinsics_table        depth_to_imu;       // The extrinsic parameters of IMU persented in Depth sensor's CS
            dm_v2_imu_intrinsic     accel_intrinsic;
            dm_v2_imu_intrinsic     gyro_intrinsic;
            uint8_t                 reserved1[96];
        };

        constexpr size_t dm_v2_calibration_table_size = sizeof(dm_v2_calibration_table);

        struct dm_v2_calib_info
        {
            table_header            header;
            dm_v2_calibration_table dm_v2_calib_table;
            tm1_serial_num_table    serial_num_table;
        };

        constexpr size_t dm_v2_calib_info_size = sizeof(dm_v2_calib_info);

        // Depth Module V2 IMU EEPROM ver 0.52
        struct dm_v2_eeprom
        {
            table_header            header;
            dm_v2_calib_info        module_info;
        };

        constexpr size_t dm_v2_eeprom_size = sizeof(dm_v2_eeprom);

        union eeprom_imu_table {
            tm1_eeprom      tm1_table;
            dm_v2_eeprom    dm_v2_table;
        };

        constexpr size_t eeprom_imu_table_size = sizeof(eeprom_imu_table);

        enum imu_eeprom_id : uint16_t
        {
            dm_v2_eeprom_id = 0x0101,   // The pack alignment is Big-endian
            tm1_eeprom_id = 0x0002,
            l500_eeprom_id = 0x0105
        };

        struct depth_table_control
        {
            uint32_t depth_units;
            int32_t depth_clamp_min;
            int32_t depth_clamp_max;
            int32_t disparity_multiplier;
            int32_t disparity_shift;
        };

        inline rs2_motion_device_intrinsic create_motion_intrinsics(imu_intrinsic data)
        {
            rs2_motion_device_intrinsic result{};

            for (int i = 0; i < 3; i++)
            {
                for (int j = 0; j < 3; j++)
                    result.data[i][j] = data.sensitivity(i, j);

                result.data[i][3] = data.bias[i];
                result.bias_variances[i] = data.bias_variances[i];
                result.noise_variances[i] = data.noise_variances[i];
            }
            return result;
        }

#pragma pack(pop)

        enum gvd_fields
        {
            // Keep sorted
            gvd_version_offset = 2,
            camera_fw_version_offset = 12,
            is_camera_locked_offset = 25,
            module_serial_offset = 48,
            module_asic_serial_offset = 64,
            fisheye_sensor_lb = 112,
            fisheye_sensor_hb = 113,
            imu_acc_chip_id = 124,
            ip65_sealed_offset = 161,
            ir_filter_offset = 164,
            depth_sensor_type = 166,
            active_projector = 170,
            rgb_sensor = 174,
            imu_sensor = 178,
            motion_module_fw_version_offset = 212
        };

        const uint8_t I2C_IMU_BMI055_ID_ACC = 0xfa;
        const uint8_t I2C_IMU_BMI085_ID_ACC = 0x1f;

        enum gvd_fields_size
        {
            // Keep sorted
            module_serial_size = 6
        };
        

        static std::map< ds_rect_resolutions, int2> resolutions_list = {
            { res_320_240,{ 320, 240 } },
            { res_424_240,{ 424, 240 } },
            { res_480_270,{ 480, 270 } },
            { res_640_360,{ 640, 360 } },
            { res_640_400,{ 640, 400 } },
            { res_640_480,{ 640, 480 } },
            { res_848_480,{ 848, 480 } },
            { res_960_540,{ 960, 540 } },
            { res_1280_720,{ 1280, 720 } },
            { res_1280_800,{ 1280, 800 } },
            { res_1920_1080,{ 1920, 1080 } },
            //Resolutions for DS5U
            { res_576_576,{ 576, 576 } },
            { res_720_720,{ 720, 720 } },
            { res_1152_1152,{ 1152, 1152 } },
        };

        ds_rect_resolutions width_height_to_ds_rect_resolutions(uint32_t width, uint32_t height);

<<<<<<< HEAD
        rs2_intrinsics get_color_stream_intrinsic(const std::vector<uint8_t>& raw_data, uint32_t width, uint32_t height);
        bool try_get_intrinsic_by_resolution_new(const std::vector<uint8_t>& raw_data,
            uint32_t width, uint32_t height, rs2_intrinsics* result);
=======
>>>>>>> 6611550d
        enum ds_notifications_types
        {
            success = 0,
            hot_laser_power_reduce,
            hot_laser_disable,
            flag_B_laser_disable,
            stereo_module_not_connected,
            eeprom_corrupted,
            calibration_corrupted,
            mm_upd_fail,
            isp_upd_fail,
            mm_force_pause,
            mm_failure,
            usb_scp_overflow,
            usb_rec_overflow,
            usb_cam_overflow,
            mipi_left_error,
            mipi_right_error,
            mipi_rt_error,
            mipi_fe_error,
            i2c_cfg_left_error,
            i2c_cfg_right_error,
            i2c_cfg_rt_error,
            i2c_cfg_fe_error,
            stream_not_start_z,
            stream_not_start_y,
            stream_not_start_cam,
            rec_error,
            usb2_limit,
            cold_laser_disable,
            no_temperature_disable_laser,
            isp_boot_data_upload_failed,
        };

        // Elaborate FW XU report. The reports may be consequently extended for PU/CTL/ISP
        const std::map< uint8_t, std::string> ds_fw_error_report = {
            { success,                      "Success" },
            { hot_laser_power_reduce,       "Laser hot - power reduce" },
            { hot_laser_disable,            "Laser hot - disabled" },
            { flag_B_laser_disable,         "Flag B - laser disabled" },
            { stereo_module_not_connected,  "Stereo Module is not connected" },
            { eeprom_corrupted,             "EEPROM corrupted" },
            { calibration_corrupted,        "Calibration corrupted" },
            { mm_upd_fail,                  "Motion Module update failed" },
            { isp_upd_fail,                 "ISP update failed" },
            { mm_force_pause,               "Motion Module force pause" },
            { mm_failure,                   "Motion Module failure" },
            { usb_scp_overflow,             "USB SCP overflow" },
            { usb_rec_overflow,             "USB REC overflow" },
            { usb_cam_overflow,             "USB CAM overflow" },
            { mipi_left_error,              "Left MIPI error" },
            { mipi_right_error,             "Right MIPI error" },
            { mipi_rt_error,                "RT MIPI error" },
            { mipi_fe_error,                "FishEye MIPI error" },
            { i2c_cfg_left_error,           "Left IC2 Config error" },
            { i2c_cfg_right_error,          "Right IC2 Config error" },
            { i2c_cfg_rt_error,             "RT IC2 Config error" },
            { i2c_cfg_fe_error,             "FishEye IC2 Config error" },
            { stream_not_start_z,           "Depth stream start failure" },
            { stream_not_start_y,           "IR stream start failure" },
            { stream_not_start_cam,         "Camera stream start failure" },
            { rec_error,                    "REC error" },
            { usb2_limit,                   "USB2 Limit" },
            { cold_laser_disable,           "Laser cold - disabled" },
            { no_temperature_disable_laser, "Temperature read failure - laser disabled" },
            { isp_boot_data_upload_failed,  "ISP boot data upload failure" },
        };

        // subpreset pattern used in firmware versions that do not support subpreset ID
        const std::vector<uint8_t> alternating_emitter_pattern_with_name{ 0x19, 0,
            0x41, 0x6c, 0x74, 0x65, 0x72, 0x6e, 0x61, 0x74, 0x69, 0x6e, 0x67, 0x5f, 0x45, 0x6d, 0x69, 0x74, 0x74, 0x65, 0x72, 0,
            0, 0x2, 0, 0x5, 0, 0x1, 0x1, 0, 0, 0, 0, 0, 0, 0, 0x5, 0, 0x1, 0x1, 0, 0, 0, 0x1, 0, 0, 0 };

        // subpreset ID for the alternating emitter subpreset as const
        // in order to permit the query of this option to check if the current subpreset ID
        // is the alternating emitter ID
        const uint8_t ALTERNATING_EMITTER_SUBPRESET_ID = 0x0f;

        const std::vector<uint8_t> alternating_emitter_pattern{ 0x5, ALTERNATING_EMITTER_SUBPRESET_ID, 0, 0, 0x2,
            0x4, 0x1, 0, 0x1, 0, 0, 0, 0, 0,
            0x4, 0x1, 0, 0x1, 0, 0x1, 0, 0, 0 };
    } // librealsense::ds
} // namespace librealsense<|MERGE_RESOLUTION|>--- conflicted
+++ resolved
@@ -538,12 +538,6 @@
 
         ds_rect_resolutions width_height_to_ds_rect_resolutions(uint32_t width, uint32_t height);
 
-<<<<<<< HEAD
-        rs2_intrinsics get_color_stream_intrinsic(const std::vector<uint8_t>& raw_data, uint32_t width, uint32_t height);
-        bool try_get_intrinsic_by_resolution_new(const std::vector<uint8_t>& raw_data,
-            uint32_t width, uint32_t height, rs2_intrinsics* result);
-=======
->>>>>>> 6611550d
         enum ds_notifications_types
         {
             success = 0,
