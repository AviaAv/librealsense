// License: Apache 2.0. See LICENSE file in root directory.
// Copyright(c) 2022 Intel Corporation. All Rights Reserved.

#pragma once

#include "backend.h"
#include "types.h"
#include "fw-update/fw-update-unsigned.h"
#include <rsutils/string/from.h>

#include <map>
#include <iomanip>
#include <string>

//#define DEBUG_THERMAL_LOOP
#ifdef DEBUG_THERMAL_LOOP
#define LOG_DEBUG_THERMAL_LOOP(...)   do { CLOG(WARNING   ,LIBREALSENSE_ELPP_ID) << __VA_ARGS__; } while(false)
#else
#define LOG_DEBUG_THERMAL_LOOP(...)
#endif //DEBUG_THERMAL_LOOP


namespace librealsense
{
    namespace ds
    {
        // DS5 depth XU identifiers
        const uint8_t DS5_HWMONITOR                         = 1;
        const uint8_t DS5_DEPTH_EMITTER_ENABLED             = 2;
        const uint8_t DS5_EXPOSURE                          = 3;
        const uint8_t DS5_LASER_POWER                       = 4;
        const uint8_t DS5_HARDWARE_PRESET                   = 6;
        const uint8_t DS5_ERROR_REPORTING                   = 7;
        const uint8_t DS5_EXT_TRIGGER                       = 8;
        const uint8_t DS5_ASIC_AND_PROJECTOR_TEMPERATURES   = 9;
        const uint8_t DS5_ENABLE_AUTO_WHITE_BALANCE         = 0xA;
        const uint8_t DS5_ENABLE_AUTO_EXPOSURE              = 0xB;
        const uint8_t DS5_LED_PWR                           = 0xE;
        const uint8_t DS5_THERMAL_COMPENSATION              = 0xF;
        const uint8_t DS5_EMITTER_FREQUENCY                 = 0x10;
        const uint8_t DS5_DEPTH_AUTO_EXPOSURE_MODE          = 0x11;
        // DS5 fisheye XU identifiers
        const uint8_t FISHEYE_EXPOSURE                      = 1;

        // subdevice[h] unit[fw], node[h] guid[fw]
        const platform::extension_unit depth_xu = { 0, 3, 2,
        { 0xC9606CCB, 0x594C, 0x4D25,{ 0xaf, 0x47, 0xcc, 0xc4, 0x96, 0x43, 0x59, 0x95 } } };

        const platform::extension_unit fisheye_xu = { 3, 12, 2,
        { 0xf6c3c3d1, 0x5cde, 0x4477,{ 0xad, 0xf0, 0x41, 0x33, 0xf5, 0x8d, 0xa6, 0xf4 } } };

        const uint32_t REGISTER_CLOCK_0 = 0x0001613c;

        const uint32_t FLASH_SIZE = 0x00200000;
        const uint32_t FLASH_SECTOR_SIZE = 0x1000;
        const uint32_t FLASH_RW_TABLE_OF_CONTENT_OFFSET = 0x0017FF80;
        const uint32_t FLASH_RO_TABLE_OF_CONTENT_OFFSET = 0x001FFE80;
        const uint32_t FLASH_INFO_HEADER_OFFSET = 0x001FFF00;

        flash_info get_flash_info(const std::vector<uint8_t>& flash_buffer);

        enum fw_cmd : uint8_t
        {
            MRD = 0x01,     // Read Register
            FRB = 0x09,     // Read from flash
            FWB = 0x0a,     // Write to flash <Parameter1 Name="StartIndex"> <Parameter2 Name="Size">
            FES = 0x0b,     // Erase flash sector <Parameter1 Name="Sector Index"> <Parameter2 Name="Number of Sectors">
            FEF = 0x0c,     // Erase flash full <Parameter1 Name="0xACE">
            FSRU = 0x0d,     // Flash status register unlock
            FPLOCK = 0x0e,     // Permanent lock on lower Quarter region of the flash
            GLD = 0x0f,     // FW logs
            GVD = 0x10,     // camera details
            GETINTCAL = 0x15,     // Read calibration table
            SETINTCAL = 0x16,     // Set Internal sub calibration table
            LOADINTCAL = 0x1D,     // Get Internal sub calibration table
            DFU = 0x1E,     // Enter to FW update mode
            HWRST = 0x20,     // hardware reset
            OBW = 0x29,     // OVT bypass write
            PROJ_TEMP_MIPI  = 0x2A,     // get ASIC temperature - with mipi device
            SET_ADV = 0x2B,     // set advanced mode control
            GET_ADV = 0x2C,     // get advanced mode control
            EN_ADV = 0x2D,     // enable advanced mode
            UAMG = 0X30,     // get advanced mode status
            PFD = 0x3b,     // Disable power features <Parameter1 Name="0 - Disable, 1 - Enable" />
            SETAEROI = 0x44,     // set auto-exposure region of interest
            GETAEROI = 0x45,     // get auto-exposure region of interest
            MMER = 0x4F,     // MM EEPROM read ( from DS5 cache )
            CALIBRECALC = 0x51,     // Calibration recalc and update on the fly
            GET_EXTRINSICS = 0x53,     // get extrinsics
            CAL_RESTORE_DFLT = 0x61,     // Reset Depth/RGB calibration to factory settings
            SETINTCALNEW = 0x62,     // Set Internal sub calibration table
            SET_CAM_SYNC = 0x69,     // set Inter-cam HW sync mode [0-default, 1-master, 2-slave]
            GET_CAM_SYNC = 0x6A,     // fet Inter-cam HW sync mode
            SETRGBAEROI = 0x75,     // set RGB auto-exposure region of interest
            GETRGBAEROI = 0x76,     // get RGB auto-exposure region of interest
            SET_PWM_ON_OFF = 0x77,     // set emitter on and off mode
            GET_PWM_ON_OFF = 0x78,     // get emitter on and off mode
            ASIC_TEMP_MIPI  = 0x7A,     // get ASIC temperature - with mipi device
            SETSUBPRESET = 0x7B,     // Download sub-preset
            GETSUBPRESET = 0x7C,     // Upload the current sub-preset
            GETSUBPRESETID = 0x7D,     // Retrieve sub-preset's name
            RECPARAMSGET = 0x7E,     // Retrieve depth calibration table in new format (fw >= 5.11.12.100)
            LASERONCONST = 0x7F,     // Enable Laser On constantly (GS SKU Only)
            AUTO_CALIB = 0x80,      // auto calibration commands
            SAFETY_PRESET_READ = 0x94,  // Read safety preset from given index
            SAFETY_PRESET_WRITE = 0x95,   // Write safety preset to given index
            SET_HKR_CONFIG_TABLE = 0xA6, // HKR Set Internal sub calibration table
            GET_HKR_CONFIG_TABLE = 0xA7, // HKR Get Internal sub calibration table
            CALIBRESTOREEPROM = 0xA8 // HKR Store EEPROM Calibration
        };

#define TOSTRING(arg) #arg
#define VAR_ARG_STR(x) TOSTRING(x)
#define ENUM2STR(x) case(x):return VAR_ARG_STR(x);

        inline std::string fw_cmd2str(const fw_cmd state)
        {
            switch (state)
            {
                ENUM2STR(GLD);
                ENUM2STR(GVD);
                ENUM2STR(GETINTCAL);
                ENUM2STR(OBW);
                ENUM2STR(SET_ADV);
                ENUM2STR(GET_ADV);
                ENUM2STR(EN_ADV);
                ENUM2STR(UAMG);
                ENUM2STR(SETAEROI);
                ENUM2STR(GETAEROI);
                ENUM2STR(MMER);
                ENUM2STR(GET_EXTRINSICS);
                ENUM2STR(SET_CAM_SYNC);
                ENUM2STR(GET_CAM_SYNC);
                ENUM2STR(SETRGBAEROI);
                ENUM2STR(GETRGBAEROI);
                ENUM2STR(SET_PWM_ON_OFF);
                ENUM2STR(GET_PWM_ON_OFF);
                ENUM2STR(SETSUBPRESET);
                ENUM2STR(GETSUBPRESET);
                ENUM2STR(GETSUBPRESETID);
            default:
              return ( rsutils::string::from() << "Unrecognized FW command " << state );
            }
        }

        const int etDepthTableControl = 9; // Identifier of the depth table control

        enum advanced_query_mode
        {
            GET_VAL = 0,
            GET_MIN = 1,
            GET_MAX = 2,
        };

        enum inter_cam_sync_mode
        {
            INTERCAM_SYNC_DEFAULT = 0,
            INTERCAM_SYNC_MASTER = 1,
            INTERCAM_SYNC_SLAVE = 2,
            INTERCAM_SYNC_FULL_SLAVE = 3,
            INTERCAM_SYNC_MAX = 260  // 4-258 are for Genlock with burst count of 1-255 frames for each trigger.
                                     // 259 for Sending two frame - First with laser ON, and the other with laser OFF.
                                     // 260 for Sending two frame - First with laser OFF, and the other with laser ON.
        };

        enum class ds_caps : uint16_t
        {
            CAP_UNDEFINED = 0,
            CAP_ACTIVE_PROJECTOR = (1u << 0),    //
            CAP_RGB_SENSOR = (1u << 1),    // Dedicated RGB sensor
            CAP_FISHEYE_SENSOR = (1u << 2),    // TM1
            CAP_IMU_SENSOR = (1u << 3),
            CAP_GLOBAL_SHUTTER = (1u << 4),
            CAP_ROLLING_SHUTTER = (1u << 5),
            CAP_BMI_055 = (1u << 6),
            CAP_BMI_085 = (1u << 7),
            CAP_INTERCAM_HW_SYNC = (1u << 8),
            CAP_IP65 = (1u << 9),
            CAP_IR_FILTER = (1u << 10),
            CAP_MAX
        };

        static const std::map<ds_caps, std::string> ds_capabilities_names = {
            { ds_caps::CAP_UNDEFINED,        "Undefined"         },
            { ds_caps::CAP_ACTIVE_PROJECTOR, "Active Projector"  },
            { ds_caps::CAP_RGB_SENSOR,       "RGB Sensor"        },
            { ds_caps::CAP_FISHEYE_SENSOR,   "Fisheye Sensor"    },
            { ds_caps::CAP_IMU_SENSOR,       "IMU Sensor"        },
            { ds_caps::CAP_GLOBAL_SHUTTER,   "Global Shutter"    },
            { ds_caps::CAP_ROLLING_SHUTTER,  "Rolling Shutter"   },
            { ds_caps::CAP_BMI_055,          "IMU BMI_055"       },
            { ds_caps::CAP_BMI_085,          "IMU BMI_085"       },
            { ds_caps::CAP_IP65,             "IP65 Sealed device"},
            { ds_caps::CAP_IR_FILTER,        "IR filter"         }
        };

        inline ds_caps operator &(const ds_caps lhs, const ds_caps rhs)
        {
            return static_cast<ds_caps>(static_cast<uint32_t>(lhs) & static_cast<uint32_t>(rhs));
        }

        inline ds_caps operator |(const ds_caps lhs, const ds_caps rhs)
        {
            return static_cast<ds_caps>(static_cast<uint32_t>(lhs) | static_cast<uint32_t>(rhs));
        }

        inline ds_caps& operator |=(ds_caps& lhs, ds_caps rhs)
        {
            return lhs = lhs | rhs;
        }

        inline bool operator &&(ds_caps l, ds_caps r)
        {
            return !!(static_cast<uint8_t>(l) & static_cast<uint8_t>(r));
        }

        inline std::ostream& operator <<(std::ostream& stream, const ds_caps& cap)
        {
            for (auto i : { ds_caps::CAP_ACTIVE_PROJECTOR,ds_caps::CAP_RGB_SENSOR,
                            ds_caps::CAP_FISHEYE_SENSOR,  ds_caps::CAP_IMU_SENSOR,
                            ds_caps::CAP_GLOBAL_SHUTTER,  ds_caps::CAP_ROLLING_SHUTTER,
                            ds_caps::CAP_BMI_055,         ds_caps::CAP_BMI_085,
                            ds_caps::CAP_IP65,            ds_caps::CAP_IR_FILTER })
            {
                if (i == (i & cap))
                    stream << ds_capabilities_names.at(i) << "/";
            }
            return stream;
        }

        const std::string DEPTH_STEREO = "Stereo Module";

#pragma pack(push, 1)
        struct table_header
        {
            big_endian<uint16_t>    version;        // major.minor. Big-endian
            uint16_t                table_type;     // ctCalibration
            uint32_t                table_size;     // full size including: TOC header + TOC + actual tables
            uint32_t                param;          // This field content is defined ny table type
            uint32_t                crc32;          // crc of all the actual table data excluding header/CRC
        };

        enum ds_rect_resolutions : unsigned short
        {
            res_1920_1080,
            res_1280_720,
            res_640_480,
            res_848_480,
            res_640_360,
            res_424_240,
            res_320_240,
            res_480_270,
            res_1280_800,
            res_960_540,
            reserved_1,
            reserved_2,
            res_640_400,
            // Resolutions for DS5U
            res_576_576,
            res_720_720,
            res_1152_1152,
            max_ds_rect_resolutions
        };

        struct new_calibration_item
        {
            uint16_t width;
            uint16_t height;
            float  fx;
            float  fy;
            float  ppx;
            float  ppy;
        };
#pragma pack(pop)

        template<class T>
        const T* check_calib(const std::vector<uint8_t>& raw_data)
        {
            using namespace std;

            auto table = reinterpret_cast<const T*>(raw_data.data());
            auto header = reinterpret_cast<const table_header*>(raw_data.data());
            if (raw_data.size() < sizeof(table_header))
            {
                throw invalid_value_exception( rsutils::string::from()
                                               << "Calibration data invalid, buffer too small : expected "
                                               << sizeof( table_header ) << " , actual: " << raw_data.size() );
            }
            // verify the parsed table
            if (table->header.crc32 != calc_crc32(raw_data.data() + sizeof(table_header), raw_data.size() - sizeof(table_header)))
            {
                throw invalid_value_exception("Calibration data CRC error, parsing aborted!");
<<<<<<< HEAD
            }*/
            //LOG_DEBUG("Loaded Valid Table: version [mjr.mnr]: 0x" <<
            //    hex << setfill('0') << setw(4) << header->version << dec
            //    << ", type " << header->table_type << ", size " << header->table_size
            //    << ", CRC: " << hex << header->crc32 << dec );
=======
            }

            LOG_DEBUG("Loaded Valid Table: version [mjr.mnr]: 0x" <<
                hex << setfill('0') << setw(4) << header->version << dec
                << ", type " << header->table_type << ", size " << header->table_size
                << ", CRC: " << hex << header->crc32);
>>>>>>> 477da10c
            return table;
        }

#pragma pack(push, 1)

        struct fisheye_extrinsics_table
        {
            table_header        header;
            int64_t             serial_mm;
            int64_t             serial_depth;
            float3x3            rotation;                   //  the fisheye rotation matrix
            float3              translation;                //  the fisheye translation vector
        };

        struct extrinsics_table
        {
            float3x3            rotation;
            float3              translation;
        };

        struct imu_intrinsics
        {
            float bias[3];
            float scale[3];
        };

        // Note that the intrinsic definition follows rs2_motion_device_intrinsic with different data layout
        struct imu_intrinsic
        {
            float3x3    sensitivity;
            float3      bias;
            float3      noise_variances;  /**< Variance of noise for X, Y, and Z axis */
            float3      bias_variances;   /**< Variance of bias for X, Y, and Z axis */
        };

        struct fisheye_calibration_table
        {
            table_header        header;
            float               intrinsics_model;           //  1 - Brown, 2 - FOV, 3 - Kannala Brandt
            float3x3            intrinsic;                  //  FishEye intrinsic matrix, normalize by [-1 1]
            float               distortion[5];              //  FishEye forward distortion parameters, F-theta model
            extrinsics_table    fisheye_to_imu;             //  FishEye rotation matrix and translation vector in IMU CS
            uint8_t             reserved[28];
        };

        constexpr size_t fisheye_calibration_table_size = sizeof(fisheye_calibration_table);

        struct imu_calibration_table
        {
            table_header        header;
            float               rmax;
            extrinsics_table    imu_to_imu;
            imu_intrinsics      accel_intrinsics;
            imu_intrinsics      gyro_intrinsics;
            uint8_t             reserved[64];
        };

        constexpr size_t imu_calibration_table_size = sizeof(imu_calibration_table);

        struct tm1_module_info
        {
            table_header        header;
            uint8_t             serial_num[8];              // 2 bytes reserved + 6 data (0000xxxxxxxxxxxx)
            uint8_t             optic_module_mm[4];
            uint8_t             ta[10];
            uint32_t            board_num;                  // SKU id
            uint32_t            board_rev;                  // 0
            uint8_t             reserved[34];               // Align to 64 byte ???
        };

        constexpr size_t tm1_module_info_size = sizeof(tm1_module_info);

        struct tm1_calib_model
        {
            table_header                header;
            float                       calibration_model_flag;     //  1 - Brown, 2 - FOV, 3 - Kannala Brandt ???????
            fisheye_calibration_table   fe_calibration;
            float                       temperature;
            uint8_t                     reserved[20];
        };

        constexpr size_t tm1_calib_model_size = sizeof(tm1_calib_model);

        struct tm1_serial_num_table
        {
            table_header                header;
            uint8_t                     serial_num[8];              // 2 bytes reserved + 6 data  12 digits in (0000xxxxxxxxxxxx) format
            uint8_t                     reserved[8];
        };

        constexpr size_t tm1_serial_num_table_size = sizeof(tm1_serial_num_table);

        struct tm1_calibration_table
        {
            table_header                header;
            tm1_calib_model             calib_model;
            imu_calibration_table       imu_calib_table;
            tm1_serial_num_table        serial_num_table;
        };

        constexpr size_t tm1_calibration_table_size = sizeof(tm1_calibration_table);

        // TM1 ver 0.51
        struct tm1_eeprom
        {
            table_header            header;
            tm1_module_info         module_info;
            tm1_calibration_table   calibration_table;
        };

        constexpr size_t tm1_eeprom_size = sizeof(tm1_eeprom);

        struct dm_v2_imu_intrinsic
        {
            float3x3            sensitivity;
            float3              bias;
        };

        struct dm_v2_calibration_table
        {
            table_header            header;
            uint8_t                 extrinsic_valid;
            uint8_t                 intrinsic_valid;
            uint8_t                 reserved[2];
            extrinsics_table        depth_to_imu;       // The extrinsic parameters of IMU persented in Depth sensor's CS
            dm_v2_imu_intrinsic     accel_intrinsic;
            dm_v2_imu_intrinsic     gyro_intrinsic;
            uint8_t                 reserved1[96];
        };

        constexpr size_t dm_v2_calibration_table_size = sizeof(dm_v2_calibration_table);

        struct dm_v2_calib_info
        {
            table_header            header;
            dm_v2_calibration_table dm_v2_calib_table;
            tm1_serial_num_table    serial_num_table;
        };

        constexpr size_t dm_v2_calib_info_size = sizeof(dm_v2_calib_info);

        // Depth Module V2 IMU EEPROM ver 0.52
        struct dm_v2_eeprom
        {
            table_header            header;
            dm_v2_calib_info        module_info;
        };

        constexpr size_t dm_v2_eeprom_size = sizeof(dm_v2_eeprom);

        union eeprom_imu_table {
            tm1_eeprom      tm1_table;
            dm_v2_eeprom    dm_v2_table;
        };

        constexpr size_t eeprom_imu_table_size = sizeof(eeprom_imu_table);

        enum imu_eeprom_id : uint16_t
        {
            dm_v2_eeprom_id = 0x0101,   // The pack alignment is Big-endian
            tm1_eeprom_id = 0x0002,
            l500_eeprom_id = 0x0105
        };

        struct depth_table_control
        {
            uint32_t depth_units;
            int32_t depth_clamp_min;
            int32_t depth_clamp_max;
            int32_t disparity_multiplier;
            int32_t disparity_shift;
        };

        struct rgb_calibration_table
        {
            table_header        header;
            // RGB Intrinsic
            float3x3            intrinsic;                  // normalized by [-1 1]
            float               distortion[5];              // RGB forward distortion coefficients, Brown model
            // RGB Extrinsic
            float3              rotation;                   // RGB rotation angles (Rodrigues)
            float3              translation;                // RGB translation vector, mm
            // RGB Projection
            float               projection[12];             // Projection matrix from depth to RGB [3 X 4]
            uint16_t            calib_width;                // original calibrated resolution
            uint16_t            calib_height;
            // RGB Rectification Coefficients
            float3x3            intrinsic_matrix_rect;      // RGB intrinsic matrix after rectification
            float3x3            rotation_matrix_rect;       // Rotation matrix for rectification of RGB
            float3              translation_rect;           // Translation vector for rectification
            uint8_t             reserved[24];
        };


        inline rs2_motion_device_intrinsic create_motion_intrinsics(imu_intrinsic data)
        {
            rs2_motion_device_intrinsic result{};

            for (int i = 0; i < 3; i++)
            {
                for (int j = 0; j < 3; j++)
                    result.data[i][j] = data.sensitivity(i, j);

                result.data[i][3] = data.bias[i];
                result.bias_variances[i] = data.bias_variances[i];
                result.noise_variances[i] = data.noise_variances[i];
            }
            return result;
        }

#pragma pack(pop)

        enum gvd_fields
        {
            // Keep sorted
            gvd_version_offset = 2,
            camera_fw_version_offset = 12,
            is_camera_locked_offset = 25,
            module_serial_offset = 48,
            module_asic_serial_offset = 64,
            fisheye_sensor_lb = 112,
            fisheye_sensor_hb = 113,
            imu_acc_chip_id = 124,
            ip65_sealed_offset = 161,
            ir_filter_offset = 164,
            depth_sensor_type = 166,
            active_projector = 170,
            rgb_sensor = 174,
            imu_sensor = 178,
            motion_module_fw_version_offset = 212
        };

        const uint8_t I2C_IMU_BMI055_ID_ACC = 0xfa;
        const uint8_t I2C_IMU_BMI085_ID_ACC = 0x1f;

        enum gvd_fields_size
        {
            // Keep sorted
            module_serial_size = 6
        };
        

        static std::map< ds_rect_resolutions, int2> resolutions_list = {
            { res_320_240,{ 320, 240 } },
            { res_424_240,{ 424, 240 } },
            { res_480_270,{ 480, 270 } },
            { res_640_360,{ 640, 360 } },
            { res_640_400,{ 640, 400 } },
            { res_640_480,{ 640, 480 } },
            { res_848_480,{ 848, 480 } },
            { res_960_540,{ 960, 540 } },
            { res_1280_720,{ 1280, 720 } },
            { res_1280_800,{ 1280, 800 } },
            { res_1920_1080,{ 1920, 1080 } },
            //Resolutions for DS5U
            { res_576_576,{ 576, 576 } },
            { res_720_720,{ 720, 720 } },
            { res_1152_1152,{ 1152, 1152 } },
        };

        ds_rect_resolutions width_height_to_ds_rect_resolutions(uint32_t width, uint32_t height);

        rs2_intrinsics get_color_stream_intrinsic(const std::vector<uint8_t>& raw_data, uint32_t width, uint32_t height);
        bool try_get_intrinsic_by_resolution_new(const std::vector<uint8_t>& raw_data,
            uint32_t width, uint32_t height, rs2_intrinsics* result);

        enum ds_notifications_types
        {
            success = 0,
            hot_laser_power_reduce,
            hot_laser_disable,
            flag_B_laser_disable,
            stereo_module_not_connected,
            eeprom_corrupted,
            calibration_corrupted,
            mm_upd_fail,
            isp_upd_fail,
            mm_force_pause,
            mm_failure,
            usb_scp_overflow,
            usb_rec_overflow,
            usb_cam_overflow,
            mipi_left_error,
            mipi_right_error,
            mipi_rt_error,
            mipi_fe_error,
            i2c_cfg_left_error,
            i2c_cfg_right_error,
            i2c_cfg_rt_error,
            i2c_cfg_fe_error,
            stream_not_start_z,
            stream_not_start_y,
            stream_not_start_cam,
            rec_error,
            usb2_limit,
            cold_laser_disable,
            no_temperature_disable_laser,
            isp_boot_data_upload_failed,
        };

        // Elaborate FW XU report. The reports may be consequently extended for PU/CTL/ISP
        const std::map< uint8_t, std::string> ds_fw_error_report = {
            { success,                      "Success" },
            { hot_laser_power_reduce,       "Laser hot - power reduce" },
            { hot_laser_disable,            "Laser hot - disabled" },
            { flag_B_laser_disable,         "Flag B - laser disabled" },
            { stereo_module_not_connected,  "Stereo Module is not connected" },
            { eeprom_corrupted,             "EEPROM corrupted" },
            { calibration_corrupted,        "Calibration corrupted" },
            { mm_upd_fail,                  "Motion Module update failed" },
            { isp_upd_fail,                 "ISP update failed" },
            { mm_force_pause,               "Motion Module force pause" },
            { mm_failure,                   "Motion Module failure" },
            { usb_scp_overflow,             "USB SCP overflow" },
            { usb_rec_overflow,             "USB REC overflow" },
            { usb_cam_overflow,             "USB CAM overflow" },
            { mipi_left_error,              "Left MIPI error" },
            { mipi_right_error,             "Right MIPI error" },
            { mipi_rt_error,                "RT MIPI error" },
            { mipi_fe_error,                "FishEye MIPI error" },
            { i2c_cfg_left_error,           "Left IC2 Config error" },
            { i2c_cfg_right_error,          "Right IC2 Config error" },
            { i2c_cfg_rt_error,             "RT IC2 Config error" },
            { i2c_cfg_fe_error,             "FishEye IC2 Config error" },
            { stream_not_start_z,           "Depth stream start failure" },
            { stream_not_start_y,           "IR stream start failure" },
            { stream_not_start_cam,         "Camera stream start failure" },
            { rec_error,                    "REC error" },
            { usb2_limit,                   "USB2 Limit" },
            { cold_laser_disable,           "Laser cold - disabled" },
            { no_temperature_disable_laser, "Temperature read failure - laser disabled" },
            { isp_boot_data_upload_failed,  "ISP boot data upload failure" },
        };

        // subpreset pattern used in firmware versions that do not support subpreset ID
        const std::vector<uint8_t> alternating_emitter_pattern_with_name{ 0x19, 0,
            0x41, 0x6c, 0x74, 0x65, 0x72, 0x6e, 0x61, 0x74, 0x69, 0x6e, 0x67, 0x5f, 0x45, 0x6d, 0x69, 0x74, 0x74, 0x65, 0x72, 0,
            0, 0x2, 0, 0x5, 0, 0x1, 0x1, 0, 0, 0, 0, 0, 0, 0, 0x5, 0, 0x1, 0x1, 0, 0, 0, 0x1, 0, 0, 0 };

        // subpreset ID for the alternating emitter subpreset as const
        // in order to permit the query of this option to check if the current subpreset ID
        // is the alternating emitter ID
        const uint8_t ALTERNATING_EMITTER_SUBPRESET_ID = 0x0f;

        const std::vector<uint8_t> alternating_emitter_pattern{ 0x5, ALTERNATING_EMITTER_SUBPRESET_ID, 0, 0, 0x2,
            0x4, 0x1, 0, 0x1, 0, 0, 0, 0, 0,
            0x4, 0x1, 0, 0x1, 0, 0x1, 0, 0, 0 };

        pose get_color_stream_extrinsic(const std::vector<uint8_t>& raw_data);

    } // librealsense::ds
} // namespace librealsense<|MERGE_RESOLUTION|>--- conflicted
+++ resolved
@@ -290,20 +290,12 @@
             if (table->header.crc32 != calc_crc32(raw_data.data() + sizeof(table_header), raw_data.size() - sizeof(table_header)))
             {
                 throw invalid_value_exception("Calibration data CRC error, parsing aborted!");
-<<<<<<< HEAD
-            }*/
+            }
+
             //LOG_DEBUG("Loaded Valid Table: version [mjr.mnr]: 0x" <<
             //    hex << setfill('0') << setw(4) << header->version << dec
             //    << ", type " << header->table_type << ", size " << header->table_size
             //    << ", CRC: " << hex << header->crc32 << dec );
-=======
-            }
-
-            LOG_DEBUG("Loaded Valid Table: version [mjr.mnr]: 0x" <<
-                hex << setfill('0') << setw(4) << header->version << dec
-                << ", type " << header->table_type << ", size " << header->table_size
-                << ", CRC: " << hex << header->crc32);
->>>>>>> 477da10c
             return table;
         }
 
