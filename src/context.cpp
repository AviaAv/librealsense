// License: Apache 2.0. See LICENSE file in root directory.
// Copyright(c) 2015 Intel Corporation. All Rights Reserved.
#ifdef _MSC_VER
#if (_MSC_VER <= 1800) // constexpr is not supported in MSVC2013
#error( "Librealsense requires MSVC2015 or later to build. Compilation will be aborted" )
#endif
#endif

#include <array>
#include <chrono>
#include "ivcam/sr300.h"
#include "ds/ds5/ds5-factory.h"
#include "l500/l500-factory.h"
#include "ds/ds-timestamp.h"
#include "backend.h"
#include <media/ros/ros_reader.h>
#include "types.h"
#include "stream.h"
#include "environment.h"
#include "context.h"
#include "fw-update/fw-update-factory.h"
#ifdef BUILD_WITH_DDS
#include <realdds/dds-device-watcher.h>
#include <realdds/dds-participant.h>
#include <realdds/dds-device.h>
#include <realdds/dds-stream.h>
#include <realdds/dds-stream-profile.h>
#include "software-device.h"
#include <librealsense2/h/rs_internal.h>
#include <realdds/topics/device-info-msg.h>
#include <realdds/topics/image/image-msg.h>
#include <rsutils/shared-ptr-singleton.h>
#include <fastdds/dds/domain/DomainParticipant.hpp>

// We manage one participant and device-watcher per domain:
// Two contexts with the same domain-id will share the same participant and watcher, while a third context on a
// different domain will have its own.
//
struct dds_domain_context
{
    rsutils::shared_ptr_singleton< realdds::dds_participant > participant;
    rsutils::shared_ptr_singleton< realdds::dds_device_watcher > device_watcher;
};
//
// Domains are mapped by ID:
// Two contexts with the same participant name on different domain-ids are using two different participants!
//
static std::map< realdds::dds_domain_id, dds_domain_context > dds_domain_context_by_id;

#endif // BUILD_WITH_DDS

#include <rsutils/json.h>
using json = nlohmann::json;

template<unsigned... Is> struct seq{};
template<unsigned N, unsigned... Is>
struct gen_seq : gen_seq<N-1, N-1, Is...>{};
template<unsigned... Is>
struct gen_seq<0, Is...> : seq<Is...>{};

template<unsigned N1, unsigned... I1, unsigned N2, unsigned... I2>
constexpr std::array<char const, N1+N2-1> concat(char const (&a1)[N1], char const (&a2)[N2], seq<I1...>, seq<I2...>){
  return {{ a1[I1]..., a2[I2]... }};
}

template<unsigned N1, unsigned N2>
constexpr std::array<char const, N1+N2-1> concat(char const (&a1)[N1], char const (&a2)[N2]){
  return concat(a1, a2, gen_seq<N1-1>{}, gen_seq<N2>{});
}

// The string is used to retrieve the version embedded into .so file on Linux
constexpr auto rs2_api_version = concat("VERSION: ",RS2_API_VERSION_STR);

namespace {

template< class T >
bool contains( const T & first, const T & second )
{
    return first == second;
}

template<>
bool contains( const std::shared_ptr< librealsense::device_info > & first,
               const std::shared_ptr< librealsense::device_info > & second )
{
    auto first_data = first->get_device_data();
    auto second_data = second->get_device_data();

    for( auto && uvc : first_data.uvc_devices )
    {
        if( std::find( second_data.uvc_devices.begin(), second_data.uvc_devices.end(), uvc )
            == second_data.uvc_devices.end() )
            return false;
    }
    for( auto && usb : first_data.usb_devices )
    {
        if( std::find( second_data.usb_devices.begin(), second_data.usb_devices.end(), usb )
            == second_data.usb_devices.end() )
            return false;
    }
    for( auto && hid : first_data.hid_devices )
    {
        if( std::find( second_data.hid_devices.begin(), second_data.hid_devices.end(), hid )
            == second_data.hid_devices.end() )
            return false;
    }
    for( auto && pd : first_data.playback_devices )
    {
        if( std::find( second_data.playback_devices.begin(), second_data.playback_devices.end(), pd )
            == second_data.playback_devices.end() )
            return false;
    }
    return true;
}

template< class T >
std::vector< std::shared_ptr< T > > subtract_sets( const std::vector< std::shared_ptr< T > > & first,
                                                   const std::vector< std::shared_ptr< T > > & second )
{
    std::vector< std::shared_ptr< T > > results;
    std::for_each( first.begin(), first.end(), [&]( std::shared_ptr< T > data ) {
        if( std::find_if( second.begin(),
                          second.end(),
                          [&]( std::shared_ptr< T > new_dev ) { return contains( data, new_dev ); } )
            == second.end() )
        {
            results.push_back( data );
        }
    } );
    return results;
}

}  // namespace

namespace librealsense
{
    const std::map<uint32_t, rs2_format> platform_color_fourcc_to_rs2_format = {
        {rs_fourcc('Y','U','Y','2'), RS2_FORMAT_YUYV},
        {rs_fourcc('Y','U','Y','V'), RS2_FORMAT_YUYV},
        {rs_fourcc('M','J','P','G'), RS2_FORMAT_MJPEG},
    };
    const std::map<uint32_t, rs2_stream> platform_color_fourcc_to_rs2_stream = {
        {rs_fourcc('Y','U','Y','2'), RS2_STREAM_COLOR},
        {rs_fourcc('Y','U','Y','V'), RS2_STREAM_COLOR},
        {rs_fourcc('M','J','P','G'), RS2_STREAM_COLOR},
    };

<<<<<<< HEAD

    context::context()
        : _devices_changed_callback( nullptr, []( rs2_devices_changed_callback* ) {} )
    {
        static bool version_logged = false;
        if( ! version_logged )
        {
            version_logged = true;
            LOG_DEBUG( "Librealsense " << std::string( std::begin( rs2_api_version ), std::end( rs2_api_version ) ) );
        }
    }


    context::context(backend_type type,
                     const char* filename,
                     const char* section,
                     rs2_recording_mode mode,
                     std::string min_api_version)
        : context()
    {
        switch(type)
        {
        case backend_type::standard:
            _backend = platform::create_backend();
#ifdef BUILD_WITH_DDS
            {
                realdds::dds_domain_id domain_id = 0;
                auto & domain = dds_domain_context_by_id[domain_id];
                _dds_participant = domain.participant.instance();
                if( ! _dds_participant->is_valid() )
                    _dds_participant->init( domain_id, "librealsense" );
                _dds_watcher = domain.device_watcher.instance( _dds_participant );
            }
#endif //BUILD_WITH_DDS
            break;
        case backend_type::record:
            _backend = std::make_shared<platform::record_backend>(platform::create_backend(), filename, section, mode);
            break;
        case backend_type::playback:
            _backend = std::make_shared<platform::playback_backend>(filename, section, min_api_version);
            break;
            // Strongly-typed enum. Default is redundant
        }
=======
    context::context( backend_type type )
        : _devices_changed_callback(nullptr, [](rs2_devices_changed_callback*){})
    {
        static bool version_logged=false;
        if (!version_logged)
        {
            version_logged = true;
            LOG_DEBUG("Librealsense " << std::string(std::begin(rs2_api_version),std::end(rs2_api_version)));
        }

        _backend = platform::create_backend();
>>>>>>> c1379033

       environment::get_instance().set_time_service(_backend->create_time_service());

       _device_watcher = _backend->create_device_watcher();
       assert(_device_watcher->is_stopped());
    }


    context::context( json const & settings )
        : context()
    {
        _backend = platform::create_backend();  // standard type

        environment::get_instance().set_time_service( _backend->create_time_service() );

        _device_watcher = _backend->create_device_watcher();
        assert( _device_watcher->is_stopped() );

#ifdef BUILD_WITH_DDS
        if( rsutils::json::get< bool >( settings, "dds-discovery", true ) )
        {
            realdds::dds_domain_id domain_id = rsutils::json::get< int >( settings, "dds-domain", 0 );
            std::string participant_name = rsutils::json::get< std::string >( settings, "dds-participant-name", "librealsense" );

            auto & domain = dds_domain_context_by_id[domain_id];
            _dds_participant = domain.participant.instance();
            if( ! _dds_participant->is_valid() )
            {
                _dds_participant->init( domain_id, participant_name );
            }
            else if( rsutils::json::has_value( settings, "dds-participant-name" )
                     && participant_name != _dds_participant->get()->get_qos().name().to_string() )
            {
                throw std::runtime_error(
                    rsutils::string::from()
                    << "A DDS participant '" << _dds_participant->get()->get_qos().name().to_string()
                    << "' already exists in domain " << domain_id << "; cannot create '" << participant_name << "'" );
            }
            _dds_watcher = domain.device_watcher.instance( _dds_participant );

            // When building with DDS allowed, we want the DDS device watcher always on.
            // Not only when it has device change callback.
            // The initialize process is longer then USB. (getting all info from the device)
            
            if( _dds_watcher && _dds_watcher->is_stopped() )
            {
                start_dds_device_watcher( rsutils::json::get< size_t >( settings, "dds-message-timeout-ms", 5000 ) );
            }
            //_dds_backend = ...; TODO
        }
#endif //BUILD_WITH_DDS
    }


    context::context( char const * json_settings )
        : context( json_settings ? json::parse( json_settings ) : json() )
    {
    }


    class recovery_info : public device_info
    {
    public:
        std::shared_ptr<device_interface> create(std::shared_ptr<context>, bool) const override
        {
            throw unrecoverable_exception(RECOVERY_MESSAGE,
                RS2_EXCEPTION_TYPE_DEVICE_IN_RECOVERY_MODE);
        }

        static bool is_recovery_pid(uint16_t pid)
        {
            return pid == 0x0ADB || pid == 0x0AB3;
        }

        static std::vector<std::shared_ptr<device_info>> pick_recovery_devices(
            std::shared_ptr<context> ctx,
            const std::vector<platform::usb_device_info>& usb_devices)
        {
            std::vector<std::shared_ptr<device_info>> list;
            for (auto&& usb : usb_devices)
            {
                if (is_recovery_pid(usb.pid))
                {
                    list.push_back(std::make_shared<recovery_info>(ctx, usb));
                }
            }
            return list;
        }

        explicit recovery_info(std::shared_ptr<context> ctx, platform::usb_device_info dfu)
            : device_info(ctx), _dfu(std::move(dfu)) {}

        platform::backend_device_group get_device_data()const override
        {
            return platform::backend_device_group({ _dfu });
        }

    private:
        platform::usb_device_info _dfu;
        const char* RECOVERY_MESSAGE = "Selected RealSense device is in recovery mode!\nEither perform a firmware update or reconnect the camera to fall-back to last working firmware if available!";
    };

    class platform_camera_info : public device_info
    {
    public:
        std::shared_ptr<device_interface> create(std::shared_ptr<context>, bool) const override;

        static std::vector<std::shared_ptr<device_info>> pick_uvc_devices(
            const std::shared_ptr<context>& ctx,
            const std::vector<platform::uvc_device_info>& uvc_devices)
        {
            std::vector<std::shared_ptr<device_info>> list;
            auto groups = group_devices_by_unique_id(uvc_devices);

            for (auto&& g : groups)
            {
                if (g.front().vid != VID_INTEL_CAMERA)
                    list.push_back(std::make_shared<platform_camera_info>(ctx, g));
            }
            return list;
        }

        explicit platform_camera_info(std::shared_ptr<context> ctx,
                                      std::vector<platform::uvc_device_info> uvcs)
            : device_info(ctx), _uvcs(std::move(uvcs)) {}

        platform::backend_device_group get_device_data() const override
        {
            return platform::backend_device_group();
        }

    private:
        std::vector<platform::uvc_device_info> _uvcs;
    };

    class platform_camera_sensor : public synthetic_sensor
    {
    public:
        platform_camera_sensor(device* owner,
            std::shared_ptr<uvc_sensor> uvc_sensor)
            : synthetic_sensor("RGB Camera", uvc_sensor, owner,platform_color_fourcc_to_rs2_format,platform_color_fourcc_to_rs2_stream),
              _default_stream(new stream(RS2_STREAM_COLOR))
        {
        }

        stream_profiles init_stream_profiles() override
        {
            auto lock = environment::get_instance().get_extrinsics_graph().lock();

            auto results = synthetic_sensor::init_stream_profiles();

            for (auto&& p : results)
            {
                // Register stream types
                assign_stream(_default_stream, p);
                environment::get_instance().get_extrinsics_graph().register_same_extrinsics(*_default_stream, *p);
            }

            return results;
        }


    private:
        std::shared_ptr<stream_interface> _default_stream;
    };

    class platform_camera : public device
    {
    public:
        platform_camera(const std::shared_ptr<context>& ctx,
                        const std::vector<platform::uvc_device_info>& uvc_infos,
                        const platform::backend_device_group& group,
                        bool register_device_notifications)
            : device(ctx, group, register_device_notifications)
        {
            std::vector<std::shared_ptr<platform::uvc_device>> devs;
            for (auto&& info : uvc_infos)
                devs.push_back(ctx->get_backend().create_uvc_device(info));

            std::unique_ptr<frame_timestamp_reader> host_timestamp_reader_backup(new ds_timestamp_reader(environment::get_instance().get_time_service()));
            auto raw_color_ep = std::make_shared<uvc_sensor>("Raw RGB Camera",
                std::make_shared<platform::multi_pins_uvc_device>(devs),
                std::unique_ptr<frame_timestamp_reader>(new ds_timestamp_reader_from_metadata(std::move(host_timestamp_reader_backup))),
                this);
            auto color_ep = std::make_shared<platform_camera_sensor>(this, raw_color_ep);
            add_sensor(color_ep);

            register_info(RS2_CAMERA_INFO_NAME, "Platform Camera");
            std::string pid_str( rsutils::string::from()
                                 << std::setfill( '0' ) << std::setw( 4 ) << std::hex << uvc_infos.front().pid );
            std::transform(pid_str.begin(), pid_str.end(), pid_str.begin(), ::toupper);

            using namespace platform;
            auto usb_mode = raw_color_ep->get_usb_specification();
            std::string usb_type_str("USB");
            if (usb_spec_names.count(usb_mode) && (usb_undefined != usb_mode))
                usb_type_str = usb_spec_names.at(usb_mode);

            register_info(RS2_CAMERA_INFO_USB_TYPE_DESCRIPTOR, usb_type_str);
            register_info(RS2_CAMERA_INFO_SERIAL_NUMBER, uvc_infos.front().unique_id);
            register_info(RS2_CAMERA_INFO_PHYSICAL_PORT, uvc_infos.front().device_path);
            register_info(RS2_CAMERA_INFO_PRODUCT_ID, pid_str);

            color_ep->register_processing_block(processing_block_factory::create_pbf_vector<yuy2_converter>(RS2_FORMAT_YUYV, map_supported_color_formats(RS2_FORMAT_YUYV), RS2_STREAM_COLOR));
            color_ep->register_processing_block({ {RS2_FORMAT_MJPEG} }, { {RS2_FORMAT_RGB8, RS2_STREAM_COLOR} }, []() { return std::make_shared<mjpeg_converter>(RS2_FORMAT_RGB8); });
            color_ep->register_processing_block(processing_block_factory::create_id_pbf(RS2_FORMAT_MJPEG, RS2_STREAM_COLOR));

            // Timestamps are given in units set by device which may vary among the OEM vendors.
            // For consistent (msec) measurements use "time of arrival" metadata attribute
            color_ep->register_metadata(RS2_FRAME_METADATA_FRAME_TIMESTAMP, make_uvc_header_parser(&platform::uvc_header::timestamp));

            color_ep->try_register_pu(RS2_OPTION_BACKLIGHT_COMPENSATION);
            color_ep->try_register_pu(RS2_OPTION_BRIGHTNESS);
            color_ep->try_register_pu(RS2_OPTION_CONTRAST);
            color_ep->try_register_pu(RS2_OPTION_EXPOSURE);
            color_ep->try_register_pu(RS2_OPTION_GAMMA);
            color_ep->try_register_pu(RS2_OPTION_HUE);
            color_ep->try_register_pu(RS2_OPTION_SATURATION);
            color_ep->try_register_pu(RS2_OPTION_SHARPNESS);
            color_ep->try_register_pu(RS2_OPTION_WHITE_BALANCE);
            color_ep->try_register_pu(RS2_OPTION_ENABLE_AUTO_EXPOSURE);
            color_ep->try_register_pu(RS2_OPTION_ENABLE_AUTO_WHITE_BALANCE);
        }

        virtual rs2_intrinsics get_intrinsics(unsigned int, const stream_profile&) const
        {
            return rs2_intrinsics {};
        }

        std::vector<tagged_profile> get_profiles_tags() const override
        {
            std::vector<tagged_profile> markers;
            markers.push_back({ RS2_STREAM_COLOR, -1, 640, 480, RS2_FORMAT_RGB8, 30, profile_tag::PROFILE_TAG_SUPERSET | profile_tag::PROFILE_TAG_DEFAULT });
            return markers;
        }
    };

    std::shared_ptr<device_interface> platform_camera_info::create(std::shared_ptr<context> ctx,
                                                                   bool register_device_notifications) const
    {
        return std::make_shared<platform_camera>(ctx, _uvcs, this->get_device_data(), register_device_notifications);
    }

#ifdef BUILD_WITH_DDS
    struct sid_index
    {
        int sid;    // Stream ID; assigned based on the stream TYPE, really
        int index;  // Used to distinguish similar streams like IR L / R, 0 otherwise

        sid_index( int sid_, int index_ )
            : sid( sid_ )
            , index( index_ )
        {
        }

        sid_index() = default;
        sid_index( sid_index const& ) = default;
        sid_index( sid_index&& ) = default;

        std::string to_string() const { return '(' + std::to_string( sid ) + '.' + std::to_string( index ) + ')'; }

        inline bool operator<( sid_index const & r ) const
        {
            return this->sid < r.sid || this->sid == r.sid && this->index < r.index;
        }
    };

    //A facade for a realdds::dds_option exposing librealsense interface
    class rs2_dds_option : public option_base
    {
    public:
        typedef std::function< void( const std::string & name, float value ) > set_option_callback;
        typedef std::function< float( const std::string & name ) > query_option_callback;

        rs2_dds_option( const std::shared_ptr< realdds::dds_option > & dds_opt,
                        set_option_callback set_opt_cb,
                        query_option_callback query_opt_cb )
            : option_base( { dds_opt->get_range().min, dds_opt->get_range().max,
                             dds_opt->get_range().step, dds_opt->get_range().default_value } )
            , _dds_opt( dds_opt )
            , _set_opt_cb( set_opt_cb )
            , _query_opt_cb( query_opt_cb )
        {
        }

        void set( float value ) override
        {
            if( ! _set_opt_cb )
                throw std::runtime_error( "Set option callback is not set for option " + _dds_opt->get_name() );

            _set_opt_cb( _dds_opt->get_name(), value );
        }

        float query() const override
        {
            if( !_query_opt_cb )
                throw std::runtime_error( "Query option callback is not set for option " + _dds_opt->get_name() );

            return _query_opt_cb( _dds_opt->get_name() );
        }

        bool is_enabled() const override { return true; };
        const char * get_description() const override { return _dds_opt->get_description().c_str(); };

    protected:
        std::shared_ptr< realdds::dds_option > _dds_opt;

        set_option_callback _set_opt_cb;
        query_option_callback _query_opt_cb;
    };

    class dds_sensor_proxy : public software_sensor
    {
    public:
        dds_sensor_proxy( std::string const & sensor_name,
                          software_device * owner,
                          std::shared_ptr< realdds::dds_device > const & dev )
            : software_sensor( sensor_name, owner )
            , _dev( dev )
            , _name( sensor_name )
        {
        }

        void add_dds_stream( sid_index sidx, std::shared_ptr< realdds::dds_stream > const & stream )
        {
            auto & s = _streams[sidx];
            if( s )
            {
                LOG_ERROR( "stream at " << sidx.to_string() << " already exists for sensor '" << get_name() << "'" );
                return;
            }
            s = stream;
        }

        std::shared_ptr< realdds::dds_video_stream_profile >
        find_profile( sid_index sidx, realdds::dds_video_stream_profile const & profile ) const
        {
            auto it = _streams.find( sidx );
            if( it == _streams.end() )
            {
                LOG_ERROR( "Invalid stream index " << sidx.to_string() << " in rs2 profile for sensor '" << get_name() << "'" );
            }
            else
            {
                auto& stream = it->second;
                for( auto & sp : stream->profiles() )
                {
                    auto vsp = std::static_pointer_cast< realdds::dds_video_stream_profile >( sp );
                    if( profile.width() == vsp->width() && profile.height() == vsp->height()
                        && profile.format() == vsp->format() && profile.frequency() == vsp->frequency() )
                    {
                        return vsp;
                    }
                }
            }
            return std::shared_ptr< realdds::dds_video_stream_profile >();
        }

        std::shared_ptr< realdds::dds_motion_stream_profile >
        find_profile( sid_index sidx, realdds::dds_motion_stream_profile const & profile ) const
        {
            auto it = _streams.find( sidx );
            if( it == _streams.end() )
            {
                LOG_ERROR( "Invalid stream index " << sidx.to_string() << " in rs2 profile for sensor '" << get_name() << "'" );
            }
            else
            {
                auto & stream = it->second;
                for( auto & sp : stream->profiles() )
                {
                    auto msp = std::static_pointer_cast< realdds::dds_motion_stream_profile >( sp );
                    if( profile.format() == msp->format() && profile.frequency() == msp->frequency() )
                    {
                        return msp;
                    }
                }
            }
            return std::shared_ptr< realdds::dds_motion_stream_profile >();
        }

        void open( const stream_profiles & profiles ) override
        {
            realdds::dds_stream_profiles realdds_profiles;
            for( size_t i = 0; i < profiles.size(); ++i )
            {
                auto & sp = profiles[i];
                sid_index sidx( sp->get_unique_id(), sp->get_stream_index() );
                if( Is< video_stream_profile >( sp ) )
                {
                    const auto && vsp = As< video_stream_profile >( profiles[i] );
                    auto video_profile
                        = find_profile( sidx,
                                        realdds::dds_video_stream_profile(
                                            sp->get_framerate(),
                                            realdds::dds_stream_format::from_rs2( sp->get_format() ),
                                            vsp->get_width(),
                                            vsp->get_height() ) );
                    if( video_profile )
                        realdds_profiles.push_back( video_profile );
                    else
                        LOG_ERROR( "no profile found in stream for rs2 profile " << vsp );
                }
                else if( Is< motion_stream_profile >( sp ) )
                {
                    auto motion_profile
                        = find_profile( sidx,
                                        realdds::dds_motion_stream_profile(
                                            profiles[i]->get_framerate(),
                                            realdds::dds_stream_format::from_rs2( sp->get_format() ) ) );
                    if( motion_profile )
                        realdds_profiles.push_back( motion_profile );
                    else
                        LOG_ERROR( "no profile found in stream for rs2 profile " << sp );
                }
                else
                {
                    LOG_ERROR( "unknown stream profile type for rs2 profile " << sp );
                }
            }

            if ( profiles.size() > 0 )
            {
                _dev->open( realdds_profiles );
            }

            software_sensor::open( profiles );
        }

        void start( frame_callback_ptr callback ) override
        {
            //For each stream in sensor_base::get_active_streams() set callback function that will call on_video_frame
            for ( auto & profile : sensor_base::get_active_streams() )
            {
                //stream is the dds_stream matching the librealsense active stream
                auto & stream = _streams[sid_index( profile->get_unique_id(), profile->get_stream_index() )];
                stream->start_streaming( [p = profile, this]( realdds::topics::device::image && dds_frame ) {
                    rs2_stream_profile prof = { p.get() };

                    if( Is< video_stream_profile >(p) )
                    {
                        rs2_software_video_frame rs2_frame;

                        //Copying from dds into LibRS space, same as copy from USB backend.
                        //TODO - use memory pool or some other frame allocator
                        rs2_frame.pixels = new uint8_t[dds_frame.size];
                        if( !rs2_frame.pixels )
                            throw std::runtime_error( "Could not allocate memory for new frame" );
                        memcpy( rs2_frame.pixels, dds_frame.raw_data.data(), dds_frame.size );

                        rs2_frame.deleter = []( void * ptr ) { delete[] ptr; };
                        rs2_frame.stride = dds_frame.height > 0 ? dds_frame.size / dds_frame.height : dds_frame.size;
                        rs2_frame.bpp = dds_frame.width > 0 ? rs2_frame.stride / dds_frame.width : rs2_frame.stride;
                        rs2_frame.timestamp = frame_counter * 1000.0 / p->get_framerate(); // TODO - timestamp from dds
                        rs2_frame.domain = RS2_TIMESTAMP_DOMAIN_HARDWARE_CLOCK; // TODO - timestamp domain from options?
                        rs2_frame.frame_number = frame_counter++; // TODO - frame_number from dds
                        rs2_frame.profile = &prof;
                        rs2_frame.depth_units = 0.001f; //TODO - depth unit from dds, if needed
                        on_video_frame( rs2_frame );
                    }
                    else
                    {
                        rs2_software_motion_frame rs2_frame;

                        //Copying from dds into LibRS space, same as copy from USB backend.
                        //TODO - use memory pool or some other frame allocator
                        rs2_frame.data = new uint8_t[dds_frame.size];
                        if( !rs2_frame.data )
                            throw std::runtime_error( "Could not allocate memory for new frame" );
                        memcpy( rs2_frame.data, dds_frame.raw_data.data(), dds_frame.size );

                        rs2_frame.deleter = []( void * ptr ) { delete[] ptr; };
                        rs2_frame.timestamp = frame_counter * 1000.0 / p->get_framerate(); // TODO - timestamp from dds
                        rs2_frame.domain = RS2_TIMESTAMP_DOMAIN_HARDWARE_CLOCK; // TODO - timestamp domain from options?
                        rs2_frame.frame_number = frame_counter++; // TODO - frame_number from dds
                        rs2_frame.profile = &prof;
                        on_motion_frame( rs2_frame );
                    }
                } );
            }

            software_sensor::start( callback );
        }

        void stop()
        {
            for ( auto & profile : sensor_base::get_active_streams() )
            {
                //stream is the dds_stream matching the librealsense active stream
                auto & stream = _streams[sid_index( profile->get_unique_id(), profile->get_stream_index() )];
                stream->stop_streaming();
            }

            software_sensor::stop();
        }

        void close() override
        {
            realdds::dds_streams streams_to_close;
            for( auto & profile : sensor_base::get_active_streams() )
            {
                streams_to_close.push_back(
                    _streams[sid_index( profile->get_unique_id(), profile->get_stream_index() )] );
            }
            _dev->close( streams_to_close );
            software_sensor::close();
        }

        void add_option( std::shared_ptr< realdds::dds_option > option )
        {
            //Convert name to rs2_option type
            rs2_option option_id = RS2_OPTION_COUNT;
            for( size_t i = 0; i < static_cast< size_t >( RS2_OPTION_COUNT ); i++ )
            {
                if( option->get_name().compare( get_string( static_cast< rs2_option >( i ) ) ) == 0 )
                {
                    option_id = static_cast< rs2_option >( i );
                    break;
                }
            }

            if( option_id == RS2_OPTION_COUNT )
                throw librealsense::invalid_value_exception( "Option " + option->get_name() + " type not found" );

            auto opt = std::make_shared< rs2_dds_option >( option,
                [&]( const std::string & name, float value ) { set_option( name, value ); },
                [&]( const std::string & name ) -> float { return query_option( name ); } );
            register_option( option_id, opt );
        }

        void set_option( const std::string & name, float value ) const
        {
            // Sensor is setting the option for all supporting streams (with same value)
            for( auto & stream : _streams )
            {
                for( auto & dds_opt : stream.second->options() )
                {
                    if( dds_opt->get_name().compare( name ) == 0 )
                    {
                        _dev->set_option_value( dds_opt, value );
                        break;
                    }
                }
            }
        }

        float query_option( const std::string & name ) const
        {
            for( auto & stream : _streams )
            {
                for( auto & dds_opt : stream.second->options() )
                {
                    if( dds_opt->get_name().compare( name ) == 0 )
                    {
                        //Assumes value is same for all relevant streams in the sensor, values are always set together
                        return _dev->query_option_value( dds_opt );
                    }
                }
            }

            throw std::runtime_error( "Could not find a stream that supports option " + name );
        }

        const std::string & get_name() const { return _name; }

    private:
        std::shared_ptr< realdds::dds_device > const & _dev;
        std::string _name;
        std::map< sid_index, std::shared_ptr< realdds::dds_stream > > _streams;

        int frame_counter = 0;
    };

    // This is the rs2 device; it proxies to an actual DDS device that does all the actual
    // work. For example:
    //     auto dev_list = ctx.query_devices();
    //     auto dev1 = dev_list[0];
    //     auto dev2 = dev_list[0];
    // dev1 and dev2 are two different rs2 devices, but they both go to the same DDS source!
    //
    class dds_device_proxy : public software_device
    {
        std::shared_ptr< realdds::dds_device > _dds_dev;
        std::map< std::string, std::vector< std::shared_ptr< stream_profile_interface > > > _stream_name_to_profiles;
        std::map< std::string, std::shared_ptr< librealsense::stream > > _stream_name_to_librs_stream;

        static rs2_stream to_rs2_stream_type( std::string const & type_string )
        {
            static const std::map< std::string, rs2_stream > type_to_rs2 = {
                { "depth", RS2_STREAM_DEPTH },
                { "color", RS2_STREAM_COLOR },
                { "ir", RS2_STREAM_INFRARED },
                { "fisheye", RS2_STREAM_FISHEYE },
                { "gyro", RS2_STREAM_GYRO },
                { "accel", RS2_STREAM_ACCEL },
                { "gpio", RS2_STREAM_GPIO },
                { "pose", RS2_STREAM_POSE },
                { "confidence", RS2_STREAM_CONFIDENCE },
            };
            auto it = type_to_rs2.find( type_string );
            if( it == type_to_rs2.end() )
            {
                LOG_ERROR( "Unknown stream type '" << type_string << "'" );
                return RS2_STREAM_ANY;
            }
            return it->second;
        }

        static rs2_video_stream
        to_rs2_video_stream( rs2_stream const stream_type,
                             sid_index const & sidx,
                             std::shared_ptr< realdds::dds_video_stream_profile > const & profile,
                             const std::set< realdds::video_intrinsics > & intrinsics)
        {
            rs2_video_stream prof;
            prof.type = stream_type;
            prof.index = sidx.index;
            prof.uid = sidx.sid;
            prof.width = profile->width();
            prof.height = profile->height();
            prof.fps = profile->frequency();
            prof.fmt = static_cast< rs2_format >( profile->format().to_rs2() );
            
            //Handle intrinsics
            auto intr = std::find_if( intrinsics.begin(), intrinsics.end(), [profile]( const realdds::video_intrinsics & intr ) {
                return profile->width() == intr.width && profile->height() == intr.height;
            } );
            if( intr != intrinsics.end() ) //Some profiles don't have intrinsics
            {
                prof.intrinsics.width = intr->width;
                prof.intrinsics.height = intr->height;
                prof.intrinsics.ppx = intr->principal_point_x;
                prof.intrinsics.ppy = intr->principal_point_y;
                prof.intrinsics.fx = intr->focal_lenght_x;
                prof.intrinsics.fy = intr->focal_lenght_y;
                prof.intrinsics.model = static_cast< rs2_distortion >( intr->distortion_model );
                memcpy( prof.intrinsics.coeffs, intr->distortion_coeffs.data(), sizeof( prof.intrinsics.coeffs ) );
            }

            return prof;
        }

        static rs2_motion_stream
        to_rs2_motion_stream( rs2_stream const stream_type,
                              sid_index const & sidx,
                              std::shared_ptr< realdds::dds_motion_stream_profile > const & profile,
                              const realdds::motion_intrinsics & intrinsics )
        {
            rs2_motion_stream prof;
            prof.type = stream_type;
            prof.index = sidx.index;
            prof.uid = sidx.sid;
            prof.fps = profile->frequency();
            prof.fmt = static_cast< rs2_format >( profile->format().to_rs2() );

            memcpy( prof.intrinsics.data, intrinsics.data.data(), sizeof( prof.intrinsics.data ) );
            memcpy( prof.intrinsics.noise_variances, intrinsics.noise_variances.data(), sizeof( prof.intrinsics.noise_variances ) );
            memcpy( prof.intrinsics.bias_variances, intrinsics.bias_variances.data(), sizeof( prof.intrinsics.bias_variances ) );

            return prof;
        }

        static rs2_extrinsics to_rs2_extrinsics( const std::shared_ptr< realdds::extrinsics > & dds_extrinsics )
        {
            rs2_extrinsics rs2_extr;

            memcpy( rs2_extr.rotation, dds_extrinsics->rotation.data(), sizeof( rs2_extr.rotation ) );
            memcpy( rs2_extr.translation , dds_extrinsics->translation.data(), sizeof( rs2_extr.translation ) );

            return rs2_extr;
        }

    public:
        dds_device_proxy( std::shared_ptr< context > ctx, std::shared_ptr< realdds::dds_device > const & dev )
            : software_device( ctx )
            , _dds_dev( dev )
        {
            LOG_DEBUG( "=====> dds-device-proxy " << this << " created on top of dds-device " << _dds_dev.get() );
            auto & dev_info = dev->device_info();
            register_info( RS2_CAMERA_INFO_NAME, dev_info.name );
            register_info( RS2_CAMERA_INFO_SERIAL_NUMBER, dev_info.serial );
            register_info( RS2_CAMERA_INFO_PRODUCT_LINE, dev_info.product_line );
            register_info( RS2_CAMERA_INFO_PRODUCT_ID, dev_info.product_id );
            register_info( RS2_CAMERA_INFO_PHYSICAL_PORT, dev_info.topic_root );
            register_info( RS2_CAMERA_INFO_CAMERA_LOCKED, dev_info.locked ? "YES" : "NO" );

            //Assumes dds_device initialization finished
            struct sensor_info
            {
                std::shared_ptr< dds_sensor_proxy > proxy;
                int sensor_index = 0;
            };
            std::map< std::string, sensor_info > sensor_name_to_info;
            // We assign (sid,index) based on the stream type:
            // LibRS assigns streams names based on the type followed by an index if it's not 0.
            // I.e., sid is based on the type, and index is 0 unless there's more than 1 in which case it's 1-based.
            int counts[RS2_STREAM_COUNT] = { 0 };
            // Count how many streams per type
            _dds_dev->foreach_stream( [&]( std::shared_ptr< realdds::dds_stream > const & stream ) {
                ++counts[to_rs2_stream_type( stream->type_string() )];
                } );
            // Anything that's more than 1 stream starts the count at 1, otherwise 0
            for( int & count : counts )
                count = ( count > 1 ) ? 1 : 0;
            // Now we can finally assign (sid,index):
            _dds_dev->foreach_stream( [&]( std::shared_ptr< realdds::dds_stream > const & stream ) {
                auto & sensor_info = sensor_name_to_info[stream->sensor_name()];
                if( ! sensor_info.proxy )
                {
                    // This is a new sensor we haven't seen yet
                    sensor_info.proxy = std::make_shared< dds_sensor_proxy >( stream->sensor_name(), this, _dds_dev );
                    sensor_info.sensor_index = add_sensor( sensor_info.proxy );
                    assert( sensor_info.sensor_index == _software_sensors.size() );
                    _software_sensors.push_back( sensor_info.proxy );
                }
                auto stream_type = to_rs2_stream_type( stream->type_string() );
                sid_index sidx( stream_type, counts[stream_type]++ );
                _stream_name_to_librs_stream[stream->name()] = std::make_shared< librealsense::stream >( stream_type, sidx.index );
                sensor_info.proxy->add_dds_stream( sidx, stream );
                LOG_DEBUG( sidx.to_string() << " " << stream->sensor_name() << " : " << stream->name() );

                software_sensor & sensor = get_software_sensor( sensor_info.sensor_index );
                auto video_stream = std::dynamic_pointer_cast< realdds::dds_video_stream >( stream );
                auto motion_stream = std::dynamic_pointer_cast< realdds::dds_motion_stream >( stream );
                auto & profiles = stream->profiles();
                auto const & default_profile = profiles[stream->default_profile_index()];
                for( auto & profile : profiles )
                {
                    if( video_stream )
                    {
                        auto added_stream_profile = sensor.add_video_stream(
                            to_rs2_video_stream(
                                stream_type,
                                sidx,
                                std::static_pointer_cast< realdds::dds_video_stream_profile >( profile ),
                                video_stream->get_intrinsics() ),
                            profile == default_profile );
                        _stream_name_to_profiles[stream->name()].push_back( added_stream_profile ); // for extrinsics
                    }
                    else if( motion_stream )
                    {
                        auto added_stream_profile = sensor.add_motion_stream(
                            to_rs2_motion_stream(
                                stream_type,
                                sidx,
                                std::static_pointer_cast< realdds::dds_motion_stream_profile >( profile ),
                                motion_stream->get_intrinsics() ),
                            profile == default_profile );
                        _stream_name_to_profiles[stream->name()].push_back( added_stream_profile ); // for extrinsics
                    }
                }

                auto & options = stream->options();
                for( auto & option : options )
                {
                    sensor_info.proxy->add_option( option );
                }
            } );  // End foreach_stream lambda

            // According to extrinsics_graph (in environment.h) we need 3 steps
            // 1. Register streams with extrinsics between them
            for( auto & from_stream : _stream_name_to_librs_stream )
            {
                for( auto & to_stream : _stream_name_to_librs_stream )
                {
                    if( from_stream.first != to_stream.first )
                    {
                        const auto & dds_extr = _dds_dev->get_extrinsics( from_stream.first, to_stream.first );
                        if( dds_extr )
                        {
                            rs2_extrinsics extr = to_rs2_extrinsics( dds_extr );
                            environment::get_instance().get_extrinsics_graph().register_extrinsics( *from_stream.second,
                                                                                                    *to_stream.second,
                                                                                                    extr );
                        }
                    }
                }
            }
            // 2. Register all profiles
            for( auto & it : _stream_name_to_profiles )
            {
                for( auto profile : it.second )
                {
                    environment::get_instance().get_extrinsics_graph().register_profile( *profile );
                }
            }
            // 3. Link profile to it's stream
            for( auto & it : _stream_name_to_librs_stream )
            {
                for( auto & profile : _stream_name_to_profiles[it.first] )
                {
                    environment::get_instance().get_extrinsics_graph().register_same_extrinsics( *it.second, *profile );
                }
            }
            // TODO - need to register extrinsics group in dev?
        } //End dds_device_proxy constructor
    };

    class dds_device_info : public device_info
    {
        std::shared_ptr< realdds::dds_device > _dev;

    public:
        dds_device_info( std::shared_ptr< context > const & ctx, std::shared_ptr< realdds::dds_device > const & dev )
            : device_info( ctx )
            , _dev( dev )
        {
        }

        std::shared_ptr< device_interface > create( std::shared_ptr< context > ctx,
                                                    bool register_device_notifications ) const override
        {
            return std::make_shared< dds_device_proxy >( ctx, _dev );
        }

        platform::backend_device_group get_device_data() const override
        {
            return platform::backend_device_group{ { platform::playback_device_info{ _dev->device_info().topic_root } } };
        }
    };
#endif //BUILD_WITH_DDS

    context::~context()
    {
        //ensure that the device watchers will stop before the _devices_changed_callback will be deleted

        if ( _device_watcher )
            _device_watcher->stop(); 
#ifdef BUILD_WITH_DDS
        if( _dds_watcher )
            _dds_watcher->stop();
#endif //BUILD_WITH_DDS
    }

    std::vector<std::shared_ptr<device_info>> context::query_devices(int mask) const
    {
        platform::backend_device_group devices;
        if( ! ( mask & RS2_PRODUCT_LINE_SW_ONLY ) )
        {
            devices.uvc_devices = _backend->query_uvc_devices();
            devices.usb_devices = _backend->query_usb_devices();
            devices.hid_devices = _backend->query_hid_devices();
        }
        return create_devices( devices, _playback_devices, mask );
    }

    std::vector< std::shared_ptr< device_info > >
    context::create_devices( platform::backend_device_group devices,
                             const std::map< std::string, std::weak_ptr< device_info > > & playback_devices,
                             int mask ) const
    {
        std::vector<std::shared_ptr<device_info>> list;

        auto t = const_cast<context*>(this); // While generally a bad idea, we need to provide mutable reference to the devices
        // to allow them to modify context later on
        auto ctx = t->shared_from_this();

        if( mask & RS2_PRODUCT_LINE_D400 )
        {
            auto ds5_devices = ds5_info::pick_ds5_devices(ctx, devices);
            std::copy(begin(ds5_devices), end(ds5_devices), std::back_inserter(list));

        }

        if( mask & RS2_PRODUCT_LINE_L500 )
        {
            auto l500_devices = l500_info::pick_l500_devices(ctx, devices);
            std::copy(begin(l500_devices), end(l500_devices), std::back_inserter(list));
        }

        if( mask & RS2_PRODUCT_LINE_SR300 )
        {
            auto sr300_devices = sr300_info::pick_sr300_devices(ctx, devices.uvc_devices, devices.usb_devices);
            std::copy(begin(sr300_devices), end(sr300_devices), std::back_inserter(list));
        }

#ifdef BUILD_WITH_DDS
        if( _dds_watcher )
            _dds_watcher->foreach_device( [&]( std::shared_ptr< realdds::dds_device > const & dev ) -> bool {
                //if( mask & RS2_PRODUCT_LINE_D400 )
                    //if( dev.product_line == "D400" )
                    {
                        std::shared_ptr< device_info > info = std::make_shared< dds_device_info >( ctx, dev );
                        list.push_back( info );
                    }
                return true;
            } );
#endif //BUILD_WITH_DDS

        // Supported recovery devices
        if( mask & RS2_PRODUCT_LINE_D400 || mask & RS2_PRODUCT_LINE_SR300 || mask & RS2_PRODUCT_LINE_L500 ) 
        {
            auto recovery_devices = fw_update_info::pick_recovery_devices(ctx, devices.usb_devices, mask);
            std::copy(begin(recovery_devices), end(recovery_devices), std::back_inserter(list));
        }

        if( mask & RS2_PRODUCT_LINE_NON_INTEL )
        {
            auto uvc_devices = platform_camera_info::pick_uvc_devices(ctx, devices.uvc_devices);
            std::copy(begin(uvc_devices), end(uvc_devices), std::back_inserter(list));
        }

        for (auto&& item : playback_devices)
        {
            if (auto dev = item.second.lock())
                list.push_back(dev);
        }

        if (list.size())
            LOG_INFO( "Found " << list.size() << " RealSense devices (mask 0x" << std::hex << mask << ")" );
        return list;
    }


    void context::on_device_changed(platform::backend_device_group old,
                                    platform::backend_device_group curr,
                                    const std::map<std::string, std::weak_ptr<device_info>>& old_playback_devices,
                                    const std::map<std::string, std::weak_ptr<device_info>>& new_playback_devices)
    {
        auto old_list = create_devices(old, old_playback_devices, RS2_PRODUCT_LINE_ANY);
        auto new_list = create_devices(curr, new_playback_devices, RS2_PRODUCT_LINE_ANY);

        if (librealsense::list_changed<std::shared_ptr<device_info>>(old_list, new_list, [](std::shared_ptr<device_info> first, std::shared_ptr<device_info> second) {return *first == *second; }))
        {
            std::vector<rs2_device_info> rs2_devices_info_added;
            std::vector<rs2_device_info> rs2_devices_info_removed;

            auto devices_info_removed = subtract_sets(old_list, new_list);

            for (size_t i = 0; i < devices_info_removed.size(); i++)
            {
                rs2_devices_info_removed.push_back({ shared_from_this(), devices_info_removed[i] });
                LOG_DEBUG("\nDevice disconnected:\n\n" << std::string(devices_info_removed[i]->get_device_data()));
            }

            auto devices_info_added = subtract_sets(new_list, old_list);
            for (size_t i = 0; i < devices_info_added.size(); i++)
            {
                rs2_devices_info_added.push_back({ shared_from_this(), devices_info_added[i] });
                LOG_DEBUG("\nDevice connected:\n\n" << std::string(devices_info_added[i]->get_device_data()));
            }

            invoke_devices_changed_callbacks( rs2_devices_info_removed, rs2_devices_info_added );
        }
    }

    void context::invoke_devices_changed_callbacks( std::vector<rs2_device_info> & rs2_devices_info_removed,
                                                    std::vector<rs2_device_info> & rs2_devices_info_added )
    {
        std::map<uint64_t, devices_changed_callback_ptr> devices_changed_callbacks;
        {
            std::lock_guard<std::mutex> lock( _devices_changed_callbacks_mtx );
            devices_changed_callbacks = _devices_changed_callbacks;
        }

        for( auto & kvp : devices_changed_callbacks )
        {
            try
            {
                kvp.second->on_devices_changed( new rs2_device_list( { shared_from_this(), rs2_devices_info_removed } ),
                                                new rs2_device_list( { shared_from_this(), rs2_devices_info_added } ) );
            }
            catch( ... )
            {
                LOG_ERROR( "Exception thrown from user callback handler" );
            }
        }

        raise_devices_changed( rs2_devices_info_removed, rs2_devices_info_added );
    }

    void context::raise_devices_changed(const std::vector<rs2_device_info>& removed, const std::vector<rs2_device_info>& added)
    {
        if (_devices_changed_callback)
        {
            try
            {
                _devices_changed_callback->on_devices_changed(new rs2_device_list({ shared_from_this(), removed }),
                    new rs2_device_list({ shared_from_this(), added }));
            }
            catch (...)
            {
                LOG_ERROR("Exception thrown from user callback handler");
            }
        }
    }

    void context::start_device_watcher()
    {
        _device_watcher->start([this](platform::backend_device_group old, platform::backend_device_group curr)
        {
            on_device_changed(old, curr, _playback_devices, _playback_devices);
        });
    }

#ifdef BUILD_WITH_DDS
    void context::start_dds_device_watcher( size_t message_timeout_ms )
    {
        _dds_watcher->on_device_added( [this, message_timeout_ms]( std::shared_ptr< realdds::dds_device > const & dev ) {
            dev->run( message_timeout_ms );

            std::vector<rs2_device_info> rs2_device_info_added;
            std::vector<rs2_device_info> rs2_device_info_removed;
            std::shared_ptr< device_info > info = std::make_shared< dds_device_info >( shared_from_this(), dev );
            rs2_device_info_added.push_back( { shared_from_this(), info } );
            invoke_devices_changed_callbacks( rs2_device_info_removed, rs2_device_info_added );
        } );
        _dds_watcher->on_device_removed( [this]( std::shared_ptr< realdds::dds_device > const & dev ) {
            std::vector<rs2_device_info> rs2_device_info_added;
            std::vector<rs2_device_info> rs2_device_info_removed;
            std::shared_ptr< device_info > info = std::make_shared< dds_device_info >( shared_from_this(), dev );
            rs2_device_info_removed.push_back( { shared_from_this(), info } );
            invoke_devices_changed_callbacks( rs2_device_info_removed, rs2_device_info_added );
        } );
        _dds_watcher->start();
    }
#endif //BUILD_WITH_DDS

    uint64_t context::register_internal_device_callback(devices_changed_callback_ptr callback)
    {
        std::lock_guard<std::mutex> lock(_devices_changed_callbacks_mtx);
        auto callback_id = unique_id::generate_id();
        _devices_changed_callbacks.insert(std::make_pair(callback_id, std::move(callback)));

        if (_device_watcher->is_stopped())
        {
            start_device_watcher();
        }
        return callback_id;
    }

    void context::unregister_internal_device_callback(uint64_t cb_id)
    {
        std::lock_guard<std::mutex> lock(_devices_changed_callbacks_mtx);
        _devices_changed_callbacks.erase(cb_id);

        if (_devices_changed_callback == nullptr && _devices_changed_callbacks.size() == 0) // There are no register callbacks any more _device_watcher can be stopped
        {
            _device_watcher->stop();
#ifdef BUILD_WITH_DDS
            if( _dds_watcher )
                _dds_watcher->stop();
#endif //BUILD_WITH_DDS
        }
    }

    void context::set_devices_changed_callback(devices_changed_callback_ptr callback)
    {
        std::lock_guard<std::mutex> lock(_devices_changed_callbacks_mtx);
        _devices_changed_callback = std::move(callback);

        if (_device_watcher->is_stopped())
        {
            start_device_watcher();
        }
    }

    std::vector<platform::uvc_device_info> filter_by_product(const std::vector<platform::uvc_device_info>& devices, const std::set<uint16_t>& pid_list)
    {
        std::vector<platform::uvc_device_info> result;
        for (auto&& info : devices)
        {
            if (pid_list.count(info.pid))
                result.push_back(info);
        }
        return result;
    }

    // TODO: Make template
    std::vector<platform::usb_device_info> filter_by_product(const std::vector<platform::usb_device_info>& devices, const std::set<uint16_t>& pid_list)
    {
        std::vector<platform::usb_device_info> result;
        for (auto&& info : devices)
        {
            if (pid_list.count(info.pid))
                result.push_back(info);
        }
        return result;
    }

    std::vector<std::pair<std::vector<platform::uvc_device_info>, std::vector<platform::hid_device_info>>> group_devices_and_hids_by_unique_id(
        const std::vector<std::vector<platform::uvc_device_info>>& devices,
        const std::vector<platform::hid_device_info>& hids)
    {
        std::vector<std::pair<std::vector<platform::uvc_device_info>, std::vector<platform::hid_device_info>>> results;
        uint16_t vid;
        uint16_t pid;

        for (auto&& dev : devices)
        {
            std::vector<platform::hid_device_info> hid_group;
            auto unique_id = dev.front().unique_id;
            auto device_serial = dev.front().serial;

            for (auto&& hid : hids)
            {
                if( ! hid.unique_id.empty() )
                {
                    std::stringstream(hid.vid) >> std::hex >> vid;
                    std::stringstream(hid.pid) >> std::hex >> pid;

                    if (hid.unique_id == unique_id)
                    {
                        hid_group.push_back(hid);
                    }
                }
            }
            results.push_back(std::make_pair(dev, hid_group));
        }
        return results;
    }

    std::shared_ptr<playback_device_info> context::add_device(const std::string& file)
    {
        auto it = _playback_devices.find(file);
        if (it != _playback_devices.end() && it->second.lock())
        {
            //Already exists
            throw librealsense::invalid_value_exception( rsutils::string::from()
                                                         << "File \"" << file << "\" already loaded to context" );
        }
        auto playback_dev = std::make_shared<playback_device>(shared_from_this(), std::make_shared<ros_reader>(file, shared_from_this()));
        auto dinfo = std::make_shared<playback_device_info>(playback_dev);
        auto prev_playback_devices = _playback_devices;
        _playback_devices[file] = dinfo;
        on_device_changed({}, {}, prev_playback_devices, _playback_devices);
        return dinfo;
    }

    void context::add_software_device(std::shared_ptr<device_info> dev)
    {
        auto file = dev->get_device_data().playback_devices.front().file_path;

        auto it = _playback_devices.find(file);
        if (it != _playback_devices.end() && it->second.lock())
        {
            //Already exists
            throw librealsense::invalid_value_exception( rsutils::string::from() << "File \"" << file << "\" already loaded to context");
        }
        auto prev_playback_devices = _playback_devices;
        _playback_devices[file] = dev;
        on_device_changed({}, {}, prev_playback_devices, _playback_devices);
    }

    void context::remove_device(const std::string& file)
    {
        auto it = _playback_devices.find(file);
        if(it == _playback_devices.end() || !it->second.lock())
        {
            //Not found
            return;
        }
        auto prev_playback_devices =_playback_devices;
        _playback_devices.erase(it);
        on_device_changed({},{}, prev_playback_devices, _playback_devices);
    }

    std::vector<std::vector<platform::uvc_device_info>> group_devices_by_unique_id(const std::vector<platform::uvc_device_info>& devices)
    {
        std::map<std::string, std::vector<platform::uvc_device_info>> map;
        for (auto&& info : devices)
        {
            map[info.unique_id].push_back(info);
        }
        std::vector<std::vector<platform::uvc_device_info>> result;
        for (auto&& kvp : map)
        {
            result.push_back(kvp.second);
        }
        return result;
    }

    // TODO: Sergey
    // Make template
    void trim_device_list(std::vector<platform::usb_device_info>& devices, const std::vector<platform::usb_device_info>& chosen)
    {
        if (chosen.empty())
            return;

        auto was_chosen = [&chosen](const platform::usb_device_info& info)
        {
            return find(chosen.begin(), chosen.end(), info) != chosen.end();
        };
        devices.erase(std::remove_if(devices.begin(), devices.end(), was_chosen), devices.end());
    }

    void trim_device_list(std::vector<platform::uvc_device_info>& devices, const std::vector<platform::uvc_device_info>& chosen)
    {
        if (chosen.empty())
            return;

        auto was_chosen = [&chosen](const platform::uvc_device_info& info)
        {
            return find(chosen.begin(), chosen.end(), info) != chosen.end();
        };
        devices.erase(std::remove_if(devices.begin(), devices.end(), was_chosen), devices.end());
    }

    bool mi_present(const std::vector<platform::uvc_device_info>& devices, uint32_t mi)
    {
        for (auto&& info : devices)
        {
            if (info.mi == mi)
                return true;
        }
        return false;
    }

    platform::uvc_device_info get_mi(const std::vector<platform::uvc_device_info>& devices, uint32_t mi)
    {
        for (auto&& info : devices)
        {
            if (info.mi == mi)
                return info;
        }
        throw invalid_value_exception("Interface not found!");
    }

    std::vector<platform::uvc_device_info> filter_by_mi(const std::vector<platform::uvc_device_info>& devices, uint32_t mi)
    {
        std::vector<platform::uvc_device_info> results;
        for (auto&& info : devices)
        {
            if (info.mi == mi)
                results.push_back(info);
        }
        return results;
    }
}

using namespace librealsense;<|MERGE_RESOLUTION|>--- conflicted
+++ resolved
@@ -145,7 +145,6 @@
         {rs_fourcc('M','J','P','G'), RS2_STREAM_COLOR},
     };
 
-<<<<<<< HEAD
 
     context::context()
         : _devices_changed_callback( nullptr, []( rs2_devices_changed_callback* ) {} )
@@ -159,54 +158,25 @@
     }
 
 
-    context::context(backend_type type,
-                     const char* filename,
-                     const char* section,
-                     rs2_recording_mode mode,
-                     std::string min_api_version)
+    context::context( backend_type type )
         : context()
     {
-        switch(type)
-        {
-        case backend_type::standard:
-            _backend = platform::create_backend();
+        _backend = platform::create_backend();
 #ifdef BUILD_WITH_DDS
-            {
-                realdds::dds_domain_id domain_id = 0;
-                auto & domain = dds_domain_context_by_id[domain_id];
-                _dds_participant = domain.participant.instance();
-                if( ! _dds_participant->is_valid() )
-                    _dds_participant->init( domain_id, "librealsense" );
-                _dds_watcher = domain.device_watcher.instance( _dds_participant );
-            }
+        {
+            realdds::dds_domain_id domain_id = 0;
+            auto & domain = dds_domain_context_by_id[domain_id];
+            _dds_participant = domain.participant.instance();
+            if( ! _dds_participant->is_valid() )
+                _dds_participant->init( domain_id, "librealsense" );
+            _dds_watcher = domain.device_watcher.instance( _dds_participant );
+        }
 #endif //BUILD_WITH_DDS
-            break;
-        case backend_type::record:
-            _backend = std::make_shared<platform::record_backend>(platform::create_backend(), filename, section, mode);
-            break;
-        case backend_type::playback:
-            _backend = std::make_shared<platform::playback_backend>(filename, section, min_api_version);
-            break;
-            // Strongly-typed enum. Default is redundant
-        }
-=======
-    context::context( backend_type type )
-        : _devices_changed_callback(nullptr, [](rs2_devices_changed_callback*){})
-    {
-        static bool version_logged=false;
-        if (!version_logged)
-        {
-            version_logged = true;
-            LOG_DEBUG("Librealsense " << std::string(std::begin(rs2_api_version),std::end(rs2_api_version)));
-        }
-
-        _backend = platform::create_backend();
->>>>>>> c1379033
-
-       environment::get_instance().set_time_service(_backend->create_time_service());
-
-       _device_watcher = _backend->create_device_watcher();
-       assert(_device_watcher->is_stopped());
+
+        environment::get_instance().set_time_service(_backend->create_time_service());
+
+        _device_watcher = _backend->create_device_watcher();
+        assert(_device_watcher->is_stopped());
     }
 
 
