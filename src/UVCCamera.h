--- conflicted
+++ resolved
@@ -21,35 +21,8 @@
         }
         else throw std::runtime_error("call to uvc_get_device_descriptor() failed");
     }
-<<<<<<< HEAD
-    else throw std::runtime_error("call to uvc_get_device_descriptor() failed");
-}
-    
-class UVCCamera : public rs_camera
-{
-    NO_MOVE(UVCCamera);
-
-protected:
-
-    uvc_context_t * internalContext;
-    
-    struct StreamInterface
-    {
-        UVCCamera * camera = nullptr;
-        uvc_device_handle_t * uvcHandle = nullptr;
-        uvc_frame_format fmt = UVC_FRAME_FORMAT_UNKNOWN;
-		uvc_stream_ctrl_t ctrl = uvc_stream_ctrl_t{}; // {0};
-    };
-        
-    uvc_device_t * hardware = nullptr;   
-    bool hardwareInitialized = false;
-    std::map<int, StreamInterface *> streamInterfaces;
-    
-    static void cb(uvc_frame_t * frame, void * ptr)
-=======
 
     class UVCCamera : public rs_camera
->>>>>>> 33dde048
     {
         NO_MOVE(UVCCamera);
 
@@ -67,22 +40,11 @@
         bool hardwareInitialized = false;
         std::map<int, StreamInterface *> streamInterfaces;
 
-<<<<<<< HEAD
-    bool OpenStreamOnSubdevice(uvc_device_t * dev, uvc_device_handle_t *& h, int idx);
-    
-public:
-    
-    UVCCamera(uvc_device_t * device, int num);
-    UVCCamera(uvc_context_t * ctx, uvc_device_t * device, int num);
-    ~UVCCamera();
-};
-=======
         static void cb(uvc_frame_t * frame, void * ptr)
         {
             StreamInterface * stream = static_cast<StreamInterface*>(ptr);
             stream->camera->frameCallback(frame, stream);
         }
->>>>>>> 33dde048
 
         void frameCallback(uvc_frame_t * frame, StreamInterface * stream);
 
@@ -93,6 +55,7 @@
         UVCCamera(uvc_device_t * device, int num);
         ~UVCCamera();
     };
+    
 } // end namespace rs
 #endif
 
