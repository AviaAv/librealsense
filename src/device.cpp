--- conflicted
+++ resolved
@@ -110,50 +110,29 @@
     {
         // TODO -replace hard-coded value 3 which stands for fisheye subdevice   
         set_subdevice_data_channel_handler(*device, 3,
-<<<<<<< HEAD
-            [this,mo_callbacks, ts_callbacks, parser](const unsigned char * data, const int size) mutable
-=======
-            [mo_callback, ts_callback, parser](const unsigned char * data, const int size) mutable
->>>>>>> 00379ef3
+            [this, mo_callback, ts_callback, parser](const unsigned char * data, const int size) mutable
         {
             // Parse motion data
             auto events = parser(data, size);
 
             // Handle events by user-provided handlers
             for (auto & entry : events)
-<<<<<<< HEAD
             {
                 // Handle Motion data packets
+                if (mo_callback)
                 for (int i = 0; i < entry.imu_entries_num; i++)
-                {
-                    for (auto & cb : mo_callbacks)
-                    {
-                        cb(entry.imu_packets[i]);
-                    }
-                }
-
-				// Handle Timestamp packets
-				for (int i = 0; i < entry.non_imu_entries_num; i++)
-				{
-					for (auto & cb : ts_callbacks)
-                    {
-                        auto tse = entry.non_imu_packets[i];
-                        archive->on_timestamp(tse);
-                        cb(tse);
-					}
-				}
-=======
-            {       
-                // Handle Motion data packets
-                if (mo_callback)
-                    for (int i = 0; i < entry.imu_entries_num; i++)
                         mo_callback(entry.imu_packets[i]);
                 
                 // Handle Timestamp packets
                 if (ts_callback)
+                {
                     for (int i = 0; i < entry.non_imu_entries_num; i++)
+                    {
+                        auto tse = entry.non_imu_packets[i];
+                        archive->on_timestamp(tse);
                         ts_callback(entry.non_imu_packets[i]);
->>>>>>> 00379ef3
+                    }
+                }
             }
         });
     }
@@ -254,15 +233,8 @@
 
             std::vector<byte *> dest;
 
-<<<<<<< HEAD
+            auto stride = mode_selection.get_stride();
             archive->correct_timestamp();
-
-            // Unpack the frame and commit it to the archive
-            mode_selection.unpack(dest.data(), reinterpret_cast<const byte *>(frame));
-
-            for(auto & output : mode_selection.get_outputs()) archive->commit_frame(output.first);
-=======
-            auto stride = mode_selection.get_stride();
 
             for (auto & output : mode_selection.get_outputs())
             {
@@ -309,7 +281,6 @@
                     archive->commit_frame(streams[i]);
                 }
             }
->>>>>>> 00379ef3
         });
     }
     
@@ -428,12 +399,9 @@
     }
 
     throw std::logic_error("range not specified");
-<<<<<<< HEAD
-=======
 }
 
 const char * rs_device_base::get_usb_port_id() const
 {
     return rsimpl::uvc::get_usb_port_id(*device);
->>>>>>> 00379ef3
 }