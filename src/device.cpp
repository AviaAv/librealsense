--- conflicted
+++ resolved
@@ -1,88 +1,70 @@
-// License: Apache 2.0. See LICENSE file in root directory.
-// Copyright(c) 2015 Intel Corporation. All Rights Reserved.
-
-#include "device.h"
-#include "image.h"
-
-using namespace librealsense;
-#include <functional>
-
-
-int device::add_sensor(std::shared_ptr<sensor_interface> sensor_base)
-{
-    _sensors.push_back(sensor_base);
-    return (int)_sensors.size() - 1;
-}
-
-uvc_sensor& device::get_uvc_sensor(int sub)
-{
-    return dynamic_cast<uvc_sensor&>(*_sensors[sub]);
-}
-
-size_t device::get_sensors_count() const
-{
-    return static_cast<unsigned int>(_sensors.size());
-}
-
-sensor_interface& device::get_sensor(size_t subdevice)
-{
-    try
-    {
-        return *(_sensors.at(subdevice));
-    }
-    catch (std::out_of_range)
-    {
-        throw invalid_value_exception("invalid subdevice value");
-    }
-}
-
-size_t device::find_sensor_idx(const sensor_interface& s) const
-{
-    int idx = 0;
-    for (auto&& sensor : _sensors)
-    {
-        if (&s == sensor.get()) return idx;
-        idx++;
-    }
-    throw std::runtime_error("Sensor not found!");
-}
-
-const sensor_interface& device::get_sensor(size_t subdevice) const
-{
-    try
-    {
-        return *(_sensors.at(subdevice));
-    }
-    catch (std::out_of_range)
-    {
-        throw invalid_value_exception("invalid subdevice value");
-    }
-}
-
-void device::hardware_reset()
-{
-<<<<<<< HEAD
-    throw not_implemented_exception(to_string() << __FUNCTION__ << " is not implemented for this device!");
-}
-
-std::shared_ptr<matcher> librealsense::device::create_matcher(rs2_stream stream) const
-{
-    return std::make_shared<identity_matcher>( stream_id((device_interface*)(this), stream));
-=======
-    auto from = dynamic_cast<const sensor_base&>(get_sensor(from_subdevice)).get_pose(),
-         to   = dynamic_cast<const sensor_base&>(get_sensor(to_subdevice)).get_pose();
-    if (from == to)
-        return { {1,0,0,0,1,0,0,0,1}, {0,0,0} }; // identity transformation
-
-    auto transform = inverse(from) * to;
-    rs2_extrinsics extrin;
-    (float3x3 &)extrin.rotation = transform.orientation;
-    (float3 &)extrin.translation = transform.position;
-    return extrin;
-}
-
-std::shared_ptr<matcher> librealsense::device::create_matcher(rs2_stream stream) const
-{
-    return std::make_shared<identity_matcher>( stream_id((device_interface*)(this), stream));
->>>>>>> 744ccde0
-}+// License: Apache 2.0. See LICENSE file in root directory.
+// Copyright(c) 2015 Intel Corporation. All Rights Reserved.
+
+#include "device.h"
+#include "image.h"
+
+using namespace librealsense;
+#include <functional>
+
+
+int device::add_sensor(std::shared_ptr<sensor_interface> sensor_base)
+{
+    _sensors.push_back(sensor_base);
+    return (int)_sensors.size() - 1;
+}
+
+uvc_sensor& device::get_uvc_sensor(int sub)
+{
+    return dynamic_cast<uvc_sensor&>(*_sensors[sub]);
+}
+
+size_t device::get_sensors_count() const
+{
+    return static_cast<unsigned int>(_sensors.size());
+}
+
+sensor_interface& device::get_sensor(size_t subdevice)
+{
+    try
+    {
+        return *(_sensors.at(subdevice));
+    }
+    catch (std::out_of_range)
+    {
+        throw invalid_value_exception("invalid subdevice value");
+    }
+}
+
+size_t device::find_sensor_idx(const sensor_interface& s) const
+{
+    int idx = 0;
+    for (auto&& sensor : _sensors)
+    {
+        if (&s == sensor.get()) return idx;
+        idx++;
+    }
+    throw std::runtime_error("Sensor not found!");
+}
+
+const sensor_interface& device::get_sensor(size_t subdevice) const
+{
+    try
+    {
+        return *(_sensors.at(subdevice));
+    }
+    catch (std::out_of_range)
+    {
+        throw invalid_value_exception("invalid subdevice value");
+    }
+}
+
+void device::hardware_reset()
+{
+    throw not_implemented_exception(to_string() << __FUNCTION__ << " is not implemented for this device!");
+}
+
+std::shared_ptr<matcher> librealsense::device::create_matcher(rs2_stream stream) const
+{
+    return std::make_shared<identity_matcher>( stream_id((device_interface*)(this), stream));
+}