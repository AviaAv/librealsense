--- conflicted
+++ resolved
@@ -1,10 +1,5 @@
-<<<<<<< HEAD
-// License: Apache 2.0. See LICENSE file in root directory.
+﻿// License: Apache 2.0. See LICENSE file in root directory.
 // Copyright(c) 2017 RealSense, Inc. All Rights Reserved.
-=======
-﻿// License: Apache 2.0. See LICENSE file in root directory.
-// Copyright(c) 2017 Intel Corporation. All Rights Reserved.
->>>>>>> 350e93c4
 #pragma once
 
 #include "float3.h"
