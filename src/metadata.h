--- conflicted
+++ resolved
@@ -7,17 +7,13 @@
 #include "platform/uvc-device.h"
 
 
-<<<<<<< HEAD
+// Metadata attributes provided by RS Depth Cameras
+
+
 // md_type_trait<S>::type returns for each metadata info (md_X_info) S its fitting md_type (an enum) value,
-// ex:  md_type_trait< md_safety_info >::type == md_type::META_DATA_INTEL_SAFETY_ID
-//      md_type_trait< md_occupancy >::type == md_type::META_DATA_INTEL_OCCUPANCY_ID
+// ex:  md_type_trait< md_depth_control >::type == md_type::META_DATA_INTEL_DEPTH_CONTROL_ID
 // the macro below bind them into the struct md_type_trait
 // in short, md_type_trait<S>::type returns the value A specified if the line REGISTER_MD_TYPE(S,A) was done
-=======
-// Metadata attributes provided by RS4xx Depth Cameras
-
-
->>>>>>> 18489a6d
 #define REGISTER_MD_TYPE(A,B)\
     template<>\
     struct md_type_trait<A>\
