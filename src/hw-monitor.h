--- conflicted
+++ resolved
@@ -311,12 +311,8 @@
             size_t                                       receivedCommandDataLength;
         };
 
-<<<<<<< HEAD
-        void execute_usb_command(uint8_t *out, size_t outSize, uint32_t& op, uint8_t* in, size_t& inSize, bool require_response) const;
-=======
         void execute_usb_command(uint8_t *out, size_t outSize, uint32_t& op, uint8_t* in, 
             size_t& inSize, bool require_response) const;
->>>>>>> e04e0184
         static void update_cmd_details(hwmon_cmd_details& details, size_t receivedCmdLen, unsigned char* outputBuffer);
         void send_hw_monitor_command(hwmon_cmd_details& details) const;
 
