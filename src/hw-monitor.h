--- conflicted
+++ resolved
@@ -208,12 +208,7 @@
             {
                 if (ptr) _heap.deallocate(ptr);
             });
-<<<<<<< HEAD
-            if (!token.get())
-                throw std::runtime_error( "no token in locked_transfer::send_receive" );
-=======
             if( !token.get() ) throw io_exception( "heap allocation failed" );
->>>>>>> a98d805a
 
             std::lock_guard<std::recursive_mutex> lock(_local_mtx);
             return _uvc_sensor_base.invoke_powered([&]
