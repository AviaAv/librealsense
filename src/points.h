--- conflicted
+++ resolved
@@ -18,18 +18,18 @@
 class points : public frame
 {
 public:
-    float3* get_vertices() const;
+    float3 * get_vertices();
+    void export_to_ply( const std::string & fname, const frame_holder & texture );
     size_t get_vertex_count() const;
-    void export_to_ply( const std::string & fname, const frame_holder & texture );
     float2 * get_texture_coordinates();
+
 };
 MAP_EXTENSION( RS2_EXTENSION_POINTS, librealsense::points );
 
-<<<<<<< HEAD
 class labeled_points : public frame
 {
 public:
-    float3* get_vertices() const;
+    float3* get_vertices();
     size_t get_vertex_count() const;
     uint8_t* get_labels() const;
     // bytes per pixel = 1 vertex + 1 label
@@ -39,7 +39,5 @@
     static const size_t OFFSET_TO_LABELS = 3 * sizeof(float) * LABELS_RESOLUTION;
 };
 MAP_EXTENSION( RS2_EXTENSION_LABELED_POINTS, librealsense::labeled_points );
-=======
->>>>>>> f0ea59c3
 
 }  // namespace librealsense