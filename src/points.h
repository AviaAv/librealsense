--- conflicted
+++ resolved
@@ -4,12 +4,8 @@
 
 #include "frame.h"
 #include "core/extension.h"
-<<<<<<< HEAD
-#include "types.h"
-=======
 #include "float3.h"
 
->>>>>>> 18489a6d
 #include <string>
 
 
