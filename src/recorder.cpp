--- conflicted
+++ resolved
@@ -540,12 +540,8 @@
         }
 
         record_backend::record_backend(shared_ptr<backend> source)
-<<<<<<< HEAD
-            : _source(source), _rec(make_shared<recording>()),
+            : _source(source), _rec(make_shared<recording>()), _entity_count(1)
               _compression(make_shared<compression_algorithm>())
-=======
-            : _source(source), _rec(make_shared<recording>()), _entity_count(1)
->>>>>>> b3361192
         {
         }
 
