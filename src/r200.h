/*
    INTEL CORPORATION PROPRIETARY INFORMATION This software is supplied under the
    terms of a license agreement or nondisclosure agreement with Intel Corporation
    and may not be copied or disclosed except in accordance with the terms of that
    agreement.
    Copyright(c) 2015 Intel Corporation. All Rights Reserved.
*/

#pragma once
#ifndef LIBREALSENSE_R200_H
#define LIBREALSENSE_R200_H

#include "device.h"

namespace rsimpl
{
    class r200_camera final : public rs_device
    {
        bool is_disparity_mode_enabled() const;
        void on_update_depth_units(int units);
        void on_update_disparity_multiplier(float multiplier);
        int get_lr_framerate() const;
    public:
        r200_camera(std::shared_ptr<uvc::device> device, const static_device_info & info);
        ~r200_camera();

<<<<<<< HEAD
        void on_before_start(const std::vector<subdevice_mode_selection> & selected_modes) override;
        void get_xu_range(rs_option option, int * min, int * max) override;
        void set_xu_option(rs_option option, int value) override;
        int get_xu_option(rs_option option) override;
        int convert_timestamp(int64_t timestamp) const override;
=======
        void set_lr_auto_exposure_parameters(const rs_r200_lr_auto_exposure_parameters & parameters) override final;
        rs_r200_lr_auto_exposure_parameters get_lr_auto_exposure_parameters() const override final;
        void set_depth_control_parameters(const rs_r200_depth_control_parameters & parameters) override final;
        rs_r200_depth_control_parameters get_depth_control_parameters() const override final;

        void on_before_start(const std::vector<subdevice_mode_selection> & selected_modes) override final;
        void get_xu_range(rs_option option, int * min, int * max) const override final;
        void set_xu_option(rs_option option, int value) override final;
        int get_xu_option(rs_option option) const override final;
        int convert_timestamp(int64_t timestamp) const override final;
>>>>>>> 6375dfdd
    };

    std::shared_ptr<rs_device> make_r200_device(std::shared_ptr<uvc::device> device);
}

#endif<|MERGE_RESOLUTION|>--- conflicted
+++ resolved
@@ -24,24 +24,16 @@
         r200_camera(std::shared_ptr<uvc::device> device, const static_device_info & info);
         ~r200_camera();
 
-<<<<<<< HEAD
+        void set_lr_auto_exposure_parameters(const rs_r200_lr_auto_exposure_parameters & parameters) override final;
+        rs_r200_lr_auto_exposure_parameters get_lr_auto_exposure_parameters() const override final;
+        void set_depth_control_parameters(const rs_r200_depth_control_parameters & parameters) override final;
+        rs_r200_depth_control_parameters get_depth_control_parameters() const override final;
+
         void on_before_start(const std::vector<subdevice_mode_selection> & selected_modes) override;
         void get_xu_range(rs_option option, int * min, int * max) override;
         void set_xu_option(rs_option option, int value) override;
         int get_xu_option(rs_option option) override;
         int convert_timestamp(int64_t timestamp) const override;
-=======
-        void set_lr_auto_exposure_parameters(const rs_r200_lr_auto_exposure_parameters & parameters) override final;
-        rs_r200_lr_auto_exposure_parameters get_lr_auto_exposure_parameters() const override final;
-        void set_depth_control_parameters(const rs_r200_depth_control_parameters & parameters) override final;
-        rs_r200_depth_control_parameters get_depth_control_parameters() const override final;
-
-        void on_before_start(const std::vector<subdevice_mode_selection> & selected_modes) override final;
-        void get_xu_range(rs_option option, int * min, int * max) const override final;
-        void set_xu_option(rs_option option, int value) override final;
-        int get_xu_option(rs_option option) const override final;
-        int convert_timestamp(int64_t timestamp) const override final;
->>>>>>> 6375dfdd
     };
 
     std::shared_ptr<rs_device> make_r200_device(std::shared_ptr<uvc::device> device);
