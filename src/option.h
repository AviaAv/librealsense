// License: Apache 2.0. See LICENSE file in root directory.
// Copyright(c) 2015 Intel Corporation. All Rights Reserved.

#pragma once

#include "backend.h"
#include "archive.h"
#include "hw-monitor.h"
#include "sensor.h"
#include "core/streaming.h"

#include <chrono>
#include <memory>
#include <vector>
#include <cmath>

namespace librealsense
{
    class readonly_option : public option
    {
    public:
        bool is_read_only() const override { return true; }

        void set(float) override
        {
            throw not_implemented_exception("This option is read-only!");
        }

        void enable_recording(std::function<void(const option &)> record_action) override
        {
            //empty
        }
    };

    class const_value_option : public readonly_option, public extension_snapshot
    {
    public:
        const_value_option(std::string desc, float val)
            : _val(lazy<float>([val]() {return val; })), _desc(std::move(desc)) {}

        const_value_option(std::string desc, lazy<float> val)
            : _val(std::move(val)), _desc(std::move(desc)) {}

        float query() const override { return *_val; }
        option_range get_range() const override { return { *_val, *_val, 0, *_val }; }
        bool is_enabled() const override { return true; }

        const char* get_description() const override { return _desc.c_str(); }

        void update(std::shared_ptr<extension_snapshot> ext) override
        {
            if (auto opt = As<option>(ext))
            {
                auto new_val = opt->query();
                _val = lazy<float>([new_val]() {return new_val; });
                _desc = opt->get_description();
            }
        }
    private:
        lazy<float> _val;
        std::string _desc;
    };

    class option_base : public option
    {
    public:
        option_base(const option_range& opt_range)
            : _opt_range(opt_range)
        {}

        bool is_valid(float value) const
        {
            if (!std::isnormal(_opt_range.step))
                throw invalid_value_exception(to_string() << "is_valid(...) failed! step is not properly defined. (" << _opt_range.step << ")");

            if ((value < _opt_range.min) || (value > _opt_range.max))
                return false;

            auto n = (value - _opt_range.min)/_opt_range.step;
            return (fabs(fmod(n, 1)) < std::numeric_limits<float>::min());
        }

        option_range get_range() const override
        {
            return _opt_range;
        }
        virtual void enable_recording(std::function<void(const option&)> recording_action) override
        {
            _recording_function = recording_action;
        }
     protected:
        const option_range _opt_range;
        std::function<void(const option&)> _recording_function = [](const option&) {};

    };

    template<class T>
    class ptr_option : public option_base
    {
    public:
        ptr_option(T min, T max, T step, T def, T* value, const std::string& desc)
            : option_base({ static_cast<float>(min),
                            static_cast<float>(max),
                            static_cast<float>(step),
                            static_cast<float>(def), }),
            _min(min), _max(max), _step(step), _def(def), _value(value), _desc(desc)
        {
            static_assert((std::is_arithmetic<T>::value),  "ptr_option class supports arithmetic built-in types only");
            _on_set = [](float x) {};
        }

        void set(float value) override
        {
            T val = static_cast<T>(value);
            if ((_max < val) || (_min > val))
                throw invalid_value_exception(to_string() << "Given value " << value << "is outside valid range!");
            *_value = val;
            _on_set(value);
        }

        float query() const override
        {
            return static_cast<float>(*_value);
        }

        option_range get_range() const override {
            return{
                (float)_min, (float)_max,
                (float)_step, (float)_def };
        }

        bool is_enabled() const override { return true; }

        void enable_recording(std::function<void(const option &)> record_action) override {}

        const char* get_description() const override { return _desc.c_str(); }

        const char* get_value_description(float val) const override
        {
            auto it = _item_desc.find(val);
            if (it != _item_desc.end())
            {
                return it->second.c_str();
            }
            return nullptr;
        }

        void set_description(float val, const std::string& desc)
        {
            _item_desc[val] = desc;
        }

        void on_set(std::function<void(float)> on_set) { _on_set = on_set; }
    private:
        T _min, _max, _step, _def;
        T* _value;
        std::string _desc;
        std::map<float, std::string> _item_desc;
        std::function<void(float)> _on_set;
    };

    class uvc_pu_option : public option
    {
    public:
        void set(float value) override;

        float query() const override;

        option_range get_range() const override;

        bool is_enabled() const override
        {
            return true;
        }

        uvc_pu_option(uvc_sensor& ep, rs2_option id)
            : _ep(ep), _id(id)
        {
        }

        uvc_pu_option(uvc_sensor& ep, rs2_option id, const std::map<float, std::string>& description_per_value)
            : _ep(ep), _id(id), _description_per_value(description_per_value)
        {
        }

        const char* get_description() const override;

        const char* get_value_description(float val) const override
        {
            if (_description_per_value.find(val) != _description_per_value.end())
                return _description_per_value.at(val).c_str();
            return nullptr;
        }
        void enable_recording(std::function<void(const option &)> record_action) override
        {
            _record = record_action;
        }
    private:
        uvc_sensor& _ep;
        rs2_option _id;
        const std::map<float, std::string> _description_per_value;
        std::function<void(const option &)> _record = [](const option &) {};
    };

    template<typename T>
    class uvc_xu_option : public option
    {
    public:
        void set(float value) override
        {
            _ep.invoke_powered(
                [this, value](platform::uvc_device& dev)
                {
                    T t = static_cast<T>(value);
                    if (!dev.set_xu(_xu, _id, reinterpret_cast<uint8_t*>(&t), sizeof(T)))
                        throw invalid_value_exception(to_string() << "set_xu(id=" << std::to_string(_id) << ") failed!" << " Last Error: " << strerror(errno));
                    _recording_function(*this);
                });
        }

        float query() const override
        {
            return static_cast<float>(_ep.invoke_powered(
                [this](platform::uvc_device& dev)
                {
                    T t;
                    if (!dev.get_xu(_xu, _id, reinterpret_cast<uint8_t*>(&t), sizeof(T)))
                        throw invalid_value_exception(to_string() << "get_xu(id=" << std::to_string(_id) << ") failed!" << " Last Error: " << strerror(errno));

                    return static_cast<float>(t);
                }));
        }

        option_range get_range() const override
        {
            auto uvc_range = _ep.invoke_powered(
                [this](platform::uvc_device& dev)
                {
                    return dev.get_xu_range(_xu, _id, sizeof(T));
                });

            if (uvc_range.min.size() < sizeof(int32_t)) return option_range{0,0,1,0};

            auto min = *(reinterpret_cast<int32_t*>(uvc_range.min.data()));
            auto max = *(reinterpret_cast<int32_t*>(uvc_range.max.data()));
            auto step = *(reinterpret_cast<int32_t*>(uvc_range.step.data()));
            auto def = *(reinterpret_cast<int32_t*>(uvc_range.def.data()));
            return option_range{static_cast<float>(min),
                                static_cast<float>(max),
                                static_cast<float>(step),
                                static_cast<float>(def)};
        }

        bool is_enabled() const override { return true; }

        uvc_xu_option(uvc_sensor& ep, platform::extension_unit xu, uint8_t id, std::string description)
            : _ep(ep), _xu(xu), _id(id), _desciption(std::move(description))
        {}

        const char* get_description() const override
        {
            return _desciption.c_str();
        }
        void enable_recording(std::function<void(const option &)> record_action) override
        {
            _recording_function = record_action;
        }
    protected:
        uvc_sensor&       _ep;
        platform::extension_unit _xu;
        uint8_t             _id;
        std::string         _desciption;
        std::function<void(const option&)> _recording_function = [](const option&) {};
    };

    inline std::string hexify(unsigned char n)
    {
        std::string res;

        do
        {
            res += "0123456789ABCDEF"[n % 16];
            n >>= 4;
        } while (n);

        reverse(res.begin(), res.end());

        if (res.size() == 1)
        {
            res.insert(0, "0");
        }

        return res;
    }

    template<class T, class R, class W, class U>
    class struct_field_option : public option
    {
    public:
        void set(float value) override
        {
            _struct_interface->set(_field, value);
            _recording_function(*this);
        }
        float query() const override
        {
            return _struct_interface->get(_field);
        }
        option_range get_range() const override
        {
            return _range;
        }
        bool is_enabled() const override { return true; }

        explicit struct_field_option(std::shared_ptr<struct_interface<T, R, W>> struct_interface,
                                     U T::* field, const option_range& range)
            : _struct_interface(struct_interface), _range(range), _field(field)
        {
        }

        const char* get_description() const override
        {
            return nullptr;
        }

        void enable_recording(std::function<void(const option &)> record_action) override
        {
            _recording_function = record_action;
        }
    private:
        std::shared_ptr<struct_interface<T, R, W>> _struct_interface;
        option_range _range;
        U T::* _field;
        std::function<void(const option&)> _recording_function = [](const option&) {};
    };

    template<class T, class R, class W, class U>
    std::shared_ptr<struct_field_option<T, R, W, U>> make_field_option(
        std::shared_ptr<struct_interface<T, R, W>> struct_interface,
        U T::* field, const option_range& range)
    {
        return std::make_shared<struct_field_option<T, R, W, U>>
            (struct_interface, field, range);
    }

    class command_transfer_over_xu : public platform::command_transfer
    {
    public:
        std::vector<uint8_t> send_receive(const std::vector<uint8_t>& data, int, bool require_response) override;

        command_transfer_over_xu(uvc_sensor& uvc,
                                 platform::extension_unit xu, uint8_t ctrl)
            : _uvc(uvc), _xu(std::move(xu)), _ctrl(ctrl)
        {}

    private:
        uvc_sensor&       _uvc;
        platform::extension_unit _xu;
        uint8_t             _ctrl;
    };

    class polling_error_handler;

    class polling_errors_disable : public option
    {
    public:
        polling_errors_disable(polling_error_handler* handler)
            : _polling_error_handler(handler), _value(1)
        {}

        void set(float value);

        float query() const;

        option_range get_range() const;

        bool is_enabled() const;


        const char* get_description() const;

        const char* get_value_description(float value) const;
        void enable_recording(std::function<void(const option &)> record_action) override
        {
            _recording_function = record_action;
        }
    private:
        polling_error_handler*          _polling_error_handler;
        float                           _value;
        std::function<void(const option&)> _recording_function = [](const option&) {};
    };

    /** \brief auto_disabling_control class provided a control
    * that disable auto-control when changing the auto disabling control value */
   class auto_disabling_control : public option
   {
   public:
       const char* get_value_description(float val) const override
       {
           return _auto_disabling_control->get_value_description(val);
       }
       const char* get_description() const override
       {
            return _auto_disabling_control->get_description();
       }
       void set(float value) override
       {
          auto strong = _auto_exposure.lock();
          assert(strong);

          auto move_to_manual = false;
          auto val = strong->query();

          if (std::find(_move_to_manual_values.begin(),
                        _move_to_manual_values.end(), val) != _move_to_manual_values.end())
          {
              move_to_manual = true;
          }

          if (strong && move_to_manual)
          {
              LOG_DEBUG("Move option to manual mode in order to set a value");
              strong->set(_manual_value);
          }
          _auto_disabling_control->set(value);
          _recording_function(*this);
       }

       float query() const override
       {
           return _auto_disabling_control->query();
       }

       option_range get_range() const override
       {
           return _auto_disabling_control->get_range();
       }

       bool is_enabled() const override
       {
           return  _auto_disabling_control->is_enabled();
       }

       bool is_read_only() const override
       {
           return  _auto_disabling_control->is_read_only();
       }

       explicit auto_disabling_control(std::shared_ptr<option> auto_disabling,
                                       std::shared_ptr<option> auto_exposure,
                                       std::vector<float> move_to_manual_values = {1.f},
                                       float manual_value = 0.f)

           : _auto_disabling_control(auto_disabling), _auto_exposure(auto_exposure),
             _move_to_manual_values(move_to_manual_values), _manual_value(manual_value)
       {}
       void enable_recording(std::function<void(const option &)> record_action) override
       {
           _recording_function = record_action;
       }
   private:
       std::shared_ptr<option> _auto_disabling_control;
       std::weak_ptr<option>   _auto_exposure;
       std::vector<float>      _move_to_manual_values;
       float                   _manual_value;
       std::function<void(const option&)> _recording_function = [](const option&) {};
   };
<<<<<<< HEAD

=======
>>>>>>> 1284ee76
}<|MERGE_RESOLUTION|>--- conflicted
+++ resolved
@@ -465,8 +465,4 @@
        float                   _manual_value;
        std::function<void(const option&)> _recording_function = [](const option&) {};
    };
-<<<<<<< HEAD
-
-=======
->>>>>>> 1284ee76
 }