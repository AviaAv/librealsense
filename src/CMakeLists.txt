--- conflicted
+++ resolved
@@ -148,11 +148,8 @@
         "${CMAKE_CURRENT_LIST_DIR}/metadata-parser.h"
         "${CMAKE_CURRENT_LIST_DIR}/option.h"
         "${CMAKE_CURRENT_LIST_DIR}/platform-camera.h"
-<<<<<<< HEAD
-        "${CMAKE_CURRENT_LIST_DIR}/safety-sensor.h"
-=======
         "${CMAKE_CURRENT_LIST_DIR}/pose.h"
->>>>>>> 18489a6d
+	"${CMAKE_CURRENT_LIST_DIR}/safety-sensor.h"
         "${CMAKE_CURRENT_LIST_DIR}/sensor.h"
         "${CMAKE_CURRENT_LIST_DIR}/hid-sensor.h"
         "${CMAKE_CURRENT_LIST_DIR}/uvc-sensor.h"
