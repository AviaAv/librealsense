--- conflicted
+++ resolved
@@ -440,17 +440,11 @@
             get_frame_metadata(m_file, info_topic, stream_id, image_data, additional_data);
         }
 
-<<<<<<< HEAD
         frame_interface * frame = m_frame_source->alloc_frame(
-            ( stream_id.stream_type == RS2_STREAM_DEPTH ) ? RS2_EXTENSION_DEPTH_FRAME : RS2_EXTENSION_VIDEO_FRAME,
+            frame_source::stream_to_frame_types(stream_id.stream_type),
             msg->data.size(),
             std::move( additional_data ),
             true );
-=======
-        frame_interface* frame = m_frame_source->alloc_frame(
-            frame_source::stream_to_frame_types(stream_id.stream_type),
-            msg->data.size(), additional_data, true);
->>>>>>> 748deeb4
         if (frame == nullptr)
         {
             LOG_WARNING("Failed to allocate new frame");
