// License: Apache 2.0. See LICENSE file in root directory.
// Copyright(c) 2024 Intel Corporation. All Rights Reserved.

#include "core/options-registry.h"
#include "core/enum-helpers.h"

#include <rsutils/string/make-less-screamy.h>
#include <cassert>


#define STRX( X ) rsutils::string::make_less_screamy( #X )
#define STRCASE( T, X )                                                                                                \
    case RS2_##T##_##X: {                                                                                              \
        static const std::string s##T##_##X##_str = STRX( X );                                                         \
        return s##T##_##X##_str.c_str();                                                                               \
    }
#define STRARR( ARRAY, T, X ) ARRAY[RS2_##T##_##X] = STRX( X )


static std::string const unknown_value_str( librealsense::UNKNOWN_VALUE );


namespace librealsense {

   
const char * get_string( rs2_exception_type value )
{
#define CASE( X ) STRCASE( EXCEPTION_TYPE, X )
    switch( value )
    {
    CASE( UNKNOWN )
    CASE( CAMERA_DISCONNECTED )
    CASE( BACKEND )
    CASE( INVALID_VALUE )
    CASE( WRONG_API_CALL_SEQUENCE )
    CASE( NOT_IMPLEMENTED )
    CASE( DEVICE_IN_RECOVERY_MODE )
    CASE( IO )
    default:
        assert( ! is_valid( value ) );
        return UNKNOWN_VALUE;
    }
#undef CASE
}

const char * get_string( rs2_stream value )
{
#define CASE( X ) STRCASE( STREAM, X )
    switch( value )
    {
    CASE( ANY )
    CASE( DEPTH )
    CASE( COLOR )
    CASE( INFRARED )
    CASE( FISHEYE )
    CASE( GYRO )
    CASE( ACCEL )
    CASE( GPIO )
    CASE( POSE )
    CASE( CONFIDENCE )
    CASE( MOTION )
    CASE( SAFETY )
    CASE( OCCUPANCY )
    CASE( LABELED_POINT_CLOUD )
    default:
        assert( ! is_valid( value ) );
        return UNKNOWN_VALUE;
    }
#undef CASE
}

char const * get_abbr_string( rs2_stream value)
{
    switch( value )
    {
    case RS2_STREAM_ANY: return "Any";
    case RS2_STREAM_DEPTH: return "D";
    case RS2_STREAM_COLOR: return "C";
    case RS2_STREAM_INFRARED: return "IR";
    case RS2_STREAM_FISHEYE: return "FE";
    case RS2_STREAM_GYRO: return "G";
    case RS2_STREAM_ACCEL: return "A";
    case RS2_STREAM_GPIO: return "GPIO";
    case RS2_STREAM_POSE: return "P";
    case RS2_STREAM_CONFIDENCE: return "Conf";
    case RS2_STREAM_MOTION: return "M";
    case RS2_STREAM_SAFETY: return "S";
    case RS2_STREAM_OCCUPANCY: return "O";
    case RS2_STREAM_LABELED_POINT_CLOUD: return "LPC";
    default:
        assert( !is_valid( value ) );
        return "?";
    }
}


const char * get_string( rs2_sr300_visual_preset value )
{
#define CASE( X ) STRCASE( SR300_VISUAL_PRESET, X )
    switch( value )
    {
    CASE( SHORT_RANGE )
    CASE( LONG_RANGE )
    CASE( BACKGROUND_SEGMENTATION )
    CASE( GESTURE_RECOGNITION )
    CASE( OBJECT_SCANNING )
    CASE( FACE_ANALYTICS )
    CASE( FACE_LOGIN )
    CASE( GR_CURSOR )
    CASE( DEFAULT )
    CASE( MID_RANGE )
    CASE( IR_ONLY )
    default:
        assert( ! is_valid( value ) );
        return UNKNOWN_VALUE;
    }
#undef CASE
}

const char * get_string( rs2_sensor_mode value )
{
#define CASE( X ) STRCASE( SENSOR_MODE, X )
    switch( value )
    {
    CASE( VGA )
    CASE( XGA )
    CASE( QVGA )
    default:
        assert( ! is_valid( value ) );
        return UNKNOWN_VALUE;
    }
#undef CASE
}

const char * get_string( rs2_calibration_type type )
{
#define CASE( X ) STRCASE( CALIBRATION, X )
    switch( type )
    {
    CASE( AUTO_DEPTH_TO_RGB )
    CASE( MANUAL_DEPTH_TO_RGB )
    CASE( THERMAL )
    default:
        assert( ! is_valid( type ) );
        return UNKNOWN_VALUE;
    }
#undef CASE
}

const char * get_string( rs2_calibration_status value )
{
#define CASE( X ) STRCASE( CALIBRATION, X )
    switch( value )
    {
    CASE( TRIGGERED )
    CASE( SPECIAL_FRAME )
    CASE( STARTED )
    CASE( NOT_NEEDED )
    CASE( SUCCESSFUL )

    CASE( BAD_CONDITIONS )
    CASE( FAILED )
    CASE( SCENE_INVALID )
    CASE( BAD_RESULT )
    CASE( RETRY )
    default:
        assert( ! is_valid( value ) );
        return UNKNOWN_VALUE;
    }
#undef CASE
}

const char * get_string( rs2_ambient_light value )
{
#define CASE( X ) STRCASE( AMBIENT_LIGHT, X )
    switch( value )
    {
    CASE( NO_AMBIENT )
    CASE( LOW_AMBIENT )
    default:
        assert( ! is_valid( value ) );
        return UNKNOWN_VALUE;
    }
#undef CASE
}

const char * get_string( rs2_digital_gain value )
{
#define CASE( X ) STRCASE( DIGITAL_GAIN, X )
    switch( value )
    {
    CASE( HIGH )
    CASE( LOW )
    default:
        assert( ! is_valid( value ) );
        return UNKNOWN_VALUE;
    }
#undef CASE
}

const char * get_string( rs2_host_perf_mode value )
{
#define CASE( X ) STRCASE( HOST_PERF, X )
    switch( value )
    {
    CASE( DEFAULT )
    CASE( LOW )
    CASE( HIGH )
    default:
        assert( ! is_valid( value ) );
        return UNKNOWN_VALUE;
    }
#undef CASE
}

const char * get_string( rs2_emitter_frequency_mode mode )
{
#define CASE( X ) STRCASE( EMITTER_FREQUENCY, X )
    switch( mode )
    {
    CASE( 57_KHZ )
    CASE( 91_KHZ )
    default:
        assert( ! is_valid( mode ) );
        return UNKNOWN_VALUE;
    }
#undef CASE
}

const char * get_string( rs2_depth_auto_exposure_mode mode )
{
#define CASE( X ) STRCASE( DEPTH_AUTO_EXPOSURE, X )
    switch( mode )
    {
    CASE( REGULAR )
    CASE( ACCELERATED )
    default:
        assert( ! is_valid( mode ) );
        return UNKNOWN_VALUE;
    }
#undef CASE
}

const char * get_string( rs2_safety_mode mode )
{
#define CASE( X ) STRCASE( SAFETY_MODE, X )
    switch( mode )
    {
    CASE( RUN )
    CASE( STANDBY )
    CASE( SERVICE )
    default:
        assert( ! is_valid( mode ) );
        return UNKNOWN_VALUE;
    }
#undef CASE
}

const char * get_string( rs2_d500_intercam_sync_mode mode )
{
#define CASE( X ) STRCASE( D500_INTERCAM_SYNC, X )
    switch( mode )
    {
        CASE( NONE )
        CASE( RGB_MASTER )
        CASE( PWM_MASTER )
        CASE( EXTERNAL_MASTER )
    default:
        assert( ! is_valid( mode ) );
        return UNKNOWN_VALUE;
    }
#undef CASE
}

const char* get_string(rs2_point_cloud_label label)
{
#define CASE( X ) STRCASE( POINT_CLOUD_LABEL, X )
    switch (label)
    {
        CASE(UNKNOWN)
        CASE(UNDEFINED)
        CASE(INVALID)
        CASE(GROUND)
        CASE(NEAR_GROUND)
        CASE(OBSTACLE)
        CASE(OVERHEAD)
        CASE(ABOVE_CEILING_HEIGHT)
        CASE(GAP)
        CASE(MASKED)
    default:
        assert(!is_valid(label));
        return UNKNOWN_VALUE;
    }
#undef CASE
}


const char* get_string(rs2_calib_location calib_location)
{
#define CASE( X ) STRCASE( CALIB_LOCATION, X )
    switch (calib_location)
    {
        CASE(EEPROM)
        CASE(FLASH)
        CASE(RAM)
    default:
        assert(!is_valid(calib_location));
        return UNKNOWN_VALUE;
    }
#undef CASE
}

const char* get_string(rs2_safety_pin_direction direction)
{
#define CASE( X ) STRCASE( SAFETY_PIN_DIRECTION, X )
    switch (direction)
    {
        CASE(INPUT)
        CASE(OUTPUT)
    default:
        assert(!is_valid(direction));
        return UNKNOWN_VALUE;
    }
#undef CASE
}

const char* get_string(rs2_safety_pin_functionality functionality)
{
#define CASE( X ) STRCASE( SAFETY_PIN_FUNCTIONALITY, X )
    switch (functionality)
    {
        CASE(GND)
        CASE(P24VDC)
        CASE(OSSD1_A)
        CASE(OSSD1_B)
        CASE(OSSD2_A)
        CASE(OSSD2_B)
        CASE(OSSD2_A_FEEDBACK)
        CASE(OSSD2_B_FEEDBACK)
        CASE(PRESET_SELECT1_A)
        CASE(PRESET_SELECT1_B)
        CASE(PRESET_SELECT2_A)
        CASE(PRESET_SELECT2_B)
        CASE(PRESET_SELECT3_A)
        CASE(PRESET_SELECT3_B)
        CASE(PRESET_SELECT4_A)
        CASE(PRESET_SELECT4_B)
        CASE(PRESET_SELECT5_A)
        CASE(PRESET_SELECT5_B)
        CASE(PRESET_SELECT6_A)
        CASE(PRESET_SELECT6_B)
        CASE(DEVICE_READY)
        CASE(ERROR)
        CASE(RESET)
        CASE(RESTART_INTERLOCK)
    default:
        assert(!is_valid(functionality));
        return UNKNOWN_VALUE;
    }
#undef CASE
}

const char * get_string( rs2_gyro_sensitivity value )
{
#define CASE( X ) STRCASE( GYRO_SENSITIVITY, X )
    switch( value )
    {
        CASE( 61_0_MILLI_DEG_SEC )
        CASE( 30_5_MILLI_DEG_SEC )
        CASE( 15_3_MILLI_DEG_SEC )
        CASE( 7_6_MILLI_DEG_SEC )
        CASE( 3_8_MILLI_DEG_SEC )
    default:
        assert( ! is_valid( value ) );
        return UNKNOWN_VALUE;
    }
#undef CASE
}

const char * get_string( rs2_extension value )
{
#define CASE( X ) STRCASE( EXTENSION, X )
    switch( value )
    {
    CASE( UNKNOWN )
    CASE( DEBUG )
    CASE( INFO )
    CASE( OPTIONS )
    CASE( MOTION )
    CASE( VIDEO )
    CASE( ROI )
    CASE( DEPTH_SENSOR )
    CASE( VIDEO_FRAME )
    CASE( MOTION_FRAME )
    CASE( COMPOSITE_FRAME )
    CASE( POINTS )
    CASE( DEPTH_FRAME )
    CASE( ADVANCED_MODE )
    CASE( RECORD )
    CASE( VIDEO_PROFILE )
    CASE( PLAYBACK )
    CASE( DEPTH_STEREO_SENSOR )
    CASE( DISPARITY_FRAME )
    CASE( MOTION_PROFILE )
    CASE( POSE_FRAME )
    CASE( POSE_PROFILE )
    CASE( TM2 )
    CASE( SOFTWARE_DEVICE )
    CASE( SOFTWARE_SENSOR )
    CASE( DECIMATION_FILTER )
    CASE( THRESHOLD_FILTER )
    CASE( DISPARITY_FILTER )
    CASE( SPATIAL_FILTER )
    CASE( TEMPORAL_FILTER )
    CASE( HOLE_FILLING_FILTER )
    CASE( ZERO_ORDER_FILTER )
    CASE( RECOMMENDED_FILTERS )
    CASE( POSE )
    CASE( POSE_SENSOR )
    CASE( WHEEL_ODOMETER )
    CASE( GLOBAL_TIMER )
    CASE( UPDATABLE )
    CASE( UPDATE_DEVICE )
    CASE( L500_DEPTH_SENSOR )
    CASE( TM2_SENSOR )
    CASE( AUTO_CALIBRATED_DEVICE )
    CASE( COLOR_SENSOR )
    CASE( MOTION_SENSOR )
    CASE( FISHEYE_SENSOR )
    CASE( DEPTH_HUFFMAN_DECODER ) // Deprecated
    CASE( SERIALIZABLE )
    CASE( FW_LOGGER )
    CASE( AUTO_CALIBRATION_FILTER )
    CASE( DEVICE_CALIBRATION )
    CASE( CALIBRATED_SENSOR )
    CASE( SEQUENCE_ID_FILTER )
    CASE( HDR_MERGE )
    CASE( MAX_USABLE_RANGE_SENSOR )
    CASE( DEBUG_STREAM_SENSOR )
    CASE( CALIBRATION_CHANGE_DEVICE )
    CASE( SAFETY_SENSOR )
    CASE( DEPTH_MAPPING_SENSOR )
    CASE( LABELED_POINTS )
    default:
        assert( ! is_valid( value ) );
        return UNKNOWN_VALUE;
    }
#undef CASE
}

const char * get_string( rs2_playback_status value )
{
#define CASE( X ) STRCASE( PLAYBACK_STATUS, X )
    switch( value )
    {
    CASE( UNKNOWN )
    CASE( STOPPED )
    CASE( PAUSED )
    CASE( PLAYING )
    default:
        assert( ! is_valid( value ) );
        return UNKNOWN_VALUE;
    }
#undef CASE
}

const char * get_string( rs2_log_severity value )
{
#define CASE( X ) STRCASE( LOG_SEVERITY, X )
    switch( value )
    {
    CASE( DEBUG )
    CASE( INFO )
    CASE( WARN )
    CASE( ERROR )
    CASE( FATAL )
    CASE( NONE )
    default:
        assert( ! is_valid( value ) );
        return UNKNOWN_VALUE;
    }
#undef CASE
}

std::string const & get_string_( rs2_option value )
{
    static auto str_array = []()
    {
        std::vector< std::string > arr( RS2_OPTION_COUNT );
#define CASE( X ) STRARR( arr, OPTION, X );
        CASE( BACKLIGHT_COMPENSATION )
        CASE( BRIGHTNESS )
        CASE( CONTRAST )
        CASE( EXPOSURE )
        CASE( GAIN )
        CASE( GAMMA )
        CASE( HUE )
        CASE( SATURATION )
        CASE( SHARPNESS )
        CASE( WHITE_BALANCE )
        CASE( ENABLE_AUTO_EXPOSURE )
        CASE( ENABLE_AUTO_WHITE_BALANCE )
        CASE( LASER_POWER )
        CASE( ACCURACY )
        CASE( MOTION_RANGE )
        CASE( FILTER_OPTION )
        CASE( CONFIDENCE_THRESHOLD )
        CASE( FRAMES_QUEUE_SIZE )
        CASE( VISUAL_PRESET )
        CASE( TOTAL_FRAME_DROPS )
        CASE( EMITTER_ENABLED )
        arr[RS2_OPTION_AUTO_EXPOSURE_MODE] = "Fisheye Auto Exposure Mode";
        CASE( POWER_LINE_FREQUENCY )
        CASE( ASIC_TEMPERATURE )
        CASE( ERROR_POLLING_ENABLED )
        CASE( PROJECTOR_TEMPERATURE )
        CASE( OUTPUT_TRIGGER_ENABLED )
        CASE( MOTION_MODULE_TEMPERATURE )
        CASE( DEPTH_UNITS )
        CASE( ENABLE_MOTION_CORRECTION )
        CASE( AUTO_EXPOSURE_PRIORITY )
        CASE( HISTOGRAM_EQUALIZATION_ENABLED )
        CASE( MIN_DISTANCE )
        CASE( MAX_DISTANCE )
        CASE( COLOR_SCHEME )
        CASE( TEXTURE_SOURCE )
        CASE( FILTER_MAGNITUDE )
        CASE( FILTER_SMOOTH_ALPHA )
        CASE( FILTER_SMOOTH_DELTA )
        CASE( STEREO_BASELINE )
        CASE( HOLES_FILL )
        CASE( AUTO_EXPOSURE_CONVERGE_STEP )
        CASE( INTER_CAM_SYNC_MODE )
        CASE( STREAM_FILTER )
        CASE( STREAM_FORMAT_FILTER )
        CASE( STREAM_INDEX_FILTER )
        CASE( EMITTER_ON_OFF )
        CASE( ZERO_ORDER_POINT_X )
        CASE( ZERO_ORDER_POINT_Y )
        arr[RS2_OPTION_LLD_TEMPERATURE] = "LDD temperature";
        CASE( MC_TEMPERATURE )
        CASE( MA_TEMPERATURE )
        CASE( APD_TEMPERATURE )
        CASE( HARDWARE_PRESET )
        CASE( GLOBAL_TIME_ENABLED )
        CASE( ENABLE_MAPPING )
        CASE( ENABLE_RELOCALIZATION )
        CASE( ENABLE_POSE_JUMPING )
        CASE( ENABLE_DYNAMIC_CALIBRATION )
        CASE( DEPTH_OFFSET )
        CASE( LED_POWER )
        CASE( ZERO_ORDER_ENABLED )
        CASE( ENABLE_MAP_PRESERVATION )
        CASE( FREEFALL_DETECTION_ENABLED )
        arr[RS2_OPTION_AVALANCHE_PHOTO_DIODE] = "Receiver Gain";
        CASE( POST_PROCESSING_SHARPENING )
        CASE( PRE_PROCESSING_SHARPENING )
        CASE( NOISE_FILTERING )
        CASE( INVALIDATION_BYPASS )
        // CASE(AMBIENT_LIGHT) // Deprecated - replaced by "DIGITAL_GAIN" option
        CASE( DIGITAL_GAIN )
        CASE( SENSOR_MODE )
        CASE( EMITTER_ALWAYS_ON )
        CASE( THERMAL_COMPENSATION )
        CASE( TRIGGER_CAMERA_ACCURACY_HEALTH )
        CASE( RESET_CAMERA_ACCURACY_HEALTH )
        CASE( HOST_PERFORMANCE )
        CASE( HDR_ENABLED )
        CASE( SEQUENCE_NAME )
        CASE( SEQUENCE_SIZE )
        CASE( SEQUENCE_ID )
        CASE( HUMIDITY_TEMPERATURE )
        CASE( ENABLE_MAX_USABLE_RANGE )
        arr[RS2_OPTION_ALTERNATE_IR] = "Alternate IR";
        CASE( NOISE_ESTIMATION )
        arr[RS2_OPTION_ENABLE_IR_REFLECTIVITY] = "Enable IR Reflectivity";
        CASE( AUTO_EXPOSURE_LIMIT )
        CASE( AUTO_GAIN_LIMIT )
        CASE( AUTO_RX_SENSITIVITY )
        CASE( TRANSMITTER_FREQUENCY )
        CASE( VERTICAL_BINNING )
        CASE( RECEIVER_SENSITIVITY )
        CASE( AUTO_EXPOSURE_LIMIT_TOGGLE )
        CASE( AUTO_GAIN_LIMIT_TOGGLE )
        CASE( EMITTER_FREQUENCY )
        arr[RS2_OPTION_DEPTH_AUTO_EXPOSURE_MODE] = "Auto Exposure Mode";
        CASE( OHM_TEMPERATURE )
        CASE( SOC_PVT_TEMPERATURE )
        CASE( GYRO_SENSITIVITY )
<<<<<<< HEAD
        CASE( SAFETY_PRESET_ACTIVE_INDEX )
        CASE( SAFETY_MODE )
        CASE( RGB_TNR_ENABLED )
        CASE( SAFETY_MCU_TEMPERATURE )
=======
        arr[RS2_OPTION_REGION_OF_INTEREST] = "Region of Interest";
>>>>>>> 43133ff7
#undef CASE
        return arr;
    }();
    if( value >= 0 && value < RS2_OPTION_COUNT )
        return str_array[value];
    return unknown_value_str;
}

std::string const & get_string( rs2_option const option )
{
    if( options_registry::is_option_registered( option ) )
        return options_registry::get_registered_option_name( option );
    return get_string_( option );
}


bool is_valid( rs2_option option )
{
    return options_registry::is_option_registered( option )
        || option >= 0 && option < RS2_OPTION_COUNT;
}


std::ostream & operator<<( std::ostream & out, rs2_option option )
{
    if( options_registry::is_option_registered( option ) )
        return out << options_registry::get_registered_option_name( option );
    if( option >= 0 && option < RS2_OPTION_COUNT )
        return out << get_string_( option );
    return out << (int)option;
}


bool try_parse( std::string const & option_name, rs2_option & res )
{
    auto const option = options_registry::find_option_by_name( option_name );
    if( RS2_OPTION_COUNT == option )
        return false;
    res = option;
    return true;
}


const char * get_string( rs2_format value )
{
#define CASE( X )                                                                                                      \
    case RS2_FORMAT_##X:                                                                                               \
        return #X;
    switch( value )
    {
    CASE( ANY )
    CASE( Z16 )
    CASE( DISPARITY16 )
    CASE( DISPARITY32 )
    CASE( XYZ32F )
    CASE( YUYV )
    CASE( RGB8 )
    CASE( BGR8 )
    CASE( RGBA8 )
    CASE( BGRA8 )
    CASE( Y8 )
    CASE( Y16 )
    CASE( RAW10 )
    CASE( RAW16 )
    CASE( RAW8 )
    CASE( UYVY )
    CASE( MOTION_RAW )
    CASE( MOTION_XYZ32F )
    CASE( COMBINED_MOTION )
    CASE( GPIO_RAW )
    CASE( 6DOF )
    CASE( Y10BPACK )
    CASE( DISTANCE )
    CASE( MJPEG )
    CASE( Y8I )
    CASE( Y12I )
    CASE( INZI )
    CASE( INVI )
    CASE( W10 )
    CASE( Z16H )
    CASE( FG )
    CASE( Y411 )
    CASE( Y16I )
    CASE( M420 )
    default:
        assert( ! is_valid( value ) );
        return UNKNOWN_VALUE;
    }
#undef CASE
}

const char * get_string( rs2_distortion value )
{
#define CASE( X ) STRCASE( DISTORTION, X )
    switch( value )
    {
    CASE( NONE )
    CASE( MODIFIED_BROWN_CONRADY )
    CASE( INVERSE_BROWN_CONRADY )
    CASE( FTHETA )
    CASE( BROWN_CONRADY )
    CASE( KANNALA_BRANDT4 )
    default:
        assert( ! is_valid( value ) );
        return UNKNOWN_VALUE;
    }
#undef CASE
}

const char * get_string( rs2_camera_info value )
{
#define CASE( X ) STRCASE( CAMERA_INFO, X )
    switch( value )
    {
    CASE( NAME )
    CASE( SERIAL_NUMBER )
    CASE( FIRMWARE_VERSION )
    CASE( RECOMMENDED_FIRMWARE_VERSION )
    CASE( PHYSICAL_PORT )
    CASE( DEBUG_OP_CODE )
    CASE( ADVANCED_MODE )
    CASE( PRODUCT_ID )
    CASE( CAMERA_LOCKED )
    CASE( PRODUCT_LINE )
    CASE( USB_TYPE_DESCRIPTOR )
    CASE( ASIC_SERIAL_NUMBER )
    CASE( FIRMWARE_UPDATE_ID )
    CASE( IP_ADDRESS )
    CASE( DFU_DEVICE_PATH )
    CASE( SMCU_FW_VERSION )
    default:
        assert( ! is_valid( value ) );
        return UNKNOWN_VALUE;
    }
#undef CASE
}

std::string const & get_string( rs2_frame_metadata_value value )
{
    static auto str_array = []()
    {
        std::vector< std::string > arr( RS2_FRAME_METADATA_COUNT );
#define CASE( X ) STRARR( arr, FRAME_METADATA, X );
        CASE( FRAME_COUNTER )
        CASE( FRAME_TIMESTAMP )
        CASE( SENSOR_TIMESTAMP )
        CASE( ACTUAL_EXPOSURE )
        CASE( GAIN_LEVEL )
        CASE( AUTO_EXPOSURE )
        CASE( WHITE_BALANCE )
        CASE( TIME_OF_ARRIVAL )
        CASE( TEMPERATURE )
        CASE( BACKEND_TIMESTAMP )
        CASE( ACTUAL_FPS )
        CASE( FRAME_LASER_POWER )
        CASE( FRAME_LASER_POWER_MODE )
        CASE( EXPOSURE_PRIORITY )
        CASE( EXPOSURE_ROI_LEFT )
        CASE( EXPOSURE_ROI_RIGHT )
        CASE( EXPOSURE_ROI_TOP )
        CASE( EXPOSURE_ROI_BOTTOM )
        CASE( BRIGHTNESS )
        CASE( CONTRAST )
        CASE( SATURATION )
        CASE( SHARPNESS )
        CASE( AUTO_WHITE_BALANCE_TEMPERATURE )
        CASE( BACKLIGHT_COMPENSATION )
        CASE( GAMMA )
        CASE( HUE )
        CASE( MANUAL_WHITE_BALANCE )
        CASE( POWER_LINE_FREQUENCY )
        CASE( LOW_LIGHT_COMPENSATION )
        CASE( FRAME_EMITTER_MODE )
        CASE( FRAME_LED_POWER )
        CASE( RAW_FRAME_SIZE )
        CASE( GPIO_INPUT_DATA )
        CASE( SEQUENCE_NAME )
        CASE( SEQUENCE_ID )
        CASE( SEQUENCE_SIZE )
        CASE( TRIGGER )
        CASE( PRESET )
        CASE( INPUT_WIDTH )
        CASE( INPUT_HEIGHT )
        CASE( SUB_PRESET_INFO )
        CASE( CALIB_INFO )
        CASE( CRC )
        CASE( SAFETY_DEPTH_FRAME_COUNTER )
        CASE( SAFETY_LEVEL1 )
        CASE( SAFETY_LEVEL1_ORIGIN )
        CASE( SAFETY_LEVEL2 )
        CASE( SAFETY_LEVEL2_ORIGIN )
        CASE( SAFETY_LEVEL1_VERDICT )
        CASE( SAFETY_LEVEL2_VERDICT )
        CASE( SAFETY_OPERATIONAL_MODE )
        CASE( SAFETY_VISION_VERDICT )
        CASE( SAFETY_HARA_EVENTS )
        CASE( SAFETY_PRESET_INTEGRITY )
        CASE( SAFETY_PRESET_ID_SELECTED )
        CASE( SAFETY_PRESET_ID_USED )
        CASE( SAFETY_SOC_FUSA_EVENTS )
        CASE( SAFETY_SOC_FUSA_ACTION )
        CASE( SAFETY_SOC_L0_COUNTER )
        CASE( SAFETY_SOC_L0_RATE )
        CASE( SAFETY_SOC_L1_COUNTER )
        CASE( SAFETY_SOC_L1_RATE )
        CASE( SAFETY_SOC_GMT_STATUS )
        CASE( SAFETY_SOC_HKR_CRITICAL_ERROR_GPIO )
        CASE( SAFETY_SOC_MONITOR_L2_ERROR_TYPE )
        CASE( SAFETY_SOC_MONITOR_L3_ERROR_TYPE )
        CASE( SAFETY_SMCU_DEBUG_STATUS_BITMASK )
        CASE( SAFETY_NON_FUSA_GPIO )
        CASE( SAFETY_SMCU_DEBUG_INFO_INTERNAL_STATE )
        CASE( SAFETY_SMCU_DEBUG_INFO_BIST_STATUS )
        CASE( SAFETY_MB_FUSA_EVENT )
        CASE( SAFETY_MB_FUSA_ACTION )
        CASE( SAFETY_MB_STATUS )
        CASE( SAFETY_SMCU_LIVELINESS )
        CASE( SAFETY_SMCU_STATE )
        CASE( SAFETY_PRESET_ID )
        CASE( SENSOR_ANGLE_ROLL  )
        CASE( SENSOR_ANGLE_PITCH )
        CASE( DIAGNOSTIC_ZONE_MEDIAN_HEIGHT )
        CASE( FLOOR_DETECTION )
        CASE( DIAGNOSTIC_ZONE_FILL_RATE )
        CASE( DEPTH_FILL_RATE )
        CASE( DEPTH_STDEV )
        CASE( OCCUPANCY_GRID_ROWS)
        CASE( OCCUPANCY_GRID_COLUMNS )
        CASE( OCCUPANCY_CELL_SIZE )
        CASE( NUMBER_OF_3D_VERTICES )
        CASE( SAFETY_PRESET_ERROR_TYPE )
        CASE( SAFETY_PRESET_ERROR_PARAM_1 )
        CASE( SAFETY_PRESET_ERROR_PARAM_2 )
        CASE( DANGER_ZONE_POINT_0_X_CORD )
        CASE( DANGER_ZONE_POINT_0_Y_CORD )
        CASE( DANGER_ZONE_POINT_1_X_CORD )
        CASE( DANGER_ZONE_POINT_1_Y_CORD )
        CASE( DANGER_ZONE_POINT_2_X_CORD )
        CASE( DANGER_ZONE_POINT_2_Y_CORD )
        CASE( DANGER_ZONE_POINT_3_X_CORD )
        CASE( DANGER_ZONE_POINT_3_Y_CORD )
        CASE( WARNING_ZONE_POINT_0_X_CORD )
        CASE( WARNING_ZONE_POINT_0_Y_CORD )
        CASE( WARNING_ZONE_POINT_1_X_CORD )
        CASE( WARNING_ZONE_POINT_1_Y_CORD )
        CASE( WARNING_ZONE_POINT_2_X_CORD )
        CASE( WARNING_ZONE_POINT_2_Y_CORD )
        CASE( WARNING_ZONE_POINT_3_X_CORD )
        CASE( WARNING_ZONE_POINT_3_Y_CORD )
        CASE( DIAGNOSTIC_ZONE_POINT_0_X_CORD )
        CASE( DIAGNOSTIC_ZONE_POINT_0_Y_CORD )
        CASE( DIAGNOSTIC_ZONE_POINT_1_X_CORD )
        CASE( DIAGNOSTIC_ZONE_POINT_1_Y_CORD )
        CASE( DIAGNOSTIC_ZONE_POINT_2_X_CORD )
        CASE( DIAGNOSTIC_ZONE_POINT_2_Y_CORD )
        CASE( DIAGNOSTIC_ZONE_POINT_3_X_CORD )
        CASE( DIAGNOSTIC_ZONE_POINT_3_Y_CORD )
#undef CASE
            return arr;
    }();
    if( ! is_valid( value ) )
        return unknown_value_str;
    return str_array[value];
}

const char * get_string( rs2_timestamp_domain value )
{
#define CASE( X ) STRCASE( TIMESTAMP_DOMAIN, X )
    switch( value )
    {
    CASE( HARDWARE_CLOCK )
    CASE( SYSTEM_TIME )
    CASE( GLOBAL_TIME )
    default:
        assert( ! is_valid( value ) );
        return UNKNOWN_VALUE;
    }
#undef CASE
}

const char * get_string( rs2_calib_target_type value )
{
#define CASE( X ) STRCASE( CALIB_TARGET, X )
    switch( value )
    {
    CASE( RECT_GAUSSIAN_DOT_VERTICES )
    CASE( ROI_RECT_GAUSSIAN_DOT_VERTICES )
    CASE( POS_GAUSSIAN_DOT_VERTICES )
    default:
        assert( ! is_valid( value ) );
        return UNKNOWN_VALUE;
    }
#undef CASE
}

const char * get_string( rs2_notification_category value )
{
#define CASE( X ) STRCASE( NOTIFICATION_CATEGORY, X )
    switch( value )
    {
    CASE( FRAMES_TIMEOUT )
    CASE( FRAME_CORRUPTED )
    CASE( HARDWARE_ERROR )
    CASE( HARDWARE_EVENT )
    CASE( UNKNOWN_ERROR )
    CASE( FIRMWARE_UPDATE_RECOMMENDED )
    CASE( POSE_RELOCALIZATION )
    default:
        assert( ! is_valid( value ) );
        return UNKNOWN_VALUE;
    }
#undef CASE
}
const char * get_string( rs2_matchers value )
{
#define CASE( X ) STRCASE( MATCHER, X )
    switch( value )
    {
    CASE( DI )
    CASE( DI_C )
    CASE( DLR_C )
    CASE( DLR )
    CASE( DIC )
    CASE( DIC_C )
    CASE( DEFAULT )
    default:
        assert( ! is_valid( value ) );
        return UNKNOWN_VALUE;
    }

#undef CASE
}

const char * get_string( rs2_l500_visual_preset value )
{
#define CASE( X ) STRCASE( L500_VISUAL_PRESET, X )
    switch( value )
    {
    CASE( CUSTOM )
    CASE( DEFAULT )
    // CASE(NO_AMBIENT)
    case RS2_L500_VISUAL_PRESET_NO_AMBIENT:        return "No Ambient Light";
    // CASE(LOW_AMBIENT)
    case RS2_L500_VISUAL_PRESET_LOW_AMBIENT:       return "Low Ambient Light";
    CASE( MAX_RANGE )
    CASE( SHORT_RANGE )
    CASE( AUTOMATIC )
    default:
        assert( ! is_valid( value ) );
        return UNKNOWN_VALUE;
    }
#undef CASE
}

std::string const & get_string( rs2_option_type value )
{
    static auto str_array = []()
    {
        std::vector< std::string > arr( RS2_OPTION_TYPE_COUNT );
#define CASE( X ) STRARR( arr, OPTION_TYPE, X );
        CASE( FLOAT )
        CASE( STRING )
        CASE( INTEGER )
        CASE( BOOLEAN )
#undef CASE
            return arr;
    }();
    if( ! is_valid( value ) )
        return unknown_value_str;
    return str_array[value];
}


}  // namespace librealsense

const char * rs2_stream_to_string( rs2_stream stream ) { return librealsense::get_string( stream ); }
const char * rs2_format_to_string( rs2_format format ) { return librealsense::get_string( format ); }
const char * rs2_distortion_to_string( rs2_distortion distortion ) { return librealsense::get_string( distortion ); }

const char * rs2_option_to_string( rs2_option option )
{
    return librealsense::get_string( option ).c_str();
}

rs2_option rs2_option_from_string( char const * option_name )
{
    return option_name
        ? librealsense::options_registry::find_option_by_name( option_name )
        : RS2_OPTION_COUNT;
}

const char * rs2_option_type_to_string( rs2_option_type type ) { return librealsense::get_string( type ).c_str(); }
const char * rs2_camera_info_to_string( rs2_camera_info info ) { return librealsense::get_string( info ); }
const char * rs2_timestamp_domain_to_string( rs2_timestamp_domain info ) { return librealsense::get_string( info ); }
const char * rs2_notification_category_to_string( rs2_notification_category category ) { return librealsense::get_string( category ); }
const char * rs2_calib_target_type_to_string( rs2_calib_target_type type ) { return librealsense::get_string( type ); }
const char * rs2_sr300_visual_preset_to_string( rs2_sr300_visual_preset preset ) { return librealsense::get_string( preset ); }
const char * rs2_log_severity_to_string( rs2_log_severity severity ) { return librealsense::get_string( severity ); }
const char * rs2_exception_type_to_string( rs2_exception_type type ) { return librealsense::get_string( type ); }
const char * rs2_playback_status_to_string( rs2_playback_status status ) { return librealsense::get_string( status ); }
const char * rs2_extension_type_to_string( rs2_extension type ) { return librealsense::get_string( type ); }
const char * rs2_matchers_to_string( rs2_matchers matcher ) { return librealsense::get_string( matcher ); }
const char * rs2_frame_metadata_to_string( rs2_frame_metadata_value metadata ) { return librealsense::get_string( metadata ).c_str(); }
const char * rs2_extension_to_string( rs2_extension type ) { return rs2_extension_type_to_string( type ); }
const char * rs2_frame_metadata_value_to_string( rs2_frame_metadata_value metadata ) { return rs2_frame_metadata_to_string( metadata ); }
const char * rs2_l500_visual_preset_to_string( rs2_l500_visual_preset preset ) { return librealsense::get_string( preset ); }
const char * rs2_sensor_mode_to_string( rs2_sensor_mode mode ) { return librealsense::get_string( mode ); }
const char * rs2_ambient_light_to_string( rs2_ambient_light ambient ) { return librealsense::get_string( ambient ); }
const char * rs2_digital_gain_to_string( rs2_digital_gain gain ) { return librealsense::get_string( gain ); }
const char * rs2_cah_trigger_to_string( int mode ) { return "DEPRECATED as of 2.46"; }
const char * rs2_calibration_type_to_string( rs2_calibration_type type ) { return librealsense::get_string( type ); }
const char * rs2_calibration_status_to_string( rs2_calibration_status status ) { return librealsense::get_string( status ); }
const char * rs2_host_perf_mode_to_string( rs2_host_perf_mode mode ) { return librealsense::get_string( mode ); }
const char * rs2_emitter_frequency_mode_to_string( rs2_emitter_frequency_mode mode ) { return librealsense::get_string( mode ); }
const char * rs2_depth_auto_exposure_mode_to_string( rs2_depth_auto_exposure_mode mode ) { return librealsense::get_string( mode ); }
const char * rs2_safety_mode_to_string( rs2_safety_mode mode ) { return librealsense::get_string( mode ); }
const char * rs2_d500_intercam_sync_mode_to_string( rs2_d500_intercam_sync_mode mode ) { return librealsense::get_string( mode ); }
const char * rs2_point_cloud_label_to_string(rs2_point_cloud_label label) { return librealsense::get_string(label); }
const char * rs2_calib_location_to_string(rs2_calib_location calib_location) { return librealsense::get_string(calib_location); }
const char * rs2_safety_pin_direction_to_string(rs2_safety_pin_direction direction) { return librealsense::get_string(direction); }
const char * rs2_safety_pin_functionality_to_string(rs2_safety_pin_functionality functionality) { return librealsense::get_string(functionality); }

const char * rs2_gyro_sensitivity_to_string( rs2_gyro_sensitivity mode ){return librealsense::get_string( mode );}<|MERGE_RESOLUTION|>--- conflicted
+++ resolved
@@ -587,14 +587,11 @@
         CASE( OHM_TEMPERATURE )
         CASE( SOC_PVT_TEMPERATURE )
         CASE( GYRO_SENSITIVITY )
-<<<<<<< HEAD
+        arr[RS2_OPTION_REGION_OF_INTEREST] = "Region of Interest";
         CASE( SAFETY_PRESET_ACTIVE_INDEX )
         CASE( SAFETY_MODE )
         CASE( RGB_TNR_ENABLED )
         CASE( SAFETY_MCU_TEMPERATURE )
-=======
-        arr[RS2_OPTION_REGION_OF_INTEREST] = "Region of Interest";
->>>>>>> 43133ff7
 #undef CASE
         return arr;
     }();
