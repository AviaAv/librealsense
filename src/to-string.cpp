--- conflicted
+++ resolved
@@ -889,9 +889,6 @@
 #undef CASE
 }
 
-<<<<<<< HEAD
-=======
-
 std::string const & get_string( rs2_option_type value )
 {
     static auto str_array = []()
@@ -910,7 +907,6 @@
 }
 
 
->>>>>>> f90f4a2e
 }  // namespace librealsense
 
 const char * rs2_stream_to_string( rs2_stream stream ) { return librealsense::get_string( stream ); }
