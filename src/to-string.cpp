--- conflicted
+++ resolved
@@ -188,7 +188,20 @@
 #undef CASE
 }
 
-<<<<<<< HEAD
+const char * get_string( rs2_depth_auto_exposure_mode mode )
+{
+#define CASE( X ) STRCASE( DEPTH_AUTO_EXPOSURE, X )
+    switch( mode )
+    {
+    CASE( REGULAR )
+    CASE( ACCELERATED )
+    default:
+        assert( ! is_valid( mode ) );
+        return UNKNOWN_VALUE;
+    }
+#undef CASE
+}
+
 const char * get_string( rs2_safety_mode mode )
 {
 #define CASE( X ) STRCASE( SAFETY_MODE, X )
@@ -197,15 +210,6 @@
     CASE( RUN )
     CASE( STANDBY )
     CASE( SERVICE )
-=======
-const char * get_string( rs2_depth_auto_exposure_mode mode )
-{
-#define CASE( X ) STRCASE( DEPTH_AUTO_EXPOSURE, X )
-    switch( mode )
-    {
-    CASE( REGULAR )
-    CASE( ACCELERATED )
->>>>>>> 2c85f7f4
     default:
         assert( ! is_valid( mode ) );
         return UNKNOWN_VALUE;
@@ -417,12 +421,9 @@
     CASE( AUTO_EXPOSURE_LIMIT_TOGGLE )
     CASE( AUTO_GAIN_LIMIT_TOGGLE )
     CASE( EMITTER_FREQUENCY )
-<<<<<<< HEAD
+    case RS2_OPTION_DEPTH_AUTO_EXPOSURE_MODE:  return "Auto Exposure Mode";
     CASE( SAFETY_PRESET_ACTIVE_INDEX )
     CASE( SAFETY_MODE )
-=======
-    case RS2_OPTION_DEPTH_AUTO_EXPOSURE_MODE:  return "Auto Exposure Mode";
->>>>>>> 2c85f7f4
     default:
         assert( ! is_valid( value ) );
         return UNKNOWN_VALUE;
@@ -716,8 +717,5 @@
 const char * rs2_calibration_status_to_string( rs2_calibration_status status ) { return librealsense::get_string( status ); }
 const char * rs2_host_perf_mode_to_string( rs2_host_perf_mode mode ) { return librealsense::get_string( mode ); }
 const char * rs2_emitter_frequency_mode_to_string( rs2_emitter_frequency_mode mode ) { return librealsense::get_string( mode ); }
-<<<<<<< HEAD
+const char * rs2_depth_auto_exposure_mode_to_string( rs2_depth_auto_exposure_mode mode ) { return librealsense::get_string( mode ); }
 const char * rs2_safety_mode_to_string( rs2_safety_mode mode ) { return librealsense::get_string( mode ); }
-=======
-const char * rs2_depth_auto_exposure_mode_to_string( rs2_depth_auto_exposure_mode mode ) { return librealsense::get_string( mode ); }
->>>>>>> 2c85f7f4
