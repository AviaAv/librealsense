// License: Apache 2.0. See LICENSE file in root directory.
// Copyright(c) 2015 Intel Corporation. All Rights Reserved.

#include "device.h"
#include "image.h"
#include <array>
#include <set>

using namespace rsimpl;

streaming_lock::streaming_lock(): _is_streaming(false), 
                                  _callback(nullptr, [](rs_frame_callback*){}), 
<<<<<<< HEAD
                                  max_publish_list_size(16),
=======
			          max_publish_list_size(16),
>>>>>>> b3361192
                                  _archive(&max_publish_list_size), _owner(nullptr)
{
            
}

void streaming_lock::play(frame_callback_ptr callback)
{
    std::lock_guard<std::mutex> lock(_callback_mutex);
    _callback = std::move(callback);
    _is_streaming = true;
}

void streaming_lock::stop()
{
    _is_streaming = false;
    flush();
    std::lock_guard<std::mutex> lock(_callback_mutex);
    _callback.reset();
}

void streaming_lock::release_frame(rs_frame* frame)
{
    _archive.release_frame_ref(frame);
}

rs_frame* streaming_lock::alloc_frame(size_t size, frame_additional_data additional_data)
{
    auto frame = _archive.alloc_frame(size, additional_data, true);
    return _archive.track_frame(frame);
}

void streaming_lock::invoke_callback(rs_frame* frame_ref) const
{
    if (frame_ref)
    {
        frame_ref->update_frame_callback_start_ts(std::chrono::high_resolution_clock::now());
        //frame_ref->log_callback_start(capture_start_time);
        //on_before_callback(streams[i], frame_ref, archive);
        _callback->on_frame(_owner, frame_ref);
    }
}

void streaming_lock::flush()
{
    _archive.flush();
}

streaming_lock::~streaming_lock()
{
    stop();
}

std::vector<stream_request> endpoint::get_principal_requests()
{
    std::unordered_set<stream_request> results;

    std::set<std::string> unutilized_formats;

    auto profiles = get_stream_profiles();
    for (auto&& p : profiles)
    {
        native_pixel_format pf;
        if (try_get_pf(p, pf))
        {
            for (auto&& unpacker : pf.unpackers)
            {
                for (auto&& output : unpacker.outputs)
                {
                    results.insert({ output.first, p.width, p.height, p.fps, output.second });
                }
            }
        }
        else
        {
            uint32_t device_fourcc = reinterpret_cast<const big_endian<uint32_t>&>(p.format);
            char fourcc[sizeof(device_fourcc)+1];
            memcpy(fourcc, &device_fourcc, sizeof(device_fourcc));
            fourcc[sizeof(device_fourcc)] = 0;
            unutilized_formats.insert(fourcc);
        }
    }

    for (auto&& fourcc : unutilized_formats)
    {
        LOG_WARNING("Unutilized format " << fourcc << "!");
    }

    std::vector<stream_request> res{ begin(results), end(results) };
    std::sort(res.begin(), res.end(), [](const stream_request& a, const stream_request& b)
              {
                  return a.width > b.width;
              });
    return res;
}

bool endpoint::try_get_pf(const uvc::stream_profile& p, native_pixel_format& result) const
{
    auto it = std::find_if(begin(_pixel_formats), end(_pixel_formats),
                           [&p](const native_pixel_format& pf)
                           {
                               return pf.fourcc == p.format;
                           });
    if (it != end(_pixel_formats))
    {
        result = *it;
        return true;
    }
    return false;
}

std::vector<request_mapping> endpoint::resolve_requests(std::vector<stream_request> requests)
{
    std::unordered_set<request_mapping> results;

    while (!requests.empty() && !_pixel_formats.empty())
    {
        auto max = 0;
        auto best_pf = &_pixel_formats[0];
        auto best_unpacker = &_pixel_formats[0].unpackers[0];
        for (auto&& pf : _pixel_formats)
        {
            for (auto&& unpacker : pf.unpackers)
            {
                auto count = static_cast<int>(std::count_if(begin(requests), end(requests),
                                                            [&unpacker](const stream_request& r)
                                                            {
                                                                return unpacker.satisfies(r);
                                                            }));
                if (count > max && unpacker.outputs.size() == count)
                {
                    max = count;
                    best_pf = &pf;
                    best_unpacker = &unpacker;
                }
            }
        }

        if (max == 0) break;

        requests.erase(std::remove_if(begin(requests), end(requests),
                                      [best_unpacker, best_pf, &results](const stream_request& r)
                                      {
                                          if (best_unpacker->satisfies(r))
                                          {
                                              request_mapping mapping;
                                              mapping.profile = { r.width, r.height, r.fps, best_pf->fourcc };
                                              mapping.unpacker = best_unpacker;
                                              mapping.pf = best_pf;

                                              results.insert(mapping);
                                              return true;
                                          }
                                          return false;
                                      }), end(requests));
    }

    if (requests.empty()) return{ begin(results), end(results) };

    throw std::runtime_error("Subdevice unable to satisfy stream requests!");
}

std::vector<uvc::stream_profile> uvc_endpoint::get_stream_profiles()
{
    power on(this);
    return _device->get_profiles();
}

std::shared_ptr<streaming_lock> uvc_endpoint::configure(
    const std::vector<stream_request>& requests)
{
    std::lock_guard<std::mutex> lock(_configure_lock);
    std::shared_ptr<uvc_streaming_lock> streaming(new uvc_streaming_lock(this));
    power on(this);

    auto mapping = resolve_requests(requests);

    for (auto& mode : mapping)
    {
        std::weak_ptr<uvc_streaming_lock> stream_ptr(streaming);
        _device->play(mode.profile, [stream_ptr, mode](uvc::stream_profile p, uvc::frame_object f)
        {
            auto&& unpacker = *mode.unpacker;

            auto stream = stream_ptr.lock();
            if (stream && stream->is_streaming())
            {
                auto now = std::chrono::system_clock::now().time_since_epoch();
                auto sys_time = std::chrono::duration_cast<std::chrono::milliseconds>(now).count();

                frame_continuation release_and_enqueue([]() {}, f.pixels);

                // Ignore any frames which appear corrupted or invalid
                //if (!timestamp_reader->validate_frame(mode_selection.mode, frame)) return;

                // Determine the timestamp for this frame
                //auto timestamp = timestamp_reader->get_frame_timestamp(mode_selection.mode, frame);
                //auto frame_counter = timestamp_reader->get_frame_counter(mode_selection.mode, frame);
                //auto received_time = std::chrono::duration_cast<std::chrono::milliseconds>(std::chrono::high_resolution_clock::now() - capture_start_time).count();

                auto requires_processing = unpacker.requires_processing;

                auto width = mode.profile.width;
                auto height = mode.profile.height;
                auto fps = mode.profile.fps;

                std::vector<byte *> dest;
                std::vector<rs_frame*> refs;

                //auto stride_x = mode_selection.get_stride_x();
                //auto stride_y = mode_selection.get_stride_y();
                /*for (auto&& output : unpacker.outputs)
                {
                    LOG_DEBUG("FrameAccepted, RecievedAt," << received_time
                        << ", FWTS," << timestamp << ", DLLTS," << received_time << ", Type," << rsimpl::get_string(output.first) << ",HasPair,0,F#," << frame_counter);
                }*/

                //frame_drops_status->was_initialized = true;

                // Not updating prev_frame_counter when first frame arrival
                /*if (frame_drops_status->was_initialized)
                {
                    frames_drops_counter.fetch_add(int(frame_counter - frame_drops_status->prev_frame_counter - 1));
                    frame_drops_status->prev_frame_counter = frame_counter;
                }*/

                for (auto&& output : unpacker.outputs)
                {
                    auto bpp = get_image_bpp(output.second);
                    frame_additional_data additional_data(0,
                        0,
                        sys_time,
                        width,
                        height,
                        fps,
                        width,
                        bpp,
                        output.second,
                        output.first);

                    auto frame_ref = stream->alloc_frame(width * height * bpp / 8, additional_data);
                    if (frame_ref)
                    {
                        refs.push_back(frame_ref);
                        dest.push_back(const_cast<byte*>(frame_ref->get_frame_data()));
                    }

                    // Obtain buffers for unpacking the frame
                    //dest.push_back(archive->alloc_frame(output.first, additional_data, requires_processing));
                }

                // Unpack the frame
                //if (requires_processing)
                if (dest.size() > 0)
                {
                    unpacker.unpack(dest.data(), reinterpret_cast<const byte *>(f.pixels), width * height);
                }

                // If any frame callbacks were specified, dispatch them now
                for (auto&& pref : refs)
                {
                    //if (!requires_processing)
                    //{
                    //    archive->attach_continuation(streams[i], std::move(release_and_enqueue));
                    //}

                    //auto frame_ref = archive->track_frame(streams[i]);
                    pref->update_frame_callback_start_ts(std::chrono::high_resolution_clock::now());
                    //frame_ref->log_callback_start(capture_start_time);
                    stream->invoke_callback(pref);
                }
            }
        });
    }

    return std::move(streaming);
}

void uvc_endpoint::stop_streaming()
{
    std::lock_guard<std::mutex> lock(_configure_lock);
    for (auto& profile : _configuration)
    {
        _device->stop(profile);
    }
    _configuration.clear();
}

void uvc_endpoint::acquire_power()
{
    std::lock_guard<std::mutex> lock(_power_lock);
    if (!_user_count) 
    {
        _device->set_power_state(uvc::D0);
        for (auto& xu : _xus) _device->init_xu(xu);
    }
    _user_count++;
}

void uvc_endpoint::release_power()
{
    std::lock_guard<std::mutex> lock(_power_lock);
    _user_count--;
    if (!_user_count) _device->set_power_state(uvc::D3);
}<|MERGE_RESOLUTION|>--- conflicted
+++ resolved
@@ -10,11 +10,7 @@
 
 streaming_lock::streaming_lock(): _is_streaming(false), 
                                   _callback(nullptr, [](rs_frame_callback*){}), 
-<<<<<<< HEAD
                                   max_publish_list_size(16),
-=======
-			          max_publish_list_size(16),
->>>>>>> b3361192
                                   _archive(&max_publish_list_size), _owner(nullptr)
 {
             
