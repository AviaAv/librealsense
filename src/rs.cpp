--- conflicted
+++ resolved
@@ -651,7 +651,17 @@
 }
 HANDLE_EXCEPTIONS_AND_RETURN(, device, option, value)
 
-<<<<<<< HEAD
+// Verify  and provide API version encoded as integer value
+int rs_get_api_version(rs_error ** error) try
+{
+    // Each component type is within [0-99] range
+    VALIDATE_RANGE(RS_API_MAJOR_VERSION, 0, 99);
+    VALIDATE_RANGE(RS_API_MINOR_VERSION, 0, 99);
+    VALIDATE_RANGE(RS_API_PATCH_VERSION, 0, 99);
+    return RS_API_VERSION;
+}
+HANDLE_EXCEPTIONS_AND_RETURN(0, RS_API_MAJOR_VERSION, RS_API_MINOR_VERSION, RS_API_PATCH_VERSION)
+
 void rs_send_blob_to_device(rs_device * device, rs_blob_type type, void * data, int size, rs_error ** error) try
 {
     VALIDATE_NOT_NULL(device);
@@ -667,18 +677,6 @@
     }
 }
 HANDLE_EXCEPTIONS_AND_RETURN(, device, type, data, size)
-=======
-// Verify  and provide API version encoded as integer value
-int rs_get_api_version(rs_error ** error) try
-{
-    // Each component type is within [0-99] range
-    VALIDATE_RANGE(RS_API_MAJOR_VERSION, 0, 99);
-    VALIDATE_RANGE(RS_API_MINOR_VERSION, 0, 99);
-    VALIDATE_RANGE(RS_API_PATCH_VERSION, 0, 99);
-    return RS_API_VERSION;
-}
-HANDLE_EXCEPTIONS_AND_RETURN(0, RS_API_MAJOR_VERSION, RS_API_MINOR_VERSION, RS_API_PATCH_VERSION)
->>>>>>> 69659325
 
 
 void rs_free_error(rs_error * error) { if (error) delete error; }
