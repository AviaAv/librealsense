// License: Apache 2.0. See LICENSE file in root directory.
// Copyright(c) 2018 Intel Corporation. All Rights Reserved.

#include "l500-device.h"

#include <vector>

#include "context.h"
#include "stream.h"
#include "image.h"

#include "l500-depth.h"
#include "l500-private.h"

#include "proc/decimation-filter.h"
#include "proc/threshold.h" 
#include "proc/spatial-filter.h"
#include "proc/temporal-filter.h"
#include "proc/hole-filling-filter.h"
#include "proc/zero-order.h"
#include "proc/syncer-processing-block.h"
#include "proc/identity-processing-block.h"
#include "proc/rotation-transform.h"
#include "fw-update/fw-update-unsigned.h"

namespace librealsense
{
    std::map<uint32_t, rs2_format> l500_depth_fourcc_to_rs2_format = {
        { rs_fourcc('G','R','E','Y'), RS2_FORMAT_Y8 },
        { rs_fourcc('Z','1','6',' '), RS2_FORMAT_Z16 },
        { rs_fourcc('C',' ',' ',' '), RS2_FORMAT_RAW8 },
    };

    std::map<uint32_t, rs2_stream> l500_depth_fourcc_to_rs2_stream = {
        { rs_fourcc('G','R','E','Y'), RS2_STREAM_INFRARED },
        { rs_fourcc('Z','1','6',' '), RS2_STREAM_DEPTH },
        { rs_fourcc('C',' ',' ',' '), RS2_STREAM_CONFIDENCE }
    };

    using namespace ivcam2;

    l500_device::l500_device(std::shared_ptr<context> ctx,
        const platform::backend_device_group& group)
        :device(ctx, group), global_time_interface(), 
        _depth_stream(new stream(RS2_STREAM_DEPTH)),
        _ir_stream(new stream(RS2_STREAM_INFRARED)),
        _confidence_stream(new stream(RS2_STREAM_CONFIDENCE))
    {
        _depth_device_idx = add_sensor(create_depth_device(ctx, group.uvc_devices));
        auto pid = group.uvc_devices.front().pid;
        std::string device_name = (rs500_sku_names.end() != rs500_sku_names.find(pid)) ? rs500_sku_names.at(pid) : "RS5xx";

        using namespace ivcam2;

        auto&& backend = ctx->get_backend();

        auto& depth_sensor = get_depth_sensor();
        auto& raw_depth_sensor = get_raw_depth_sensor();

        if (group.usb_devices.size() > 0)
        {
            _hw_monitor = std::make_shared<hw_monitor>(
                std::make_shared<locked_transfer>(backend.create_usb_device(group.usb_devices.front()),
                    raw_depth_sensor));
        }
        else
        {
            _hw_monitor = std::make_shared<hw_monitor>(
                std::make_shared<locked_transfer>(std::make_shared<command_transfer_over_xu>(
                    raw_depth_sensor, depth_xu, L500_HWMONITOR),
                    raw_depth_sensor));
        }

#ifdef HWM_OVER_XU
        if (group.usb_devices.size() > 0)
        {
            _hw_monitor = std::make_shared<hw_monitor>(
                std::make_shared<locked_transfer>(std::make_shared<command_transfer_over_xu>(
                    raw_depth_sensor, depth_xu, L500_HWMONITOR),
                    raw_depth_sensor));
        }
#endif

        std::vector<uint8_t> gvd_buff(HW_MONITOR_BUFFER_SIZE);
        _hw_monitor->get_gvd(gvd_buff.size(), gvd_buff.data(), GVD);
        // fooling tests recordings - don't remove
        _hw_monitor->get_gvd(gvd_buff.size(), gvd_buff.data(), GVD);

        auto optic_serial = _hw_monitor->get_module_serial_string(gvd_buff, module_serial_offset, module_serial_size);
        auto asic_serial = _hw_monitor->get_module_serial_string(gvd_buff, module_asic_serial_offset, module_serial_size);
        auto fwv = _hw_monitor->get_firmware_version_string(gvd_buff, fw_version_offset);
        _fw_version = firmware_version(fwv);

        _is_locked = _hw_monitor->get_gvd_field<bool>(gvd_buff, is_camera_locked_offset);

        // TODO: flash lock is not suuported yet.
        // reporting lock to the application blocks flash FW update.
        // remove when flash update support is required.
        _is_locked = true; 

        auto pid_hex_str = hexify(group.uvc_devices.front().pid);

        using namespace platform;

        auto usb_mode = raw_depth_sensor.get_usb_specification();
        if (usb_spec_names.count(usb_mode) && (usb_undefined != usb_mode))
        {
            auto usb_type_str = usb_spec_names.at(usb_mode);
            register_info(RS2_CAMERA_INFO_USB_TYPE_DESCRIPTOR, usb_type_str);
        }

        register_info(RS2_CAMERA_INFO_NAME, device_name);
        register_info(RS2_CAMERA_INFO_SERIAL_NUMBER, optic_serial);
        register_info(RS2_CAMERA_INFO_ASIC_SERIAL_NUMBER, asic_serial);
        register_info(RS2_CAMERA_INFO_FIRMWARE_UPDATE_ID, asic_serial);
        register_info(RS2_CAMERA_INFO_FIRMWARE_VERSION, _fw_version);
        register_info(RS2_CAMERA_INFO_DEBUG_OP_CODE, std::to_string(static_cast<int>(fw_cmd::GLD)));
        register_info(RS2_CAMERA_INFO_PHYSICAL_PORT, group.uvc_devices.front().device_path);
        register_info(RS2_CAMERA_INFO_PRODUCT_ID, pid_hex_str);
        register_info(RS2_CAMERA_INFO_PRODUCT_LINE, "L500");
        register_info(RS2_CAMERA_INFO_CAMERA_LOCKED, _is_locked ? "YES" : "NO");
    }

    std::shared_ptr<synthetic_sensor> l500_device::create_depth_device(std::shared_ptr<context> ctx,
        const std::vector<platform::uvc_device_info>& all_device_infos)
    {
        auto&& backend = ctx->get_backend();

        std::vector<std::shared_ptr<platform::uvc_device>> depth_devices;
        for (auto&& info : filter_by_mi(all_device_infos, 0)) // Filter just mi=0, DEPTH
            depth_devices.push_back(backend.create_uvc_device(info));

        std::unique_ptr<frame_timestamp_reader> timestamp_reader_metadata(new l500_timestamp_reader_from_metadata(backend.create_time_service()));
        auto enable_global_time_option = std::shared_ptr<global_time_option>(new global_time_option());
        auto raw_depth_ep = std::make_shared<uvc_sensor>("Raw Depth Sensor", std::make_shared<platform::multi_pins_uvc_device>(depth_devices),
            std::unique_ptr<frame_timestamp_reader>(new global_timestamp_reader(std::move(timestamp_reader_metadata), _tf_keeper, enable_global_time_option)), this);
        raw_depth_ep->register_xu(depth_xu);

        auto depth_ep = std::make_shared<l500_depth_sensor>(this, raw_depth_ep, l500_depth_fourcc_to_rs2_format, l500_depth_fourcc_to_rs2_stream);
        depth_ep->register_option(RS2_OPTION_GLOBAL_TIME_ENABLED, enable_global_time_option);
<<<<<<< HEAD
=======
        depth_ep->get_option(RS2_OPTION_GLOBAL_TIME_ENABLED).set(0);
        depth_ep->register_xu(depth_xu);
        depth_ep->register_pixel_format(pf_z16_l500);
        depth_ep->register_pixel_format(pf_confidence_l500);
        depth_ep->register_pixel_format(pf_y8_l500);

>>>>>>> 7f841d0d
        depth_ep->register_option(RS2_OPTION_VISUAL_PRESET,
            std::make_shared<uvc_xu_option<int>>(
                *raw_depth_ep,
                ivcam2::depth_xu,
                ivcam2::L500_DEPTH_VISUAL_PRESET, "Preset to calibrate the camera to short or long range. 1 is long range and 2 is short range",
                std::map<float, std::string>{ { 1, "Long range"},
                { 2, "Short range" }}));

        depth_ep->register_processing_block(
            { {RS2_FORMAT_Z16}, {RS2_FORMAT_Y8} },
            { {RS2_FORMAT_Z16, RS2_STREAM_DEPTH, 0, 0, 0, 0, &rotate_resolution} },
            []() {
                auto z16rot = std::make_shared<rotation_transform>(RS2_FORMAT_Z16, RS2_STREAM_DEPTH, RS2_EXTENSION_DEPTH_FRAME);
                auto y8rot = std::make_shared<rotation_transform>(RS2_FORMAT_Y8, RS2_STREAM_INFRARED, RS2_EXTENSION_VIDEO_FRAME);
                auto sync = std::make_shared<syncer_process_unit>();
                auto zo = std::make_shared<zero_order>();

                auto cpb = std::make_shared<composite_processing_block>();
                cpb->add(z16rot);
                cpb->add(y8rot);
                cpb->add(sync);
                cpb->add(zo);

                return cpb;
            }
        );

        depth_ep->register_processing_block(
            { {RS2_FORMAT_Z16}, {RS2_FORMAT_Y8}, {RS2_FORMAT_RAW8} },
            {
                {RS2_FORMAT_Z16, RS2_STREAM_DEPTH, 0, 0, 0, 0, &rotate_resolution},
                {RS2_FORMAT_RAW8, RS2_STREAM_CONFIDENCE, 0, 0, 0, 0, &l500_confidence_resolution}
            },
            []() {
                auto z16rot = std::make_shared<rotation_transform>(RS2_FORMAT_Z16, RS2_STREAM_DEPTH, RS2_EXTENSION_DEPTH_FRAME);
                auto y8rot = std::make_shared<rotation_transform>(RS2_FORMAT_Y8, RS2_STREAM_INFRARED, RS2_EXTENSION_VIDEO_FRAME);
                auto conf = std::make_shared<confidence_rotation_transform>();
                auto sync = std::make_shared<syncer_process_unit>();
                auto zo = std::make_shared<zero_order>();

                auto cpb = std::make_shared<composite_processing_block>();
                cpb->add(z16rot);
                cpb->add(y8rot);
                cpb->add(conf);
                cpb->add(sync);
                cpb->add(zo);

                return cpb;
            }
        );

        depth_ep->register_processing_block(
            { {RS2_FORMAT_Y8} },
            { {RS2_FORMAT_Y8, RS2_STREAM_INFRARED, 1, 0, 0, 0, &rotate_resolution} },
            []() { return std::make_shared<rotation_transform>(RS2_FORMAT_Y8, RS2_STREAM_INFRARED, RS2_EXTENSION_VIDEO_FRAME); }
        );

        depth_ep->register_processing_block(
            { {RS2_FORMAT_RAW8} },
            { {RS2_FORMAT_RAW8, RS2_STREAM_CONFIDENCE, 0, 0, 0, 0, &l500_confidence_resolution} },
            []() { return std::make_shared<confidence_rotation_transform>(); }
        );

        return depth_ep;
    }

    void l500_device::force_hardware_reset() const
    {
        command cmd(ivcam2::fw_cmd::HW_RESET);
        cmd.require_response = false;
        _hw_monitor->send(cmd);
    }

    void l500_device::create_snapshot(std::shared_ptr<debug_interface>& snapshot) const
    {
        throw not_implemented_exception("create_snapshot(...) not implemented!");
    }

    void l500_device::enable_recording(std::function<void(const debug_interface&)> record_action)
    {
        throw not_implemented_exception("enable_recording(...) not implemented!");
    }

    double l500_device::get_device_time_ms()
    {
        if (dynamic_cast<const platform::playback_backend*>(&(get_context()->get_backend())) != nullptr)
        {
            throw not_implemented_exception("device time not supported for backend.");
        }

        if (!_hw_monitor)
            throw wrong_api_call_sequence_exception("_hw_monitor is not initialized yet");

        command cmd(ivcam2::fw_cmd::MRD, ivcam2::REGISTER_CLOCK_0, ivcam2::REGISTER_CLOCK_0 + 4);
        auto res = _hw_monitor->send(cmd);

        if (res.size() < sizeof(uint32_t))
        {
            LOG_DEBUG("size(res):" << res.size());
            throw std::runtime_error("Not enough bytes returned from the firmware!");
        }
        uint32_t dt = *(uint32_t*)res.data();
        double ts = dt * TIMESTAMP_USEC_TO_MSEC;
        return ts;
    }

    void l500_device::enter_update_state() const
    {
        try {
            LOG_INFO("entering to update state, device disconnect is expected");
            command cmd(ivcam2::DFU);
            cmd.param1 = 1;
            _hw_monitor->send(cmd);
        }
        catch (...) {
            // The set command returns a failure because switching to DFU resets the device while the command is running.
        }
    }

    std::vector<uint8_t> l500_device::backup_flash(update_progress_callback_ptr callback)
    {
        int flash_size = 1024 * 2048;
        int max_bulk_size = 1016;
        int max_iterations = int(flash_size / max_bulk_size + 1);

        std::vector<uint8_t> flash;
        flash.reserve(flash_size);

        get_raw_depth_sensor().invoke_powered([&](platform::uvc_device& dev)
        {
            for (int i = 0; i < max_iterations; i++)
            {
                int offset = max_bulk_size * i;
                int size = max_bulk_size;
                if (i == max_iterations - 1)
                {
                    size = flash_size - offset;
                }

                bool appended = false;

                const int retries = 3;
                for (int j = 0; j < retries && !appended; j++)
                {
                    try
                    {
                        command cmd(ivcam2::FRB);
                        cmd.param1 = offset;
                        cmd.param2 = size;
                        auto res = _hw_monitor->send(cmd);

                        flash.insert(flash.end(), res.begin(), res.end());
                        appended = true;
                    }
                    catch (...)
                    {
                        if (i < retries - 1) std::this_thread::sleep_for(std::chrono::milliseconds(100));
                        else throw;
                    }
                }

                if (callback) callback->on_update_progress((float)i / max_iterations);
            }
            if (callback) callback->on_update_progress(1.0);
        });

        return flash;
    }

    void l500_device::update_flash_section(std::shared_ptr<hw_monitor> hwm, const std::vector<uint8_t>& image, uint32_t offset, uint32_t size, update_progress_callback_ptr callback, float continue_from, float ratio)
    {
        size_t sector_count = size / ivcam2::FLASH_SECTOR_SIZE;
        size_t first_sector = offset / ivcam2::FLASH_SECTOR_SIZE;

        if (sector_count * ivcam2::FLASH_SECTOR_SIZE != size)
            sector_count++;

        sector_count += first_sector;

        for (size_t sector_index = first_sector; sector_index < sector_count; sector_index++)
        {
            command cmdFES(ivcam2::FES);
            cmdFES.require_response = false;
            cmdFES.param1 = sector_index;
            cmdFES.param2 = 1;
            auto res = hwm->send(cmdFES);

            for (int i = 0; i < ivcam2::FLASH_SECTOR_SIZE; )
            {
                auto index = sector_index * ivcam2::FLASH_SECTOR_SIZE + i;
                if (index >= offset + size)
                    break;
                int packet_size = std::min((int)(HW_MONITOR_COMMAND_SIZE - (i % HW_MONITOR_COMMAND_SIZE)), (int)(ivcam2::FLASH_SECTOR_SIZE - i));
                command cmdFWB(ivcam2::FWB);
                cmdFWB.require_response = false;
                cmdFWB.param1 = index;
                cmdFWB.param2 = packet_size;
                cmdFWB.data.assign(image.data() + index, image.data() + index + packet_size);
                res = hwm->send(cmdFWB);
                i += packet_size;
            }

            if (callback)
                callback->on_update_progress(continue_from + (float)sector_index / (float)sector_count * ratio);
        }
    }

    void l500_device::update_section(std::shared_ptr<hw_monitor> hwm, const std::vector<uint8_t>& merged_image, flash_section fs, uint32_t tables_size,
        update_progress_callback_ptr callback, float continue_from, float ratio)
    {
        auto first_table_offset = fs.tables.front().offset;
        float total_size = fs.app_size + tables_size;

        float app_ratio = fs.app_size / total_size * ratio;
        float tables_ratio = tables_size / total_size * ratio;

        update_flash_section(hwm, merged_image, fs.offset, fs.app_size, callback, continue_from, app_ratio);
        update_flash_section(hwm, merged_image, first_table_offset, tables_size, callback, app_ratio, tables_ratio);
    }

    void l500_device::update_flash_internal(std::shared_ptr<hw_monitor> hwm, const std::vector<uint8_t>& image, std::vector<uint8_t>& flash_backup, update_progress_callback_ptr callback, int update_mode)
    {
        auto flash_image_info = ivcam2::get_flash_info(image);
        auto flash_backup_info = ivcam2::get_flash_info(flash_backup);
        auto merged_image = merge_images(flash_backup_info, flash_image_info, image);

        // update read-write section
        auto first_table_offset = flash_image_info.read_write_section.tables.front().offset;
        auto tables_size = flash_image_info.header.read_write_start_address + flash_image_info.header.read_write_size - first_table_offset;
        update_section(hwm, merged_image, flash_image_info.read_write_section, tables_size, callback, 0, update_mode == RS2_UNSIGNED_UPDATE_MODE_READ_ONLY ? 0.5 : 1.0);

        if (update_mode == RS2_UNSIGNED_UPDATE_MODE_READ_ONLY)
        {
            // update read-only section
            auto first_table_offset = flash_image_info.read_only_section.tables.front().offset;
            auto tables_size = flash_image_info.header.read_only_start_address + flash_image_info.header.read_only_size - first_table_offset;
            update_section(hwm, merged_image, flash_image_info.read_only_section, tables_size, callback, 0.5, 0.5);
        }
    }

    void l500_device::update_flash(const std::vector<uint8_t>& image, update_progress_callback_ptr callback, int update_mode)
    {
        if (_is_locked)
            throw std::runtime_error("this camera is locked and doesn't allow direct flash write, for firmware update use rs2_update_firmware method (DFU)");

        get_raw_depth_sensor().invoke_powered([&](platform::uvc_device& dev)
        {
            command cmdPFD(ivcam2::PFD);
            cmdPFD.require_response = false;
            auto res = _hw_monitor->send(cmdPFD);

            switch (update_mode)
            {
            case RS2_UNSIGNED_UPDATE_MODE_FULL:
                update_flash_section(_hw_monitor, image, 0, ivcam2::FLASH_SIZE, callback, 0, 1.0);
                break;
            case RS2_UNSIGNED_UPDATE_MODE_UPDATE:
            case RS2_UNSIGNED_UPDATE_MODE_READ_ONLY:
            {
                auto flash_backup = backup_flash(nullptr);
                update_flash_internal(_hw_monitor, image, flash_backup, callback, update_mode);
                break;
            }
            default:
                throw std::runtime_error("invalid update mode value");
            }

            if (callback) callback->on_update_progress(1.0);

            command cmdHWRST(ivcam2::HW_RESET);
            res = _hw_monitor->send(cmdHWRST);
        });
    }

    notification l500_notification_decoder::decode(int value)
    {
        if (l500_fw_error_report.find(static_cast<uint8_t>(value)) != l500_fw_error_report.end())
            return{ RS2_NOTIFICATION_CATEGORY_HARDWARE_ERROR, value, RS2_LOG_SEVERITY_ERROR, l500_fw_error_report.at(static_cast<uint8_t>(value)) };

        return{ RS2_NOTIFICATION_CATEGORY_HARDWARE_ERROR, value, RS2_LOG_SEVERITY_WARN, (to_string() << "L500 HW report - unresolved type " << value) };
    }
}<|MERGE_RESOLUTION|>--- conflicted
+++ resolved
@@ -137,16 +137,9 @@
         raw_depth_ep->register_xu(depth_xu);
 
         auto depth_ep = std::make_shared<l500_depth_sensor>(this, raw_depth_ep, l500_depth_fourcc_to_rs2_format, l500_depth_fourcc_to_rs2_stream);
+        
         depth_ep->register_option(RS2_OPTION_GLOBAL_TIME_ENABLED, enable_global_time_option);
-<<<<<<< HEAD
-=======
         depth_ep->get_option(RS2_OPTION_GLOBAL_TIME_ENABLED).set(0);
-        depth_ep->register_xu(depth_xu);
-        depth_ep->register_pixel_format(pf_z16_l500);
-        depth_ep->register_pixel_format(pf_confidence_l500);
-        depth_ep->register_pixel_format(pf_y8_l500);
-
->>>>>>> 7f841d0d
         depth_ep->register_option(RS2_OPTION_VISUAL_PRESET,
             std::make_shared<uvc_xu_option<int>>(
                 *raw_depth_ep,
