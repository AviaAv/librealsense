// License: Apache 2.0. See LICENSE file in root directory.
// Copyright(c) 2015 Intel Corporation. All Rights Reserved.

#include "source.h"
#include "option.h"

namespace librealsense
{
    class frame_queue_size : public option_base
    {
    public:
        frame_queue_size(std::atomic<uint32_t>* ptr, const option_range& opt_range)
            : option_base(opt_range),
              _ptr(ptr)
        {}

        void set(float value) override
        {
            if (!is_valid(value))
                throw invalid_value_exception(to_string() << "set(frame_queue_size) failed! Given value " << value << " is out of range.");

            *_ptr = static_cast<uint32_t>(value);
        }

        float query() const override { return static_cast<float>(_ptr->load()); }

        bool is_enabled() const override { return true; }

        const char* get_description() const override
        {
            return "Max number of frames you can hold at a given time. Increasing this number will reduce frame drops but increase lattency, and vice versa";
        }
    private:
        std::atomic<uint32_t>* _ptr;
    };

    std::shared_ptr<option> frame_source::get_published_size_option()
    {
        return std::make_shared<frame_queue_size>(&_max_publish_list_size, option_range{ 0, 32, 1, 16 });
    }

    frame_source::frame_source(std::shared_ptr<platform::time_service> ts)
            : _callback(nullptr, [](rs2_frame_callback*) {}),
              _max_publish_list_size(16),
              _ts(ts)
    {}

<<<<<<< HEAD
    void frame_source::init(rs2_extension_type type, std::shared_ptr<metadata_parser_map> metadata_parsers, std::weak_ptr<device_interface> owner)
    {
        std::lock_guard<std::mutex> lock(_callback_mutex);
        _archive = make_archive(type, &_max_publish_list_size, _ts, metadata_parsers, owner);
=======
    void frame_source::init(std::shared_ptr<metadata_parser_map> metadata_parsers)
    {
        std::lock_guard<std::mutex> lock(_callback_mutex);

        std::vector<rs2_extension_type> supported { RS2_EXTENSION_TYPE_VIDEO_FRAME,
                                                    RS2_EXTENSION_TYPE_COMPOSITE_FRAME };

        for (auto type : supported)
        {
            _archive[type] = make_archive(type, &_max_publish_list_size, _ts, metadata_parsers);
        }
>>>>>>> 3e8d9d0b
    }

    callback_invocation_holder frame_source::begin_callback()
    {
        return _archive[RS2_EXTENSION_TYPE_VIDEO_FRAME]->begin_callback();
    }

    void frame_source::reset()
    {
        std::lock_guard<std::mutex> lock(_callback_mutex);
        _callback.reset();
        for (auto&& kvp : _archive)
        {
            kvp.second.reset();
        }
    }

    rs2_frame* frame_source::alloc_frame(rs2_extension_type type, size_t size, frame_additional_data additional_data, bool requires_memory) const
    {
        auto it = _archive.find(type);
        if (it == _archive.end()) throw wrong_api_call_sequence_exception("Requested frame type is not supported!");
        return it->second->alloc_and_track(size, additional_data, requires_memory);
    }

    void frame_source::set_sensor(std::shared_ptr<sensor_interface> s)
    {
        for (auto&& a : _archive)
        {
            a.second->set_sensor(s);
        }
    }

    void frame_source::set_callback(frame_callback_ptr callback)
    {
        std::lock_guard<std::mutex> lock(_callback_mutex);
        _callback = callback;
    }

    void frame_source::invoke_callback(frame_holder frame) const
    {
        if (frame)
        {
            auto callback = frame.frame->get()->get_owner()->begin_callback();
            try
            {
<<<<<<< HEAD
                frame->log_callback_start(_ts?_ts->get_time():0);
=======
                frame.frame->log_callback_start(_ts->get_time());
>>>>>>> 3e8d9d0b
                if (_callback)
                {
                    rs2_frame* ref = nullptr;
                    std::swap(frame.frame, ref);
                    _callback->on_frame(ref);
                }
            }
            catch(...)
            {
                LOG_ERROR("Exception was thrown during user callback!");
            }
        }
    }

    void frame_source::flush() const
    {
        for (auto&& kvp : _archive)
        {
            if (kvp.second)
                kvp.second->flush();
        }
    }
}
<|MERGE_RESOLUTION|>--- conflicted
+++ resolved
@@ -45,12 +45,6 @@
               _ts(ts)
     {}
 
-<<<<<<< HEAD
-    void frame_source::init(rs2_extension_type type, std::shared_ptr<metadata_parser_map> metadata_parsers, std::weak_ptr<device_interface> owner)
-    {
-        std::lock_guard<std::mutex> lock(_callback_mutex);
-        _archive = make_archive(type, &_max_publish_list_size, _ts, metadata_parsers, owner);
-=======
     void frame_source::init(std::shared_ptr<metadata_parser_map> metadata_parsers)
     {
         std::lock_guard<std::mutex> lock(_callback_mutex);
@@ -62,7 +56,6 @@
         {
             _archive[type] = make_archive(type, &_max_publish_list_size, _ts, metadata_parsers);
         }
->>>>>>> 3e8d9d0b
     }
 
     callback_invocation_holder frame_source::begin_callback()
@@ -108,11 +101,7 @@
             auto callback = frame.frame->get()->get_owner()->begin_callback();
             try
             {
-<<<<<<< HEAD
-                frame->log_callback_start(_ts?_ts->get_time():0);
-=======
-                frame.frame->log_callback_start(_ts->get_time());
->>>>>>> 3e8d9d0b
+                frame->log_callback_start(_ts ? _ts->get_time() : 0);
                 if (_callback)
                 {
                     rs2_frame* ref = nullptr;
