// License: Apache 2.0. See LICENSE file in root directory.
// Copyright(c) 2016 Intel Corporation. All Rights Reserved.

#include <mutex>
#include <chrono>
#include <vector>
#include <iterator>
#include <cstddef>

#include "device.h"
#include "context.h"
#include "image.h"
#include "metadata-parser.h"

#include "ds5-factory.h"
#include "ds5-private.h"
#include "ds5-options.h"
#include "ds5-timestamp.h"
#include "ds5-rolling-shutter.h"
#include "ds5-active.h"
#include "ds5-color.h"
#include "ds5-motion.h"
#include "sync.h"

namespace librealsense
{
    // PSR
    class rs400_device : public ds5_rolling_shutter, public ds5_advanced_mode_base
    {
    public:
        rs400_device(std::shared_ptr<context> ctx,
                     const platform::backend_device_group& group,
                     bool register_device_notifications)
            : device(ctx, group, register_device_notifications),
              ds5_device(ctx, group),
              ds5_rolling_shutter(ctx, group),
              ds5_advanced_mode_base(ds5_device::_hw_monitor, get_depth_sensor()) {}

        std::shared_ptr<matcher> create_matcher(const frame_holder& frame) const override;

        std::vector<tagged_profile> get_profiles_tags() const override
        {
            std::vector<tagged_profile> tags;
            auto usb_spec = get_usb_spec();
            if (usb_spec >= platform::usb3_type || usb_spec == platform::usb_undefined)
            {
                tags.push_back({ RS2_STREAM_DEPTH, -1, 1280, 720, RS2_FORMAT_Z16, 30, profile_tag::PROFILE_TAG_SUPERSET | profile_tag::PROFILE_TAG_DEFAULT });
                tags.push_back({ RS2_STREAM_INFRARED, 1, 1280, 720, RS2_FORMAT_RGB8, 30, profile_tag::PROFILE_TAG_SUPERSET | profile_tag::PROFILE_TAG_DEFAULT });
                tags.push_back({ RS2_STREAM_INFRARED, 2, 1280, 720, RS2_FORMAT_RGB8, 30, profile_tag::PROFILE_TAG_SUPERSET });
            }
            else
            {
                tags.push_back({ RS2_STREAM_DEPTH, -1, 640, 480, RS2_FORMAT_Z16, 15, profile_tag::PROFILE_TAG_SUPERSET | profile_tag::PROFILE_TAG_DEFAULT });
                tags.push_back({ RS2_STREAM_INFRARED, 1, 640, 480, RS2_FORMAT_RGB8, 15, profile_tag::PROFILE_TAG_SUPERSET | profile_tag::PROFILE_TAG_DEFAULT });
                tags.push_back({ RS2_STREAM_INFRARED, 2, 640, 480, RS2_FORMAT_RGB8, 15, profile_tag::PROFILE_TAG_SUPERSET });
            }
            return tags;
        };
    };

    // DS5U_S
    class rs405_device : public ds5u_device,
        public ds5_advanced_mode_base
    {
    public:
        rs405_device(std::shared_ptr<context> ctx,
            const platform::backend_device_group& group,
            bool register_device_notifications)
            : device(ctx, group, register_device_notifications),
            ds5u_device(ctx, group),
            ds5_advanced_mode_base(ds5_device::_hw_monitor, get_depth_sensor()) {}

        std::shared_ptr<matcher> create_matcher(const frame_holder& frame) const override;

        std::vector<tagged_profile> get_profiles_tags() const override
        {
            std::vector<tagged_profile> tags;
            auto usb_spec = get_usb_spec();
            if (usb_spec >= platform::usb3_type || usb_spec == platform::usb_undefined)
            {
                tags.push_back({ RS2_STREAM_DEPTH, -1, 720, 720, RS2_FORMAT_Z16, 30, profile_tag::PROFILE_TAG_SUPERSET | profile_tag::PROFILE_TAG_DEFAULT });
                tags.push_back({ RS2_STREAM_INFRARED, 1, 1152, 1152, RS2_FORMAT_Y8, 30, profile_tag::PROFILE_TAG_SUPERSET | profile_tag::PROFILE_TAG_DEFAULT });
                tags.push_back({ RS2_STREAM_INFRARED, 2, 1152, 1152, RS2_FORMAT_Y16, 30, profile_tag::PROFILE_TAG_SUPERSET });
            }
            else
            {
                tags.push_back({ RS2_STREAM_DEPTH, -1, 720, 720, RS2_FORMAT_Z16, 15, profile_tag::PROFILE_TAG_SUPERSET | profile_tag::PROFILE_TAG_DEFAULT });
                tags.push_back({ RS2_STREAM_INFRARED, 1, 1152, 1152, RS2_FORMAT_Y8, 15, profile_tag::PROFILE_TAG_SUPERSET | profile_tag::PROFILE_TAG_DEFAULT });
                tags.push_back({ RS2_STREAM_INFRARED, 2, 1152, 1152, RS2_FORMAT_Y16, 15, profile_tag::PROFILE_TAG_SUPERSET });
            }
            return tags;
        };
    };

    // ASR (D460)
    class rs410_device : public ds5_rolling_shutter,
                         public ds5_active, public ds5_advanced_mode_base
    {
    public:
        rs410_device(std::shared_ptr<context> ctx,
                     const platform::backend_device_group& group,
                     bool register_device_notifications)
            : device(ctx, group, register_device_notifications),
              ds5_device(ctx, group),
              ds5_rolling_shutter(ctx, group),
              ds5_active(ctx, group),
              ds5_advanced_mode_base(ds5_device::_hw_monitor, get_depth_sensor())  {}

        std::shared_ptr<matcher> create_matcher(const frame_holder& frame) const override;

        std::vector<tagged_profile> get_profiles_tags() const override
        {
            std::vector<tagged_profile> tags;
            auto usb_spec = get_usb_spec();
            if (usb_spec >= platform::usb3_type || usb_spec == platform::usb_undefined)
            {
                tags.push_back({ RS2_STREAM_DEPTH, -1, 1280, 720, RS2_FORMAT_Z16, 30, profile_tag::PROFILE_TAG_SUPERSET | profile_tag::PROFILE_TAG_DEFAULT });
                tags.push_back({ RS2_STREAM_INFRARED, 0, 1280, 720, RS2_FORMAT_RGB8, 30, profile_tag::PROFILE_TAG_SUPERSET | profile_tag::PROFILE_TAG_DEFAULT });
                tags.push_back({ RS2_STREAM_INFRARED, 1, 1280, 720, RS2_FORMAT_RGB8, 30, profile_tag::PROFILE_TAG_SUPERSET });
            }
            else
            {
                tags.push_back({ RS2_STREAM_DEPTH, -1, 640, 480, RS2_FORMAT_Z16, 15, profile_tag::PROFILE_TAG_SUPERSET | profile_tag::PROFILE_TAG_DEFAULT });
                tags.push_back({ RS2_STREAM_INFRARED, 0, 640, 480, RS2_FORMAT_RGB8, 15, profile_tag::PROFILE_TAG_SUPERSET | profile_tag::PROFILE_TAG_DEFAULT });
                tags.push_back({ RS2_STREAM_INFRARED, 1, 640, 480, RS2_FORMAT_RGB8, 15, profile_tag::PROFILE_TAG_SUPERSET });
            }
            return tags;
        };
    };

    // ASRC
    class rs415_device : public ds5_rolling_shutter,
                         public ds5_active,
                         public ds5_color,
                         public ds5_advanced_mode_base
    {
    public:
        rs415_device(std::shared_ptr<context> ctx,
                     const platform::backend_device_group& group,
                     bool register_device_notifications)
            : device(ctx, group, register_device_notifications),
              ds5_device(ctx, group),
              ds5_rolling_shutter(ctx, group),
              ds5_active(ctx, group),
              ds5_color(ctx, group),
              ds5_advanced_mode_base(ds5_device::_hw_monitor, get_depth_sensor())  {}

        std::shared_ptr<matcher> create_matcher(const frame_holder& frame) const override;

        std::vector<tagged_profile> get_profiles_tags() const override
        {
            std::vector<tagged_profile> tags;
            auto usb_spec = get_usb_spec();
            if (usb_spec >= platform::usb3_type || usb_spec == platform::usb_undefined)
            {
                tags.push_back({ RS2_STREAM_COLOR, -1, 640, 480, RS2_FORMAT_RGB8, 30, profile_tag::PROFILE_TAG_SUPERSET | profile_tag::PROFILE_TAG_DEFAULT });
                tags.push_back({ RS2_STREAM_DEPTH, -1, 1280, 720, RS2_FORMAT_Z16, 30, profile_tag::PROFILE_TAG_SUPERSET | profile_tag::PROFILE_TAG_DEFAULT });
                tags.push_back({ RS2_STREAM_INFRARED, -1, 1280, 720, RS2_FORMAT_Y8, 30, profile_tag::PROFILE_TAG_SUPERSET });
            }
            else
            {
                tags.push_back({ RS2_STREAM_COLOR, -1, 640, 480, RS2_FORMAT_RGB8, 15, profile_tag::PROFILE_TAG_SUPERSET | profile_tag::PROFILE_TAG_DEFAULT });
                tags.push_back({ RS2_STREAM_DEPTH, -1, 640, 480, RS2_FORMAT_Z16, 15, profile_tag::PROFILE_TAG_SUPERSET | profile_tag::PROFILE_TAG_DEFAULT });
                tags.push_back({ RS2_STREAM_INFRARED, -1, 640, 480, RS2_FORMAT_Y8, 15, profile_tag::PROFILE_TAG_SUPERSET });
            }
            return tags;
        };
    };

    // PWGT
    class rs420_mm_device : public ds5_motion, public ds5_advanced_mode_base
    {
    public:
        rs420_mm_device(std::shared_ptr<context> ctx,
                        const platform::backend_device_group group,
                        bool register_device_notifications)
            : device(ctx, group, register_device_notifications),
              ds5_device(ctx, group),
              ds5_motion(ctx, group),
              ds5_advanced_mode_base(ds5_device::_hw_monitor, get_depth_sensor())  {}

        std::shared_ptr<matcher> create_matcher(const frame_holder& frame) const override;

        std::vector<tagged_profile> get_profiles_tags() const override
        {
            std::vector<tagged_profile> tags;
            auto usb_spec = get_usb_spec();
            if (usb_spec >= platform::usb3_type || usb_spec == platform::usb_undefined)
            {
                tags.push_back({ RS2_STREAM_DEPTH, -1, 1280, 720, RS2_FORMAT_Z16, 30, profile_tag::PROFILE_TAG_SUPERSET | profile_tag::PROFILE_TAG_DEFAULT });
                tags.push_back({ RS2_STREAM_INFRARED, 1, 1280, 720, RS2_FORMAT_Y8, 30, profile_tag::PROFILE_TAG_SUPERSET | profile_tag::PROFILE_TAG_DEFAULT });
                tags.push_back({ RS2_STREAM_INFRARED, 2, 1280, 720, RS2_FORMAT_Y8, 30, profile_tag::PROFILE_TAG_SUPERSET });
            }
            else
            {
                tags.push_back({ RS2_STREAM_DEPTH, -1, 640, 480, RS2_FORMAT_Z16, 15, profile_tag::PROFILE_TAG_SUPERSET | profile_tag::PROFILE_TAG_DEFAULT });
                tags.push_back({ RS2_STREAM_INFRARED, 1, 640, 480, RS2_FORMAT_Y8, 15, profile_tag::PROFILE_TAG_SUPERSET | profile_tag::PROFILE_TAG_DEFAULT });
                tags.push_back({ RS2_STREAM_INFRARED, 2, 640, 480, RS2_FORMAT_Y8, 15, profile_tag::PROFILE_TAG_SUPERSET });
            }

            if (_fw_version >= firmware_version("5.10.4.0"))
            {
                tags.push_back({ RS2_STREAM_FISHEYE, -1, 640, 480, RS2_FORMAT_RAW8, 30, profile_tag::PROFILE_TAG_SUPERSET | profile_tag::PROFILE_TAG_DEFAULT});
                tags.push_back({RS2_STREAM_GYRO, -1, 0, 0, RS2_FORMAT_MOTION_XYZ32F, 200, profile_tag::PROFILE_TAG_SUPERSET | profile_tag::PROFILE_TAG_DEFAULT });
                tags.push_back({RS2_STREAM_ACCEL, -1, 0, 0, RS2_FORMAT_MOTION_XYZ32F, 125, profile_tag::PROFILE_TAG_SUPERSET | profile_tag::PROFILE_TAG_DEFAULT });
            }

            return tags;
        };
    };

    // PWG
    class rs420_device : public ds5_device, public ds5_advanced_mode_base
    {
    public:
        rs420_device(std::shared_ptr<context> ctx,
            const platform::backend_device_group& group,
                     bool register_device_notifications)
            : device(ctx, group, register_device_notifications),
              ds5_device(ctx, group),
              ds5_advanced_mode_base(ds5_device::_hw_monitor, get_depth_sensor()) {}

        std::shared_ptr<matcher> create_matcher(const frame_holder& frame) const override;

        std::vector<tagged_profile> get_profiles_tags() const override
        {
            std::vector<tagged_profile> tags;
            auto usb_spec = get_usb_spec();
            if (usb_spec >= platform::usb3_type || usb_spec == platform::usb_undefined)
            {
                tags.push_back({ RS2_STREAM_DEPTH, -1, 1280, 720, RS2_FORMAT_Z16, 30, profile_tag::PROFILE_TAG_SUPERSET | profile_tag::PROFILE_TAG_DEFAULT });
                tags.push_back({ RS2_STREAM_INFRARED, 1, 1280, 720, RS2_FORMAT_Y8, 30, profile_tag::PROFILE_TAG_SUPERSET | profile_tag::PROFILE_TAG_DEFAULT });
                tags.push_back({ RS2_STREAM_INFRARED, 2, 1280, 720, RS2_FORMAT_Y8, 30, profile_tag::PROFILE_TAG_SUPERSET });
            }
            else
            {
                tags.push_back({ RS2_STREAM_DEPTH, -1, 640, 480, RS2_FORMAT_Z16, 15, profile_tag::PROFILE_TAG_SUPERSET | profile_tag::PROFILE_TAG_DEFAULT });
                tags.push_back({ RS2_STREAM_INFRARED, 1, 640, 480, RS2_FORMAT_Y8, 15, profile_tag::PROFILE_TAG_SUPERSET | profile_tag::PROFILE_TAG_DEFAULT });
                tags.push_back({ RS2_STREAM_INFRARED, 2, 640, 480, RS2_FORMAT_Y8, 15, profile_tag::PROFILE_TAG_SUPERSET });
            }
            return tags;
        };
    };

    // AWG
    class rs430_device : public ds5_active, public ds5_advanced_mode_base
    {
    public:
        rs430_device(std::shared_ptr<context> ctx,
                     const platform::backend_device_group group,
                     bool register_device_notifications)
            : device(ctx, group, register_device_notifications),
              ds5_device(ctx, group),
              ds5_active(ctx, group),
              ds5_advanced_mode_base(ds5_device::_hw_monitor, get_depth_sensor())  {}

        std::shared_ptr<matcher> create_matcher(const frame_holder& frame) const override;

        std::vector<tagged_profile> get_profiles_tags() const override
        {
            std::vector<tagged_profile> tags;
            auto usb_spec = get_usb_spec();
            if (usb_spec >= platform::usb3_type || usb_spec == platform::usb_undefined)
            {
                tags.push_back({ RS2_STREAM_DEPTH, -1, 1280, 720, RS2_FORMAT_Z16, 30, profile_tag::PROFILE_TAG_SUPERSET | profile_tag::PROFILE_TAG_DEFAULT });
                tags.push_back({ RS2_STREAM_INFRARED, 1, 1280, 720, RS2_FORMAT_Y8, 30, profile_tag::PROFILE_TAG_SUPERSET | profile_tag::PROFILE_TAG_DEFAULT });
                tags.push_back({ RS2_STREAM_INFRARED, 2, 1280, 720, RS2_FORMAT_Y8, 30, profile_tag::PROFILE_TAG_SUPERSET });
            }
            else
            {
                tags.push_back({ RS2_STREAM_DEPTH, -1, 640, 480, RS2_FORMAT_Z16, 15, profile_tag::PROFILE_TAG_SUPERSET | profile_tag::PROFILE_TAG_DEFAULT });
                tags.push_back({ RS2_STREAM_INFRARED, 1, 640, 480, RS2_FORMAT_Y8, 15, profile_tag::PROFILE_TAG_SUPERSET | profile_tag::PROFILE_TAG_DEFAULT });
                tags.push_back({ RS2_STREAM_INFRARED, 2, 640, 480, RS2_FORMAT_Y8, 15, profile_tag::PROFILE_TAG_SUPERSET });
            }
            return tags;
        };
    };

    // AWGT
    class rs430_mm_device : public ds5_active,
                            public ds5_motion,
                            public ds5_advanced_mode_base
    {
    public:
        rs430_mm_device(std::shared_ptr<context> ctx,
                        const platform::backend_device_group group,
                        bool register_device_notifications)
            : device(ctx, group, register_device_notifications),
              ds5_device(ctx, group),
              ds5_active(ctx, group),
              ds5_motion(ctx, group),
              ds5_advanced_mode_base(ds5_device::_hw_monitor, get_depth_sensor())  {}

        std::shared_ptr<matcher> create_matcher(const frame_holder& frame) const override;

        std::vector<tagged_profile> get_profiles_tags() const override
        {
            std::vector<tagged_profile> tags;
            auto usb_spec = get_usb_spec();
            if (usb_spec >= platform::usb3_type || usb_spec == platform::usb_undefined)
            {
                tags.push_back({ RS2_STREAM_DEPTH, -1, 1280, 720, RS2_FORMAT_Z16, 30, profile_tag::PROFILE_TAG_SUPERSET | profile_tag::PROFILE_TAG_DEFAULT });
                tags.push_back({ RS2_STREAM_INFRARED, 1, 1280, 720, RS2_FORMAT_Y8, 30, profile_tag::PROFILE_TAG_SUPERSET | profile_tag::PROFILE_TAG_DEFAULT });
                tags.push_back({ RS2_STREAM_INFRARED, 2, 1280, 720, RS2_FORMAT_Y8, 30, profile_tag::PROFILE_TAG_SUPERSET });

            }
            else
            {
                tags.push_back({ RS2_STREAM_DEPTH, -1, 640, 480, RS2_FORMAT_Z16, 15, profile_tag::PROFILE_TAG_SUPERSET | profile_tag::PROFILE_TAG_DEFAULT });
                tags.push_back({ RS2_STREAM_INFRARED, 1, 640, 480, RS2_FORMAT_Y8, 15, profile_tag::PROFILE_TAG_SUPERSET | profile_tag::PROFILE_TAG_DEFAULT });
                tags.push_back({ RS2_STREAM_INFRARED, 2, 640, 480, RS2_FORMAT_Y8, 15, profile_tag::PROFILE_TAG_SUPERSET });
            }

            tags.push_back({ RS2_STREAM_FISHEYE, -1, 640, 480, RS2_FORMAT_RAW8, 30, profile_tag::PROFILE_TAG_SUPERSET | profile_tag::PROFILE_TAG_DEFAULT});
            if (_fw_version >= firmware_version("5.10.4.0")) // Back-compat with records is required
            {
                tags.push_back({RS2_STREAM_GYRO, -1, 0, 0, RS2_FORMAT_MOTION_XYZ32F, 200, profile_tag::PROFILE_TAG_SUPERSET | profile_tag::PROFILE_TAG_DEFAULT });
                tags.push_back({RS2_STREAM_ACCEL, -1, 0, 0, RS2_FORMAT_MOTION_XYZ32F, 125, profile_tag::PROFILE_TAG_SUPERSET | profile_tag::PROFILE_TAG_DEFAULT });
            }

            return tags;
        };
    };

    // AWGC
    class rs435_device : public ds5_active,
                         public ds5_color,
                         public ds5_advanced_mode_base
    {
    public:
        rs435_device(std::shared_ptr<context> ctx,
                     const platform::backend_device_group group,
                     bool register_device_notifications)
            : device(ctx, group, register_device_notifications),
              ds5_device(ctx, group),
              ds5_active(ctx, group),
              ds5_color(ctx,  group),
              ds5_advanced_mode_base(ds5_device::_hw_monitor, get_depth_sensor()) {}

        std::shared_ptr<matcher> create_matcher(const frame_holder& frame) const override;

        std::vector<tagged_profile> get_profiles_tags() const override
        {
            std::vector<tagged_profile> tags;
            auto usb_spec = get_usb_spec();
            if (usb_spec >= platform::usb3_type || usb_spec == platform::usb_undefined)
            {
                tags.push_back({ RS2_STREAM_COLOR, -1, 640, 480, RS2_FORMAT_RGB8, 30, profile_tag::PROFILE_TAG_SUPERSET | profile_tag::PROFILE_TAG_DEFAULT });
                tags.push_back({ RS2_STREAM_DEPTH, -1, 1280, 720, RS2_FORMAT_Z16, 30, profile_tag::PROFILE_TAG_SUPERSET | profile_tag::PROFILE_TAG_DEFAULT });
                tags.push_back({ RS2_STREAM_INFRARED, -1, 1280, 720, RS2_FORMAT_Y8, 30, profile_tag::PROFILE_TAG_SUPERSET });
            }
            else
            {
                tags.push_back({ RS2_STREAM_COLOR, -1, 640, 480, RS2_FORMAT_RGB8, 15, profile_tag::PROFILE_TAG_SUPERSET | profile_tag::PROFILE_TAG_DEFAULT });
                tags.push_back({ RS2_STREAM_DEPTH, -1, 640, 480, RS2_FORMAT_Z16, 15, profile_tag::PROFILE_TAG_SUPERSET | profile_tag::PROFILE_TAG_DEFAULT });
                tags.push_back({ RS2_STREAM_INFRARED, -1, 640, 480, RS2_FORMAT_Y8, 15, profile_tag::PROFILE_TAG_SUPERSET });
            }
            return tags;
        };
    };

    // AWGCT
    class rs430_rgb_mm_device : public ds5_active,
                                public ds5_color,
                                public ds5_motion,
                                public ds5_advanced_mode_base
    {
    public:
        rs430_rgb_mm_device(std::shared_ptr<context> ctx,
                            const platform::backend_device_group group,
                            bool register_device_notifications)
            : device(ctx, group, register_device_notifications),
              ds5_device(ctx, group),
              ds5_active(ctx, group),
              ds5_color(ctx,  group),
              ds5_motion(ctx, group),
              ds5_advanced_mode_base(ds5_device::_hw_monitor, get_depth_sensor()) {}

        std::shared_ptr<matcher> create_matcher(const frame_holder& frame) const;

        std::vector<tagged_profile> get_profiles_tags() const override
        {
            std::vector<tagged_profile> tags;
            auto usb_spec = get_usb_spec();
            if (usb_spec >= platform::usb3_type || usb_spec == platform::usb_undefined)
            {
                tags.push_back({ RS2_STREAM_COLOR, -1, 640, 480, RS2_FORMAT_RGB8, 30, profile_tag::PROFILE_TAG_SUPERSET | profile_tag::PROFILE_TAG_DEFAULT });
                tags.push_back({ RS2_STREAM_DEPTH, -1, 1280, 720, RS2_FORMAT_Z16, 30, profile_tag::PROFILE_TAG_SUPERSET | profile_tag::PROFILE_TAG_DEFAULT });
                tags.push_back({ RS2_STREAM_INFRARED, -1, 1280, 720, RS2_FORMAT_Y8, 30, profile_tag::PROFILE_TAG_SUPERSET });
            }
            else
            {
                tags.push_back({ RS2_STREAM_COLOR, -1, 640, 480, RS2_FORMAT_RGB8, 15, profile_tag::PROFILE_TAG_SUPERSET | profile_tag::PROFILE_TAG_DEFAULT });
                tags.push_back({ RS2_STREAM_DEPTH, -1, 640, 480, RS2_FORMAT_Z16, 15, profile_tag::PROFILE_TAG_SUPERSET | profile_tag::PROFILE_TAG_DEFAULT });
                tags.push_back({ RS2_STREAM_INFRARED, -1, 640, 480, RS2_FORMAT_Y8, 15, profile_tag::PROFILE_TAG_SUPERSET });
            }
            return tags;
        };
    };


    class rs435i_device  :      public ds5_active,
                                public ds5_color,
                                public ds5_motion,
                                public ds5_advanced_mode_base
    {
    public:
        rs435i_device(std::shared_ptr<context> ctx,
                    const platform::backend_device_group group,
                    bool register_device_notifications)
            : device(ctx, group, register_device_notifications),
              ds5_device(ctx, group),
              ds5_active(ctx, group),
              ds5_color(ctx,  group),
              ds5_motion(ctx, group),
              ds5_advanced_mode_base(ds5_device::_hw_monitor, get_depth_sensor()) {}

        std::shared_ptr<matcher> create_matcher(const frame_holder& frame) const;

        std::vector<tagged_profile> get_profiles_tags() const override
        {
            std::vector<tagged_profile> tags;
            auto usb_spec = get_usb_spec();
            bool usb3mode = (usb_spec >= platform::usb3_type || usb_spec == platform::usb_undefined);

            uint32_t width  = usb3mode ?  1280 : 640;
            uint32_t height = usb3mode ?   720 : 480;
            uint32_t fps    = usb3mode ?    30 :  15;

            tags.push_back({ RS2_STREAM_COLOR, -1, width, height, RS2_FORMAT_RGB8, fps, profile_tag::PROFILE_TAG_SUPERSET | profile_tag::PROFILE_TAG_DEFAULT });
            tags.push_back({ RS2_STREAM_DEPTH, -1, width, height, RS2_FORMAT_Z16, fps, profile_tag::PROFILE_TAG_SUPERSET | profile_tag::PROFILE_TAG_DEFAULT });
            tags.push_back({ RS2_STREAM_INFRARED, -1, width, height, RS2_FORMAT_Y8, fps, profile_tag::PROFILE_TAG_SUPERSET });
<<<<<<< HEAD
            tags.push_back({RS2_STREAM_GYRO, -1, 0, 0, RS2_FORMAT_MOTION_XYZ32F, 400, profile_tag::PROFILE_TAG_SUPERSET | profile_tag::PROFILE_TAG_DEFAULT });
            tags.push_back({RS2_STREAM_ACCEL, -1, 0, 0, RS2_FORMAT_MOTION_XYZ32F, 250, profile_tag::PROFILE_TAG_SUPERSET | profile_tag::PROFILE_TAG_DEFAULT });
=======

            tags.push_back({RS2_STREAM_GYRO, -1, 0, 0, RS2_FORMAT_MOTION_XYZ32F, 200, profile_tag::PROFILE_TAG_SUPERSET | profile_tag::PROFILE_TAG_DEFAULT });
            tags.push_back({RS2_STREAM_ACCEL, -1, 0, 0, RS2_FORMAT_MOTION_XYZ32F, 63, profile_tag::PROFILE_TAG_SUPERSET | profile_tag::PROFILE_TAG_DEFAULT });
>>>>>>> e82dc15b

            return tags;
        };
        bool compress_while_record() const override { return false; }
    };


    class rs400_imu_device  :      public ds5_motion,
                                public ds5_advanced_mode_base
    {
    public:
        rs400_imu_device(std::shared_ptr<context> ctx,
                    const platform::backend_device_group group,
                    bool register_device_notifications)
            : device(ctx, group, register_device_notifications),
              ds5_device(ctx, group),
              ds5_motion(ctx, group),
              ds5_advanced_mode_base(ds5_device::_hw_monitor, get_depth_sensor()) {}

        std::shared_ptr<matcher> create_matcher(const frame_holder& frame) const;

        std::vector<tagged_profile> get_profiles_tags() const override
        {
            std::vector<tagged_profile> tags;
            tags.push_back({RS2_STREAM_GYRO, -1, 0, 0, RS2_FORMAT_MOTION_XYZ32F, 200, profile_tag::PROFILE_TAG_SUPERSET | profile_tag::PROFILE_TAG_DEFAULT });
            tags.push_back({RS2_STREAM_ACCEL, -1, 0, 0, RS2_FORMAT_MOTION_XYZ32F, 63, profile_tag::PROFILE_TAG_SUPERSET | profile_tag::PROFILE_TAG_DEFAULT });

            return tags;
        };
    };

    std::shared_ptr<device_interface> ds5_info::create(std::shared_ptr<context> ctx,
                                                       bool register_device_notifications) const
    {
        using namespace ds;

        if (_depth.size() == 0) throw std::runtime_error("Depth Camera not found!");
        auto pid = _depth.front().pid;
        platform::backend_device_group group{_depth, _hwm, _hid};

        switch(pid)
        {
        case RS400_PID:
            return std::make_shared<rs400_device>(ctx, group, register_device_notifications);
        case RS405_PID:
            return std::make_shared<rs405_device>(ctx, group, register_device_notifications);
        case RS410_PID:
        case RS460_PID:
            return std::make_shared<rs410_device>(ctx, group, register_device_notifications);
        case RS415_PID:
            return std::make_shared<rs415_device>(ctx, group, register_device_notifications);
        case RS420_PID:
            return std::make_shared<rs420_device>(ctx, group, register_device_notifications);
        case RS420_MM_PID:
            return std::make_shared<rs420_mm_device>(ctx, group, register_device_notifications);
        case RS430_PID:
            return std::make_shared<rs430_device>(ctx, group, register_device_notifications);
        case RS430_MM_PID:
            return std::make_shared<rs430_mm_device>(ctx, group, register_device_notifications);
        case RS430_MM_RGB_PID:
            return std::make_shared<rs430_rgb_mm_device>(ctx, group, register_device_notifications);
        case RS435_RGB_PID:
            return std::make_shared<rs435_device>(ctx, group, register_device_notifications);
        case RS435I_PID:
            return std::make_shared<rs435i_device>(ctx, group, register_device_notifications);
        case RS_USB2_PID:
            return std::make_shared<rs410_device>(ctx, group, register_device_notifications);
        case RS400_IMU_PID:
            return std::make_shared<rs400_imu_device>(ctx, group, register_device_notifications);
        default:
            throw std::runtime_error(to_string() << "Unsupported RS400 model! 0x"
                << std::hex << std::setw(4) << std::setfill('0') <<(int)pid);
        }
    }

    std::vector<std::shared_ptr<device_info>> ds5_info::pick_ds5_devices(
        std::shared_ptr<context> ctx,
        platform::backend_device_group& group)
    {
        std::vector<platform::uvc_device_info> chosen;
        std::vector<std::shared_ptr<device_info>> results;

        auto valid_pid = filter_by_product(group.uvc_devices, ds::rs400_sku_pid);
        auto group_devices = group_devices_and_hids_by_unique_id(ctx, group_devices_by_unique_id(valid_pid), group.hid_devices);

        for (auto& g : group_devices)
        {
            auto& devices = g.first;
            auto& hids = g.second;

            bool all_sensors_present = mi_present(devices, 0);

            auto is_pid_of_multisensor_device = [](int pid) { return std::find(std::begin(ds::multi_sensors_pid), std::end(ds::multi_sensors_pid), pid) != std::end(ds::multi_sensors_pid); };
            bool is_device_multisensor = false;
            for (auto&& uvc : devices)
            {
                if (is_pid_of_multisensor_device(uvc.pid))
                    is_device_multisensor = true;
            }

            if(is_device_multisensor)
            {
                all_sensors_present = all_sensors_present && mi_present(devices, 3);
            }

            if (!devices.empty() && all_sensors_present)
            {
                platform::usb_device_info hwm;

                std::vector<platform::usb_device_info> hwm_devices;
                if (ds::try_fetch_usb_device(group.usb_devices, devices.front(), hwm))
                {
                    hwm_devices.push_back(hwm);
                }
                else
                {
                    LOG_DEBUG("try_fetch_usb_device(...) failed.");
                }

                auto info = std::make_shared<ds5_info>(ctx, devices, hwm_devices, hids);
                chosen.insert(chosen.end(), devices.begin(), devices.end());
                results.push_back(info);

            }
            else
            {
                LOG_WARNING("DS5 group_devices is empty.");
            }
        }

        trim_device_list(group.uvc_devices, chosen);

        return results;
    }


    inline std::shared_ptr<matcher> create_composite_matcher(std::vector<std::shared_ptr<matcher>> matchers)
    {
        return std::make_shared<timestamp_composite_matcher>(matchers);
    }

    std::shared_ptr<matcher> rs400_device::create_matcher(const frame_holder& frame) const
    {
        std::vector<stream_interface*> streams = { _depth_stream.get() , _left_ir_stream.get() , _right_ir_stream.get()};
        if (frame.frame->supports_frame_metadata(RS2_FRAME_METADATA_FRAME_COUNTER))
        {
            return matcher_factory::create(RS2_MATCHER_DLR, streams);
        }
        return matcher_factory::create(RS2_MATCHER_DEFAULT, streams);
    }

    std::shared_ptr<matcher> rs405_device::create_matcher(const frame_holder& frame) const
    {
        std::vector<stream_interface*> streams = { _depth_stream.get() , _left_ir_stream.get() , _right_ir_stream.get()};

        if (frame.frame->supports_frame_metadata(RS2_FRAME_METADATA_FRAME_COUNTER))
        {
            return matcher_factory::create(RS2_MATCHER_DLR, streams);
        }
        return matcher_factory::create(RS2_MATCHER_DEFAULT, streams);
    }

    std::shared_ptr<matcher> rs410_device::create_matcher(const frame_holder& frame) const
    {
        std::vector<stream_interface*> streams = { _depth_stream.get() , _left_ir_stream.get() , _right_ir_stream.get()};
        if (frame.frame->supports_frame_metadata(RS2_FRAME_METADATA_FRAME_COUNTER))
        {
            return matcher_factory::create(RS2_MATCHER_DLR, streams);
        }
        return matcher_factory::create(RS2_MATCHER_DEFAULT, streams);
    }

    std::shared_ptr<matcher> rs415_device::create_matcher(const frame_holder& frame) const
    {
        std::vector<stream_interface*> streams = { _depth_stream.get() , _left_ir_stream.get() , _right_ir_stream.get(), _color_stream.get() };
        if (frame.frame->supports_frame_metadata(RS2_FRAME_METADATA_FRAME_COUNTER))
        {
            return matcher_factory::create(RS2_MATCHER_DLR_C, streams);
        }
        return matcher_factory::create(RS2_MATCHER_DEFAULT, streams);
    }

    std::shared_ptr<matcher> rs420_mm_device::create_matcher(const frame_holder& frame) const
    {
        //TODO: add matcher to mm
        std::vector<stream_interface*> streams = { _depth_stream.get() , _left_ir_stream.get() , _right_ir_stream.get()};
        std::vector<stream_interface*> mm_streams = { _fisheye_stream.get(),
        _accel_stream.get(),
        _gyro_stream.get()};

        if (frame.frame->supports_frame_metadata(RS2_FRAME_METADATA_FRAME_COUNTER))
        {
            return create_composite_matcher({ matcher_factory::create(RS2_MATCHER_DLR, streams),
                matcher_factory::create(RS2_MATCHER_DEFAULT, mm_streams) });
        }
        streams.insert(streams.end(), mm_streams.begin(), mm_streams.end());
        return matcher_factory::create(RS2_MATCHER_DEFAULT, streams);
    }

    std::shared_ptr<matcher> rs420_device::create_matcher(const frame_holder& frame) const
    {
        std::vector<stream_interface*> streams = { _depth_stream.get() , _left_ir_stream.get() , _right_ir_stream.get()};
        if (frame.frame->supports_frame_metadata(RS2_FRAME_METADATA_FRAME_COUNTER))
        {
            return matcher_factory::create(RS2_MATCHER_DLR, streams);
        }
        return matcher_factory::create(RS2_MATCHER_DEFAULT, streams);
    }

    std::shared_ptr<matcher> rs430_device::create_matcher(const frame_holder& frame) const
    {
        std::vector<stream_interface*> streams = { _depth_stream.get() , _left_ir_stream.get() , _right_ir_stream.get() };
        if (frame.frame->supports_frame_metadata(RS2_FRAME_METADATA_FRAME_COUNTER))
        {
            return matcher_factory::create(RS2_MATCHER_DLR, streams);
        }
        return matcher_factory::create(RS2_MATCHER_DEFAULT, streams);
    }

    std::shared_ptr<matcher> rs430_mm_device::create_matcher(const frame_holder& frame) const
    {
        //TODO: add matcher to mm
        std::vector<stream_interface*> streams = { _depth_stream.get() , _left_ir_stream.get() , _right_ir_stream.get() };
        std::vector<stream_interface*> mm_streams = { _fisheye_stream.get(),
            _accel_stream.get(),
            _gyro_stream.get()};

        if (!frame.frame->supports_frame_metadata(RS2_FRAME_METADATA_FRAME_COUNTER))
        {
            return create_composite_matcher({ matcher_factory::create(RS2_MATCHER_DLR, streams),
                matcher_factory::create(RS2_MATCHER_DEFAULT, mm_streams) });
        }
        streams.insert(streams.end(), mm_streams.begin(), mm_streams.end());
        return matcher_factory::create(RS2_MATCHER_DEFAULT, streams);
    }

    std::shared_ptr<matcher> rs435_device::create_matcher(const frame_holder& frame) const
    {
        std::vector<stream_interface*> streams = { _depth_stream.get() , _left_ir_stream.get() , _right_ir_stream.get(), _color_stream.get() };
        if (frame.frame->supports_frame_metadata(RS2_FRAME_METADATA_FRAME_COUNTER))
        {
            return matcher_factory::create(RS2_MATCHER_DLR_C, streams);
        }
        return matcher_factory::create(RS2_MATCHER_DEFAULT, streams);
    }

    std::shared_ptr<matcher> rs430_rgb_mm_device::create_matcher(const frame_holder& frame) const
    {
        //TODO: add matcher to mm
        std::vector<stream_interface*> streams = { _depth_stream.get() , _left_ir_stream.get() , _right_ir_stream.get(), _color_stream.get() };
        std::vector<stream_interface*> mm_streams = { _fisheye_stream.get(),
            _accel_stream.get(),
            _gyro_stream.get()};

        if (frame.frame->supports_frame_metadata(RS2_FRAME_METADATA_FRAME_COUNTER))
        {
            return create_composite_matcher({ matcher_factory::create(RS2_MATCHER_DLR_C, streams),
                matcher_factory::create(RS2_MATCHER_DEFAULT, mm_streams) });
        }
        streams.insert(streams.end(), mm_streams.begin(), mm_streams.end());
        return matcher_factory::create(RS2_MATCHER_DEFAULT, streams);
    }

    std::shared_ptr<matcher> rs435i_device::create_matcher(const frame_holder& frame) const
    {
        std::vector<stream_interface*> streams = { _depth_stream.get() , _left_ir_stream.get() , _right_ir_stream.get(), _color_stream.get() };
        // TODO - A proper matcher for High-FPS sensor is required
        std::vector<stream_interface*> mm_streams = { _accel_stream.get(), _gyro_stream.get()};

        if (frame.frame->supports_frame_metadata(RS2_FRAME_METADATA_FRAME_COUNTER))
        {
            return create_composite_matcher({ matcher_factory::create(RS2_MATCHER_DLR_C, streams),
                matcher_factory::create(RS2_MATCHER_DEFAULT, mm_streams) });
        }
        streams.insert(streams.end(), mm_streams.begin(), mm_streams.end());
        return matcher_factory::create(RS2_MATCHER_DEFAULT, streams);
    }

    std::shared_ptr<matcher> rs400_imu_device::create_matcher(const frame_holder& frame) const
    {
        // TODO - A proper matcher for High-FPS sensor is required
        std::vector<stream_interface*> mm_streams = { _accel_stream.get(), _gyro_stream.get()};
        return matcher_factory::create(RS2_MATCHER_DEFAULT, mm_streams);
    }
}<|MERGE_RESOLUTION|>--- conflicted
+++ resolved
@@ -430,14 +430,8 @@
             tags.push_back({ RS2_STREAM_COLOR, -1, width, height, RS2_FORMAT_RGB8, fps, profile_tag::PROFILE_TAG_SUPERSET | profile_tag::PROFILE_TAG_DEFAULT });
             tags.push_back({ RS2_STREAM_DEPTH, -1, width, height, RS2_FORMAT_Z16, fps, profile_tag::PROFILE_TAG_SUPERSET | profile_tag::PROFILE_TAG_DEFAULT });
             tags.push_back({ RS2_STREAM_INFRARED, -1, width, height, RS2_FORMAT_Y8, fps, profile_tag::PROFILE_TAG_SUPERSET });
-<<<<<<< HEAD
-            tags.push_back({RS2_STREAM_GYRO, -1, 0, 0, RS2_FORMAT_MOTION_XYZ32F, 400, profile_tag::PROFILE_TAG_SUPERSET | profile_tag::PROFILE_TAG_DEFAULT });
-            tags.push_back({RS2_STREAM_ACCEL, -1, 0, 0, RS2_FORMAT_MOTION_XYZ32F, 250, profile_tag::PROFILE_TAG_SUPERSET | profile_tag::PROFILE_TAG_DEFAULT });
-=======
-
             tags.push_back({RS2_STREAM_GYRO, -1, 0, 0, RS2_FORMAT_MOTION_XYZ32F, 200, profile_tag::PROFILE_TAG_SUPERSET | profile_tag::PROFILE_TAG_DEFAULT });
             tags.push_back({RS2_STREAM_ACCEL, -1, 0, 0, RS2_FORMAT_MOTION_XYZ32F, 63, profile_tag::PROFILE_TAG_SUPERSET | profile_tag::PROFILE_TAG_DEFAULT });
->>>>>>> e82dc15b
 
             return tags;
         };
