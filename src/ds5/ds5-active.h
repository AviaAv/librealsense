--- conflicted
+++ resolved
@@ -10,17 +10,10 @@
     class ds5_active : public virtual ds5_device
     {
     public:
-<<<<<<< HEAD
-        ds5_active(const uvc::backend& backend,
-            const std::vector<uvc::uvc_device_info>& dev_info,
-            const std::vector<uvc::usb_device_info>& hwm_device,
-            const std::vector<uvc::hid_device_info>& hid_info);
+        ds5_active(const platform::backend& backend,
+                   const platform::backend_device_group& group);
 
         std::shared_ptr<matcher> create_matcher(rs2_stream stream) const;
        
-=======
-        ds5_active(const platform::backend& backend,
-                   const platform::backend_device_group& group);
->>>>>>> 3e8d9d0b
     };
 }