--- conflicted
+++ resolved
@@ -238,22 +238,13 @@
         _metadata_map[key] = value;
     }
 
-<<<<<<< HEAD
+
     void software_sensor::clear_metadata()
     {
-        _metadata_map.clear();
-    }
-
-    void software_sensor::on_video_frame(rs2_software_video_frame software_frame)
-=======
-
-    void software_sensor::clear_metadata()
-    {
         _metadata_parsers->clear();
     }
 
     void software_sensor::on_video_frame( rs2_software_video_frame const & software_frame )
->>>>>>> 477da10c
     {
         if (!_is_streaming) {
             software_frame.deleter(software_frame.pixels);
@@ -266,26 +257,8 @@
         data.frame_number = software_frame.frame_number;
         data.depth_units = software_frame.depth_units;
 
-<<<<<<< HEAD
-        data.metadata_size = 0;
-        for (auto i : _metadata_map)
-        {
-            auto size_of_enum = sizeof(rs2_frame_metadata_value);
-            auto size_of_data = sizeof(rs2_metadata_type);
-            if (data.metadata_size + size_of_enum + size_of_data > 255)
-            {
-                data.sw_device_extra_data[i.first] = i.second;
-                continue; //stop adding metadata to frame
-            }
-            memcpy(data.metadata_blob.data() + data.metadata_size, &i.first, size_of_enum);
-            data.metadata_size += static_cast<uint32_t>(size_of_enum);
-            memcpy(data.metadata_blob.data() + data.metadata_size, &i.second, size_of_data);
-            data.metadata_size += static_cast<uint32_t>(size_of_data);
-        }
-=======
         data.metadata_size = (uint32_t)( _metadata_map.size() * sizeof( rs2_metadata_type ) );
         memcpy( data.metadata_blob.data(), _metadata_map.data(), data.metadata_size );
->>>>>>> 477da10c
 
         rs2_extension extension = software_frame.profile->profile->get_stream_type() == RS2_STREAM_DEPTH ?
             RS2_EXTENSION_DEPTH_FRAME : RS2_EXTENSION_VIDEO_FRAME;
